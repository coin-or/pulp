--- conflicted
+++ resolved
@@ -62,15 +62,7 @@
             if self.timeLimit:
                 warnings.warn("Parameter timeLimit and maxSeconds passed, using timeLimit ")
             else:
-<<<<<<< HEAD
-                self.timelimit = maxSeconds
-        self.threads = threads
-=======
                 self.timeLimit = maxSeconds
-        #TODO hope this gets fixed in cbc as it does not like the c:\ in windows paths
-        if os.name == 'nt':
-            self.tmpDir = ''
->>>>>>> c6f02dcf
 
     def copy(self):
         """Make a copy of self"""
