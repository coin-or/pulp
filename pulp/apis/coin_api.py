--- conflicted
+++ resolved
@@ -216,23 +216,7 @@
         return status
 
     def getOptions(self):
-<<<<<<< HEAD
-        params_eq  = \
-            dict(gapRel = "ratio {}",
-                 gapAbs = 'allow {}',
-                 threads = 'threads {}',
-                 presolve = 'presolve on',
-                 strong = 'strong {}',
-                 cuts = "gomory on knapsack on probing on"
-                 )
-
-        return [v.format(self.optionsDict[k]) for k, v in params_eq.items()
-                if self.optionsDict.get(k) is not None]
-
-    def readsol_MPS(self, filename, lp, vs, variablesNames, constraintsNames, objectiveName=None):
-=======
         params_eq = dict(
-            timeLimit="sec {}",
             gapRel="ratio {}",
             gapAbs="allow {}",
             threads="threads {}",
@@ -250,7 +234,6 @@
     def readsol_MPS(
         self, filename, lp, vs, variablesNames, constraintsNames, objectiveName=None
     ):
->>>>>>> 2131724d
         """
         Read a CBC solution file generated from an mps or lp file (possible different names)
         """
