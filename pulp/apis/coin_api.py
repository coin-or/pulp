# PuLP : Python LP Modeler
# Version 1.4.2

# Copyright (c) 2002-2005, Jean-Sebastien Roy (js@jeannot.org)
# Modifications Copyright (c) 2007- Stuart Anthony Mitchell (s.mitchell@auckland.ac.nz)
# $Id:solvers.py 1791 2008-04-23 22:54:34Z smit023 $

# Permission is hereby granted, free of charge, to any person obtaining a
# copy of this software and associated documentation files (the
# "Software"), to deal in the Software without restriction, including
# without limitation the rights to use, copy, modify, merge, publish,
# distribute, sublicense, and/or sell copies of the Software, and to
# permit persons to whom the Software is furnished to do so, subject to
# the following conditions:

# The above copyright notice and this permission notice shall be included
# in all copies or substantial portions of the Software.

# THE SOFTWARE IS PROVIDED "AS IS", WITHOUT WARRANTY OF ANY KIND, EXPRESS
# OR IMPLIED, INCLUDING BUT NOT LIMITED TO THE WARRANTIES OF
# MERCHANTABILITY, FITNESS FOR A PARTICULAR PURPOSE AND NONINFRINGEMENT.
# IN NO EVENT SHALL THE AUTHORS OR COPYRIGHT HOLDERS BE LIABLE FOR ANY
# CLAIM, DAMAGES OR OTHER LIABILITY, WHETHER IN AN ACTION OF CONTRACT,
# TORT OR OTHERWISE, ARISING FROM, OUT OF OR IN CONNECTION WITH THE
# SOFTWARE OR THE USE OR OTHER DEALINGS IN THE SOFTWARE."""

from .core import LpSolver_CMD, LpSolver, subprocess, PulpSolverError, clock, log
from .core import cbc_path, pulp_cbc_path, coinMP_path, devnull
import os
from .. import constants
from tempfile import mktemp
import ctypes
import warnings


class COIN_CMD(LpSolver_CMD):
    """The COIN CLP/CBC LP solver
    now only uses cbc
    """
    name = 'COIN_CMD'

    def defaultPath(self):
        return self.executableExtension(cbc_path)

    def __init__(self, fracGap = None, maxSeconds = None, *args, **kwargs):
        """
        :param fracGap:
        :param maxSeconds:
        :param args:
        :param kwargs: includes presolve, cuts, strong
        """

        if fracGap:
            warnings.warn("Parameter fracGap is being depreciated for standard 'gapRel'")
            if 'gapRel' in kwargs:
                warnings.warn("Parameter kwargs and fracGap passed, using kwargs")
            else:
                kwargs['gapRel'] = fracGap
        LpSolver_CMD.__init__(self, *args, **kwargs)
        if maxSeconds:
            warnings.warn("Parameter maxSeconds is being depreciated for standard 'timeLimit'")
            if self.timeLimit:
                warnings.warn("Parameter timeLimit and maxSeconds passed, using timeLimit ")
            else:
                self.timeLimit = maxSeconds
        #TODO hope this gets fixed in cbc as it does not like the c:\ in windows paths
        if os.name == 'nt':
            self.tmpDir = ''

    def copy(self):
        """Make a copy of self"""
        aCopy = LpSolver_CMD.copy(self)
        aCopy.optionsDict = self.optionsDict
        return aCopy

    def actualSolve(self, lp, **kwargs):
        """Solve a well formulated lp problem"""
        return self.solve_CBC(lp, **kwargs)

    def available(self):
        """True if the solver is available"""
        return self.executable(self.path)

    def solve_CBC(self, lp, use_mps=True):
        """Solve a MIP problem using CBC"""
        if not self.executable(self.path):
            raise PulpSolverError("Pulp: cannot execute %s cwd: %s"%(self.path,
                                   os.getcwd()))
        tmpLp, tmpMps, tmpSol, tmpMst = self.create_tmp_files(lp.name, 'lp', 'mps', 'sol', 'mst')
        if use_mps:
            vs, variablesNames, constraintsNames, objectiveName = lp.writeMPS(tmpMps, rename = 1)
            cmds = ' '+tmpMps+" "
            if lp.sense == constants.LpMaximize:
                cmds += 'max '
        else:
            vs = lp.writeLP(tmpLp)
            # In the Lp we do not create new variable or constraint names:
            variablesNames = dict((v.name, v.name) for v in vs)
            constraintsNames = dict((c, c) for c in lp.constraints)
            objectiveName = None
<<<<<<< HEAD
            cmds = ' ' + tmpLp + " "
        if self.warmStart:
            self.writesol(tmpSol_init, lp, vs, variablesNames, constraintsNames)
            cmds += 'mips {} '.format(tmpSol_init)
        if self.timeLimit is not None:
            cmds += "sec %s " % self.timeLimit
        options = self.options + self.getOptions()
        for option in options:
=======
            cmds = ' '+tmpLp+" "
        if self.mip_start:
            self.writesol(tmpMst, lp, vs, variablesNames, constraintsNames)
            cmds += 'mips {} '.format(tmpMst)
        if self.threads:
            cmds += "threads %s "%self.threads
        if self.fracGap is not None:
            cmds += "ratio %s "%self.fracGap
        if self.timelimit is not None:
            cmds += "sec %s "%self.timelimit
        if self.presolve:
            cmds += "presolve on "
        if self.strong:
            cmds += "strong %d " % self.strong
        if self.cuts:
            cmds += "gomory on "
            cmds += "knapsack on "
            cmds += "probing on "
        for option in self.options:
>>>>>>> 1144dbc0
            cmds += option+" "
        if self.mip:
            cmds += "branch "
        else:
            cmds += "initialSolve "
        cmds += "printingOptions all "
        cmds += "solution "+tmpSol+" "
        if self.msg:
            pipe = None
        else:
            pipe = open(os.devnull, 'w')
        log.debug(self.path + cmds)
        args = []
        args.append(self.path)
        args.extend(cmds[1:].split())
        cbc = subprocess.Popen(args, stdout = pipe, stderr = pipe, stdin=devnull)
        if cbc.wait() != 0:
            raise PulpSolverError("Pulp: Error while trying to execute, use msg=True for more details" +  \
                                    self.path)
        if pipe:
            pipe.close()
        if not os.path.exists(tmpSol):
            raise PulpSolverError("Pulp: Error while executing "+self.path)
        status, values, reducedCosts, shadowPrices, slacks, sol_status = \
            self.readsol_MPS(tmpSol, lp, vs, variablesNames, constraintsNames)
        lp.assignVarsVals(values)
        lp.assignVarsDj(reducedCosts)
        lp.assignConsPi(shadowPrices)
        lp.assignConsSlack(slacks, activity=True)
        lp.assignStatus(status, sol_status)
        self.delete_tmp_files(tmpMps, tmpLp, tmpSol, tmpMst)
        return status

    def getOptions(self):
        params_eq  = \
            dict(timeLimit="sec {}",
                 gapRel = "ratio {}",
                 gapAbs = 'allow {}',
                 threads = 'threads {}',
                 presolve = 'presolve on',
                 strong = 'strong {}',
                 cuts = "gomory on knapsack on probing on"
                 )

        return [v.format(self.optionsDict[k]) for k, v in params_eq.items()
                if k in self.optionsDict]

    def readsol_MPS(self, filename, lp, vs, variablesNames, constraintsNames, objectiveName=None):
        """
        Read a CBC solution file generated from an mps or lp file (possible different names)
        """
        values = dict((v.name, 0) for v in vs)

        reverseVn = dict((v, k) for k, v in variablesNames.items())
        reverseCn = dict((v, k) for k, v in constraintsNames.items())

        reducedCosts = {}
        shadowPrices = {}
        slacks = {}
        status, sol_status = self.get_status(filename)
        with open(filename) as f:
            for l in f:
                if len(l)<=2:
                    break
                l = l.split()
                #incase the solution is infeasible
                if l[0] == '**':
                    l = l[1:]
                vn = l[1]
                val = l[2]
                dj = l[3]
                if vn in reverseVn:
                    values[reverseVn[vn]] = float(val)
                    reducedCosts[reverseVn[vn]] = float(dj)
                if vn in reverseCn:
                    slacks[reverseCn[vn]] = float(val)
                    shadowPrices[reverseCn[vn]] = float(dj)
        return status, values, reducedCosts, shadowPrices, slacks, sol_status

    def writesol(self, filename, lp, vs, variablesNames, constraintsNames):
        """
        Writes a CBC solution file generated from an mps / lp file (possible different names)
        returns True on success
        """
        values = dict((v.name, v.value() if v.value() is not None else 0) for v in vs)
        value_lines = []
        value_lines += [(i, v, values[k], 0) for i, (k, v) in enumerate(variablesNames.items())]
        lines = ['Stopped on time - objective value 0\n']
        lines += ["{0:>7} {1} {2:>15} {3:>23}\n".format(*tup) for tup in value_lines]

        with open(filename, 'w') as f:
            f.writelines(lines)

        return True

    def readsol_LP(self, filename, lp, vs):
        """
        Read a CBC solution file generated from an lp (good names)
        returns status, values, reducedCosts, shadowPrices, slacks, sol_status
        """
        variablesNames = dict((v.name, v.name) for v in vs)
        constraintsNames = dict((c, c) for c in lp.constraints)
        return self.readsol_MPS(filename, lp, vs, variablesNames, constraintsNames)

    def get_status(self, filename):
        cbcStatus = {'Optimal': constants.LpStatusOptimal,
                     'Infeasible': constants.LpStatusInfeasible,
                     'Integer': constants.LpStatusInfeasible,
                     'Unbounded': constants.LpStatusUnbounded,
                     'Stopped': constants.LpStatusNotSolved}

        cbcSolStatus = {'Optimal': constants.LpSolutionOptimal,
                        'Infeasible': constants.LpSolutionInfeasible,
                        'Unbounded': constants.LpSolutionUnbounded,
                        'Stopped': constants.LpSolutionNoSolutionFound}

        with open(filename) as f:
            statusstrs = f.readline().split()

        status = cbcStatus.get(statusstrs[0], constants.LpStatusUndefined)
        sol_status = cbcSolStatus.get(statusstrs[0], constants.LpSolutionNoSolutionFound)
        # here we could use some regex expression.
        # Not sure what's more desirable
        if status == constants.LpStatusNotSolved and len(statusstrs) >= 5:
            if statusstrs[4] == "objective":
                status = constants.LpStatusOptimal
                sol_status = constants.LpSolutionIntegerFeasible
        return status, sol_status


COIN = COIN_CMD

class PULP_CBC_CMD(COIN_CMD):
    """
    This solver uses a precompiled version of cbc provided with the package
    """
    name = 'PULP_CBC_CMD'
    pulp_cbc_path = pulp_cbc_path
    try:
        if os.name != 'nt':
            if not os.access(pulp_cbc_path, os.X_OK):
                import stat
                os.chmod(pulp_cbc_path, stat.S_IXUSR + stat.S_IXOTH)
    except: #probably due to incorrect permissions
        def available(self):
            """True if the solver is available"""
            return False
        def actualSolve(self, lp, callback = None):
            """Solve a well formulated lp problem"""
            raise PulpSolverError("PULP_CBC_CMD: Not Available (check permissions on %s)" % self.pulp_cbc_path)
    else:
        def __init__(self, path=None, *args, **kwargs):
            """
            just loads up COIN_CMD with the path set
            """
            if path is not None:
                raise PulpSolverError('Use COIN_CMD if you want to set a path')
            #check that the file is executable
            COIN_CMD.__init__(self, path=self.pulp_cbc_path, *args, **kwargs)


def COINMP_DLL_load_dll(path):
    """
    function that loads the DLL useful for debugging installation problems
    """
    if os.name == 'nt':
        lib = ctypes.windll.LoadLibrary(str(path[-1]))
    else:
        # linux hack to get working
        mode = ctypes.RTLD_GLOBAL
        for libpath in path[:-1]:
            # RTLD_LAZY = 0x00001
            ctypes.CDLL(libpath, mode = mode)
        lib = ctypes.CDLL(path[-1], mode = mode)
    return lib

class COINMP_DLL(LpSolver):
    """
    The COIN_MP LP MIP solver (via a DLL or linux so)

    :param timeLimit: The number of seconds before forcing the solver to exit
    :param epgap: The fractional mip tolerance
    """
    name = 'COINMP_DLL'
    try:
        lib = COINMP_DLL_load_dll(coinMP_path)
    except (ImportError, OSError):
        @classmethod
        def available(cls):
            """True if the solver is available"""
            return False
        def actualSolve(self, lp):
            """Solve a well formulated lp problem"""
            raise PulpSolverError("COINMP_DLL: Not Available")
    else:
        COIN_INT_LOGLEVEL = 7
        COIN_REAL_MAXSECONDS = 16
        COIN_REAL_MIPMAXSEC = 19
        COIN_REAL_MIPFRACGAP = 34
        lib.CoinGetInfinity.restype = ctypes.c_double
        lib.CoinGetVersionStr.restype = ctypes.c_char_p
        lib.CoinGetSolutionText.restype=ctypes.c_char_p
        lib.CoinGetObjectValue.restype=ctypes.c_double
        lib.CoinGetMipBestBound.restype=ctypes.c_double

        def __init__(self, cuts = 1, presolve = 1, dual = 1,
            crash = 0, scale = 1, rounding = 1, integerPresolve = 1, strong = 5,
            epgap = None, *args, **kwargs):
            LpSolver.__init__(self, *args, **kwargs)
            self.fracGap = None
            if epgap is not None:
                self.fracGap = float(epgap)
            if self.timelimit is not None:
                self.timelimit = float(self.timelimit)
            #Todo: these options are not yet implemented
            self.cuts = cuts
            self.presolve = presolve
            self.dual = dual
            self.crash = crash
            self.scale = scale
            self.rounding = rounding
            self.integerPresolve = integerPresolve
            self.strong = strong

        def copy(self):
            """Make a copy of self"""
            aCopy = LpSolver.copy(self)
            aCopy.cuts = self.cuts
            aCopy.presolve = self.presolve
            aCopy.dual = self.dual
            aCopy.crash = self.crash
            aCopy.scale = self.scale
            aCopy.rounding = self.rounding
            aCopy.integerPresolve = self.integerPresolve
            aCopy.strong = self.strong
            return aCopy

        @classmethod
        def available(cls):
            """True if the solver is available"""
            return True

        def getSolverVersion(self):
            """
            returns a solver version string

            example:
            >>> COINMP_DLL().getSolverVersion() # doctest: +ELLIPSIS
            '...'
            """
            return self.lib.CoinGetVersionStr()

        def actualSolve(self, lp):
            """Solve a well formulated lp problem"""
            #TODO alter so that msg parameter is handled correctly
            self.debug = 0
            #initialise solver
            self.lib.CoinInitSolver("")
            #create problem
            self.hProb = hProb = self.lib.CoinCreateProblem(lp.name)
            #set problem options
            self.lib.CoinSetIntOption(hProb, self.COIN_INT_LOGLEVEL, ctypes.c_int(self.msg))

            if self.timelimit:
                if self.mip:
                    self.lib.CoinSetRealOption(hProb, self.COIN_REAL_MIPMAXSEC,
                                          ctypes.c_double(self.timelimit))
                else:
                    self.lib.CoinSetRealOption(hProb, self.COIN_REAL_MAXSECONDS,
                                          ctypes.c_double(self.timelimit))
            if self.fracGap:
               #Hopefully this is the bound gap tolerance
               self.lib.CoinSetRealOption(hProb, self.COIN_REAL_MIPFRACGAP,
                                          ctypes.c_double(self.fracGap))
            #CoinGetInfinity is needed for varibles with no bounds
            coinDblMax = self.lib.CoinGetInfinity()
            if self.debug: print("Before getCoinMPArrays")
            (numVars, numRows, numels, rangeCount,
                objectSense, objectCoeffs, objectConst,
                rhsValues, rangeValues, rowType, startsBase,
                lenBase, indBase,
                elemBase, lowerBounds, upperBounds, initValues, colNames,
                rowNames, columnType, n2v, n2c) = self.getCplexStyleArrays(lp)
            self.lib.CoinLoadProblem(hProb,
                                   numVars, numRows, numels, rangeCount,
                                   objectSense, objectConst, objectCoeffs,
                                   lowerBounds, upperBounds, rowType,
                                   rhsValues, rangeValues, startsBase,
                                   lenBase, indBase, elemBase,
                                   colNames, rowNames, "Objective")
            if lp.isMIP() and self.mip:
                self.lib.CoinLoadInteger(hProb,columnType)

            if self.msg == 0:
                self.lib.CoinRegisterMsgLogCallback(
                    hProb, ctypes.c_char_p(""), ctypes.POINTER(ctypes.c_int)()
                )
            self.coinTime = -clock()
            self.lib.CoinOptimizeProblem(hProb, 0)
            self.coinTime += clock()

            # TODO: check Integer Feasible status
            CoinLpStatus = {0: constants.LpStatusOptimal,
                            1: constants.LpStatusInfeasible,
                            2: constants.LpStatusInfeasible,
                            3: constants.LpStatusNotSolved,
                            4: constants.LpStatusNotSolved,
                            5: constants.LpStatusNotSolved,
                            -1: constants.LpStatusUndefined
                            }
            solutionStatus = self.lib.CoinGetSolutionStatus(hProb)
            solutionText = self.lib.CoinGetSolutionText(hProb)
            objectValue =  self.lib.CoinGetObjectValue(hProb)

            #get the solution values
            NumVarDoubleArray = ctypes.c_double * numVars
            NumRowsDoubleArray = ctypes.c_double * numRows
            cActivity = NumVarDoubleArray()
            cReducedCost = NumVarDoubleArray()
            cSlackValues = NumRowsDoubleArray()
            cShadowPrices = NumRowsDoubleArray()
            self.lib.CoinGetSolutionValues(hProb, ctypes.byref(cActivity),
                                         ctypes.byref(cReducedCost),
                                         ctypes.byref(cSlackValues),
                                         ctypes.byref(cShadowPrices))

            variablevalues = {}
            variabledjvalues = {}
            constraintpivalues = {}
            constraintslackvalues = {}
            if lp.isMIP() and self.mip:
                lp.bestBound = self.lib.CoinGetMipBestBound(hProb)
            for i in range(numVars):
                variablevalues[self.n2v[i].name] = cActivity[i]
                variabledjvalues[self.n2v[i].name] = cReducedCost[i]
            lp.assignVarsVals(variablevalues)
            lp.assignVarsDj(variabledjvalues)
            #put pi and slack variables against the constraints
            for i in range(numRows):
                constraintpivalues[self.n2c[i]] = cShadowPrices[i]
                constraintslackvalues[self.n2c[i]] = cSlackValues[i]
            lp.assignConsPi(constraintpivalues)
            lp.assignConsSlack(constraintslackvalues)

            self.lib.CoinFreeSolver()
            status = CoinLpStatus[self.lib.CoinGetSolutionStatus(hProb)]
            lp.assignStatus(status)
            return status

if COINMP_DLL.available():
    COIN = COINMP_DLL

yaposib = None


class YAPOSIB(LpSolver):
    """
    COIN OSI (via its python interface)

    Copyright Christophe-Marie Duquesne 2012

    The yaposib variables are available (after a solve) in var.solverVar
    The yaposib constraints are available in constraint.solverConstraint
    The Model is in prob.solverModel
    """
    name = 'YAPOSIB'
    try:
        #import the model into the global scope
        global yaposib
        import yaposib
    except ImportError:
        def available(self):
            """True if the solver is available"""
            return False
        def actualSolve(self, lp, callback = None):
            """Solve a well formulated lp problem"""
            raise PulpSolverError("YAPOSIB: Not Available")
    else:
        def __init__(self,
                    mip = True,
                    msg = True,
                    timeLimit = None,
                    epgap = None,
                    solverName = None,
                    **solverParams):
            """
            Initializes the yaposib solver.

            @param mip:          if False the solver will solve a MIP as
                                 an LP
            @param msg:          displays information from the solver to
                                 stdout
            @param timeLimit:    not supported
            @param epgap:        not supported
            @param solverParams: not supported
            """
            LpSolver.__init__(self, mip, msg)
            if solverName:
                self.solverName = solverName
            else:
                self.solverName = yaposib.available_solvers()[0]

        def findSolutionValues(self, lp):
            model = lp.solverModel
            solutionStatus = model.status
            yaposibLpStatus = {"optimal": constants.LpStatusOptimal,
                                   "undefined": constants.LpStatusUndefined,
                                   "abandoned": constants.LpStatusInfeasible,
                                   "infeasible": constants.LpStatusInfeasible,
                                   "limitreached": constants.LpStatusInfeasible
                                   }
            #populate pulp solution values
            for var in lp.variables():
                var.varValue = var.solverVar.solution
                var.dj = var.solverVar.reducedcost
            #put pi and slack variables against the constraints
            for constr in lp.constraints.values():
                constr.pi = constr.solverConstraint.dual
                constr.slack = -constr.constant - constr.solverConstraint.activity
            if self.msg:
                print("yaposib status=", solutionStatus)
            lp.resolveOK = True
            for var in lp.variables():
                var.isModified = False
            status = yaposibLpStatus.get(solutionStatus, constants.LpStatusUndefined)
            lp.assignStatus(status)
            return status

        def available(self):
            """True if the solver is available"""
            return True

        def callSolver(self, lp, callback = None):
            """Solves the problem with yaposib
            """
            savestdout = None
            if self.msg == 0:
                #close stdout to get rid of messages
                tempfile = open(mktemp(),'w')
                savestdout = os.dup(1)
                os.close(1)
                if os.dup(tempfile.fileno()) != 1:
                    raise PulpSolverError("couldn't redirect stdout - dup() error")
            self.solveTime = -clock()
            lp.solverModel.solve(self.mip)
            self.solveTime += clock()
            if self.msg == 0:
                #reopen stdout
                os.close(1)
                os.dup(savestdout)
                os.close(savestdout)

        def buildSolverModel(self, lp):
            """
            Takes the pulp lp model and translates it into a yaposib model
            """
            log.debug("create the yaposib model")
            lp.solverModel = yaposib.Problem(self.solverName)
            prob = lp.solverModel
            prob.name = lp.name
            log.debug("set the sense of the problem")
            if lp.sense == constants.LpMaximize:
                prob.obj.maximize = True
            log.debug("add the variables to the problem")
            for var in lp.variables():
                col = prob.cols.add(yaposib.vec([]))
                col.name = var.name
                if not var.lowBound is None:
                    col.lowerbound = var.lowBound
                if not var.upBound is None:
                    col.upperbound = var.upBound
                if var.cat == constants.LpInteger:
                    col.integer = True
                prob.obj[col.index] = lp.objective.get(var, 0.0)
                var.solverVar = col
            log.debug("add the Constraints to the problem")
            for name, constraint in lp.constraints.items():
                row = prob.rows.add(yaposib.vec([(var.solverVar.index,
                    value) for var, value in constraint.items()]))
                if constraint.sense == constants.LpConstraintLE:
                    row.upperbound = -constraint.constant
                elif constraint.sense == constants.LpConstraintGE:
                    row.lowerbound = -constraint.constant
                elif constraint.sense == constants.LpConstraintEQ:
                    row.upperbound = -constraint.constant
                    row.lowerbound = -constraint.constant
                else:
                    raise PulpSolverError('Detected an invalid constraint type')
                row.name = name
                constraint.solverConstraint = row

        def actualSolve(self, lp, callback = None):
            """
            Solve a well formulated lp problem

            creates a yaposib model, variables and constraints and attaches
            them to the lp model which it then solves
            """
            self.buildSolverModel(lp)
            #set the initial solution
            log.debug("Solve the model using yaposib")
            self.callSolver(lp, callback = callback)
            #get the solution information
            solutionStatus = self.findSolutionValues(lp)
            for var in lp.variables():
                var.modified = False
            for constraint in lp.constraints.values():
                constraint.modified = False
            return solutionStatus

        def actualResolve(self, lp, callback = None):
            """
            Solve a well formulated lp problem

            uses the old solver and modifies the rhs of the modified
            constraints
            """
            log.debug("Resolve the model using yaposib")
            for constraint in lp.constraints.values():
                row = constraint.solverConstraint
                if constraint.modified:
                    if constraint.sense == constants.LpConstraintLE:
                        row.upperbound = -constraint.constant
                    elif constraint.sense == constants.LpConstraintGE:
                        row.lowerbound = -constraint.constant
                    elif constraint.sense == constants.LpConstraintEQ:
                        row.upperbound = -constraint.constant
                        row.lowerbound = -constraint.constant
                    else:
                        raise PulpSolverError('Detected an invalid constraint type')
            self.callSolver(lp, callback = callback)
            #get the solution information
            solutionStatus = self.findSolutionValues(lp)
            for var in lp.variables():
                var.modified = False
            for constraint in lp.constraints.values():
                constraint.modified = False
            return solutionStatus
<|MERGE_RESOLUTION|>--- conflicted
+++ resolved
@@ -98,36 +98,14 @@
             variablesNames = dict((v.name, v.name) for v in vs)
             constraintsNames = dict((c, c) for c in lp.constraints)
             objectiveName = None
-<<<<<<< HEAD
             cmds = ' ' + tmpLp + " "
         if self.warmStart:
-            self.writesol(tmpSol_init, lp, vs, variablesNames, constraintsNames)
-            cmds += 'mips {} '.format(tmpSol_init)
+            self.writesol(tmpMst, lp, vs, variablesNames, constraintsNames)
+            cmds += 'mips {} '.format(tmpMst)
         if self.timeLimit is not None:
             cmds += "sec %s " % self.timeLimit
         options = self.options + self.getOptions()
         for option in options:
-=======
-            cmds = ' '+tmpLp+" "
-        if self.mip_start:
-            self.writesol(tmpMst, lp, vs, variablesNames, constraintsNames)
-            cmds += 'mips {} '.format(tmpMst)
-        if self.threads:
-            cmds += "threads %s "%self.threads
-        if self.fracGap is not None:
-            cmds += "ratio %s "%self.fracGap
-        if self.timelimit is not None:
-            cmds += "sec %s "%self.timelimit
-        if self.presolve:
-            cmds += "presolve on "
-        if self.strong:
-            cmds += "strong %d " % self.strong
-        if self.cuts:
-            cmds += "gomory on "
-            cmds += "knapsack on "
-            cmds += "probing on "
-        for option in self.options:
->>>>>>> 1144dbc0
             cmds += option+" "
         if self.mip:
             cmds += "branch "
