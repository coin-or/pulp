--- conflicted
+++ resolved
@@ -164,21 +164,14 @@
 class LpSolver:
     """A generic LP Solver"""
 
-<<<<<<< HEAD
-    def __init__(self, mip = True, msg = True, options = None, mip_start=False, *args, **kwargs):
-=======
     def __init__(self, mip = True, msg = True, options = None, mip_start=False, timeLimit=None, *args, **kwargs):
->>>>>>> 2b335f78
         if options is None:
             options = []
         self.mip = mip
         self.msg = msg
         self.options = options
         self.mip_start = mip_start
-<<<<<<< HEAD
-=======
         self.timelimit = timeLimit
->>>>>>> 2b335f78
 
     def available(self):
         """True if the solver is available"""
@@ -310,13 +303,8 @@
         # .lp, .mip, .sol, .mst, etc.
     # TODO: also handle the deletion of files afterwards
 
-<<<<<<< HEAD
-    def __init__(self, path=None, keepFiles=0, mip=1, msg=1, options=None, mip_start=False):
-        LpSolver.__init__(self, mip=mip, msg=msg, options=options, mip_start=mip_start)
-=======
     def __init__(self, path=None, keepFiles=0, *args, **kwargs):
         LpSolver.__init__(self, *args, **kwargs)
->>>>>>> 2b335f78
         if path is None:
             self.path = self.defaultPath()
         else:
