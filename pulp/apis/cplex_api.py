
from .core import LpSolver_CMD, LpSolver, subprocess, PulpSolverError, clock, log
from .core import cplex_dll_path, ctypesArrayFill, ilm_cplex_license, ilm_cplex_license_signature
from .. import constants, sparse
import os
from uuid import uuid4
import warnings


class CPLEX_CMD(LpSolver_CMD):
    """The CPLEX LP solver"""
    name = 'CPLEX_CMD'

    def __init__(self, timelimit = None, *args, **kwargs):
        LpSolver_CMD.__init__(self, *args, **kwargs)
        if timelimit:
            warnings.warn("Parameter timelimit is being depreciated for standard 'timeLimit'")
            if self.timeLimit:
                warnings.warn("Parameter timeLimit and timelimit passed, using timeLimit ")
            else:
                self.timeLimit = timelimit

    def defaultPath(self):
        return self.executableExtension("cplex")

    def available(self):
        """True if the solver is available"""
        return self.executable(self.path)

    def actualSolve(self, lp):
        """Solve a well formulated lp problem"""
        if not self.executable(self.path):
            raise PulpSolverError("PuLP: cannot execute "+self.path)
        if not self.keepFiles:
            uuid = uuid4().hex
            tmpLp = os.path.join(self.tmpDir, "%s-pulp.lp" % uuid)
            tmpSol = os.path.join(self.tmpDir, "%s-pulp.sol" % uuid)
            tmpMst = os.path.join(self.tmpDir, "%s-pulp.mst" % uuid)
        else:
            tmpLp = lp.name+"-pulp.lp"
            tmpSol = lp.name+"-pulp.sol"
            tmpMst = lp.name+"-pulp.mst"
        vs = lp.writeLP(tmpLp, writeSOS = 1)
        try: os.remove(tmpSol)
        except: pass
        if not self.msg:
            cplex = subprocess.Popen(self.path, stdin = subprocess.PIPE,
                stdout = subprocess.PIPE, stderr = subprocess.PIPE)
        else:
            cplex = subprocess.Popen(self.path, stdin = subprocess.PIPE)
        cplex_cmds = "read " + tmpLp + "\n"
        if self.warmStart:
            self.writesol(filename=tmpMst, vs=vs)
            cplex_cmds += "read " + tmpMst + "\n"
            cplex_cmds += 'set advance 1\n'

        if self.timeLimit is not None:
            cplex_cmds += "set timelimit " + str(self.timeLimit) + "\n"
        options = self.options + self.getOptions()
        for option in options:
            cplex_cmds += option+"\n"
        if lp.isMIP():
            if self.mip:
                cplex_cmds += "mipopt\n"
                cplex_cmds += "change problem fixed\n"
            else:
                cplex_cmds += "change problem lp\n"
        cplex_cmds += "optimize\n"
        cplex_cmds += "write "+tmpSol+"\n"
        cplex_cmds += "quit\n"
        cplex_cmds = cplex_cmds.encode('UTF-8')
        cplex.communicate(cplex_cmds)
        if cplex.returncode != 0:
            raise PulpSolverError("PuLP: Error while trying to execute "+self.path)
        if not os.path.exists(tmpSol):
            status = constants.LpStatusInfeasible
            values = reducedCosts = shadowPrices = slacks = solStatus = None
        else:
            status, values, reducedCosts, shadowPrices, slacks, solStatus = self.readsol(tmpSol)
        if not self.keepFiles:
            for file in [tmpMst, tmpMst, tmpSol, "cplex.log"]:
                try:
                    os.remove(file)
                except:
                    pass
        if status != constants.LpStatusInfeasible:
            lp.assignVarsVals(values)
            lp.assignVarsDj(reducedCosts)
            lp.assignConsPi(shadowPrices)
            lp.assignConsSlack(slacks)
        lp.assignStatus(status, solStatus)
        return status

    def getOptions(self):
        # CPLEX parameters: https://www.ibm.com/support/knowledgecenter/en/SSSA5P_12.6.0/ilog.odms.cplex.help/CPLEX/GettingStarted/topics/tutorials/InteractiveOptimizer/settingParams.html
        # CPLEX status: https://www.ibm.com/support/knowledgecenter/en/SSSA5P_12.10.0/ilog.odms.cplex.help/refcallablelibrary/macros/Solution_status_codes.html
        params_eq  = \
            dict(logPath='set logFile {}',
                 timeLimit='set timelimit {}',
                 gapRel = 'set mip tolerances mipgap {}',
                 gapAbs = 'set mip tolerances absmipgap {}',
                 maxMemory = 'set mip limits treememory {}',
                 threads = 'set threads {}'
                 )
        return [v.format(self.optionsDict[k]) for k, v in params_eq.items()
                if k in self.optionsDict]

    def readsol(self,filename):
        """Read a CPLEX solution file"""
        # CPLEX solution codes: http://www-eio.upc.es/lceio/manuals/cplex-11/html/overviewcplex/statuscodes.html
        try:
            import xml.etree.ElementTree as et
        except ImportError:
            import elementtree.ElementTree as et
        solutionXML = et.parse(filename).getroot()
        solutionheader = solutionXML.find("header")
        statusString = solutionheader.get("solutionStatusString")
        statusValue = solutionheader.get("solutionStatusValue")
<<<<<<< HEAD
        # TODO: check status for Integer Feasible
        cplexStatus = {
            "1": constants.LpStatusOptimal,
            "101": constants.LpStatusOptimal,
=======
        cplexStatus = {
            "1": constants.LpStatusOptimal,    #  optimal
            "101": constants.LpStatusOptimal,  #  mip optimal
            "102": constants.LpStatusOptimal,  #  mip optimal tolerance
            "104": constants.LpStatusOptimal,  #  max solution limit
            "105": constants.LpStatusOptimal,  #  node limit feasible
            "107": constants.LpStatusOptimal,  # time lim feasible
            "109": constants.LpStatusOptimal,  #  fail but feasible
            "113": constants.LpStatusOptimal,  # abort feasible
>>>>>>> 21091ca0
            }
        if statusValue not in cplexStatus:
            raise PulpSolverError("Unknown status returned by CPLEX: \ncode: '{}', string: '{}'".
                                  format(statusValue, statusString))
        status = cplexStatus[statusValue]
<<<<<<< HEAD

=======
        # we check for integer feasible status to differentiate from optimal in solution status
        cplexSolStatus = {
            "104": constants.LpSolutionIntegerFeasible,  # max solution limit
            "105": constants.LpSolutionIntegerFeasible,  # node limit feasible
            "107": constants.LpSolutionIntegerFeasible,  # time lim feasible
            "109": constants.LpSolutionIntegerFeasible,  # fail but feasible
            "111": constants.LpSolutionIntegerFeasible,  # memory limit feasible
            "113": constants.LpSolutionIntegerFeasible,  # abort feasible
            }
        solStatus = cplexSolStatus.get(statusValue)
>>>>>>> 21091ca0
        shadowPrices = {}
        slacks = {}
        constraints = solutionXML.find("linearConstraints")
        for constraint in constraints:
                name = constraint.get("name")
                shadowPrice = constraint.get("dual")
                slack = constraint.get("slack")
                shadowPrices[name] = float(shadowPrice)
                slacks[name] = float(slack)

        values = {}
        reducedCosts = {}
        for variable in solutionXML.find("variables"):
                name = variable.get("name")
                value = variable.get("value")
                reducedCost = variable.get("reducedCost")
                values[name] = float(value)
                reducedCosts[name] = float(reducedCost)

        return status, values, reducedCosts, shadowPrices, slacks, solStatus

    def writesol(self, filename, vs):
        """Writes a CPLEX solution file"""
        try:
            import xml.etree.ElementTree as et
        except ImportError:
            import elementtree.ElementTree as et
        root = et.Element('CPLEXSolution', version="1.2")
        attrib_head = dict()
        attrib_quality = dict()
        et.SubElement(root, 'header', attrib=attrib_head)
        et.SubElement(root, 'header', attrib=attrib_quality)
        variables = et.SubElement(root, 'variables')

        values = [(v.name, v.value()) for v in vs if v.value() is not None]
        for index, (name, value) in enumerate(values):
            attrib_vars = dict(name=name, value = str(value), index=str(index))
            et.SubElement(variables, 'variable', attrib=attrib_vars)
        mst = et.ElementTree(root)
        mst.write(filename, encoding='utf-8', xml_declaration=True)

        return True

def CPLEX_DLL_load_dll(path):
    """
    function that loads the DLL useful for debugging installation problems
    """
    import ctypes
    if os.name in ['nt','dos']:
        lib = ctypes.windll.LoadLibrary(str(path))
    else:
        lib = ctypes.cdll.LoadLibrary(str(path))
    return lib

try:
    import ctypes
    class CPLEX_DLL(LpSolver):
        """
        The CPLEX LP/MIP solver (via a Dynamic library DLL - windows or SO - Linux)

        This solver wraps the c library api of cplex.
        It has been tested against cplex 11.
        For api functions that have not been wrapped in this solver please use
        the ctypes library interface to the cplex api in CPLEX_DLL.lib
        """
        lib = CPLEX_DLL_load_dll(cplex_dll_path)
        #parameters manually found in solver manual
        CPX_PARAM_EPGAP = 2009
        CPX_PARAM_MEMORYEMPHASIS = 1082 # from Cplex 11.0 manual
        CPX_PARAM_TILIM = 1039
        CPX_PARAM_LPMETHOD = 1062
        #argtypes for CPLEX functions
        lib.CPXsetintparam.argtypes = [ctypes.c_void_p,
                         ctypes.c_int, ctypes.c_int]
        lib.CPXsetdblparam.argtypes = [ctypes.c_void_p, ctypes.c_int,
                                                ctypes.c_double]
        lib.CPXfopen.argtypes = [ctypes.c_char_p,
                                      ctypes.c_char_p]
        lib.CPXfopen.restype = ctypes.c_void_p
        lib.CPXsetlogfile.argtypes = [ctypes.c_void_p,
                                      ctypes.c_void_p]
        name = 'CPLEX_DLL'

        def __init__(self,
                    mip = True,
                    msg = True,
                    timeLimit = None,
                    epgap = None,
                    logfilename = None,
                    emphasizeMemory = False):
            """
            Initializes the CPLEX_DLL solver.

            @param mip: if False the solver will solve a MIP as an LP
            @param msg: displays information from the solver to stdout
            @param epgap: sets the integer bound gap
            @param logfilename: sets the filename of the cplex logfile
            @param emphasizeMemory: makes the solver emphasize Memory over
              solution time
            """
            LpSolver.__init__(self, mip, msg)
            self.timeLimit = timeLimit
            self.grabLicence()
            self.setMemoryEmphasis(emphasizeMemory)
            if epgap is not None:
                self.changeEpgap(epgap)
            if timeLimit is not None:
                self.setTimeLimit(timeLimit)
            if logfilename is not None:
                self.setlogfile(logfilename)
            else:
                self.logfile = None

        def setlogfile(self, filename):
            """
            sets the logfile for cplex output
            """
            self.logfilep = CPLEX_DLL.lib.CPXfopen(filename, "w")
            CPLEX_DLL.lib.CPXsetlogfile(self.env, self.logfilep)

        def changeEpgap(self, epgap = 10**-4):
            """
            Change cplex solver integer bound gap tolerence
            """
            CPLEX_DLL.lib.CPXsetdblparam(self.env,CPLEX_DLL.CPX_PARAM_EPGAP,
                                            epgap)

        def setLpAlgorithm(self, algo):
            """
            Select the LP algorithm to use.

            See your CPLEX manual for valid values of algo.  For CPLEX
            12.1 these are 0 for "automatic", 1 primal, 2 dual, 3 network, 4
            barrier, 5 sifting and 6 concurrent.  Currently the default setting
            0 always choooses dual simplex.
            """
            CPLEX_DLL.lib.CPXsetintparam(self.env,CPLEX_DLL.CPX_PARAM_LPMETHOD,
                                         algo)

        def setTimeLimit(self, timeLimit = 0.0):
            """
            Make cplex limit the time it takes --added CBM 8/28/09
            """
            CPLEX_DLL.lib.CPXsetdblparam(self.env,CPLEX_DLL.CPX_PARAM_TILIM,
                                                float(timeLimit))

        def setMemoryEmphasis(self, yesOrNo = False):
            """
            Make cplex try to conserve memory at the expense of
            performance.
            """
            CPLEX_DLL.lib.CPXsetintparam(self.env,
                            CPLEX_DLL.CPX_PARAM_MEMORYEMPHASIS,yesOrNo)

        def findSolutionValues(self, lp, numcols, numrows):
            byref = ctypes.byref
            solutionStatus = ctypes.c_int()
            objectiveValue = ctypes.c_double()
            x = (ctypes.c_double * numcols)()
            pi = (ctypes.c_double * numrows)()
            slack = (ctypes.c_double * numrows)()
            dj = (ctypes.c_double * numcols)()
            status= CPLEX_DLL.lib.CPXsolwrite(self.env, self.hprob,
                                                "CplexTest.sol")
            if lp.isMIP():
                solutionStatus.value = CPLEX_DLL.lib.CPXgetstat(self.env,
                                                                 self.hprob)
                status = CPLEX_DLL.lib.CPXgetobjval(self.env, self.hprob,
                                                    byref(objectiveValue))
                if status != 0 and status != 1217: #no solution exists
                    raise PulpSolverError("Error in CPXgetobjval status="
                                          + str(status))

                status = CPLEX_DLL.lib.CPXgetx(self.env, self.hprob,
                                                byref(x), 0, numcols - 1)
                if status != 0 and status != 1217:
                    raise PulpSolverError("Error in CPXgetx status=" + str(status))
            else:
                status = CPLEX_DLL.lib.CPXsolution(self.env, self.hprob,
                                              byref(solutionStatus),
                                              byref(objectiveValue),
                                              byref(x), byref(pi),
                                              byref(slack), byref(dj))
            # 102 is the cplex return status for
            # integer optimal within tolerance
            # and is useful for breaking symmetry.
            CplexLpStatus = {1: constants.LpStatusOptimal, 3: constants.LpStatusInfeasible,
                                  2: constants.LpStatusUnbounded, 0: constants.LpStatusNotSolved,
                                  101: constants.LpStatusOptimal, 102: constants.LpStatusOptimal,
                                  103: constants.LpStatusInfeasible}
            #populate pulp solution values
            variablevalues = {}
            variabledjvalues = {}
            constraintpivalues = {}
            constraintslackvalues = {}
            for i in range(numcols):
                variablevalues[self.n2v[i].name] = x[i]
                variabledjvalues[self.n2v[i].name] = dj[i]
            lp.assignVarsVals(variablevalues)
            lp.assignVarsDj(variabledjvalues)
            #put pi and slack variables against the constraints
            for i in range(numrows):
                constraintpivalues[self.n2c[i]] = pi[i]
                constraintslackvalues[self.n2c[i]] = slack[i]
            lp.assignConsPi(constraintpivalues)
            lp.assignConsSlack(constraintslackvalues)
            #TODO: clear up the name of self.n2c
            if self.msg:
                print("Cplex status=", solutionStatus.value)
            lp.resolveOK = True
            for var in lp._variables:
                var.isModified = False
            status = CplexLpStatus.get(solutionStatus.value, constants.LpStatusUndefined)
            lp.assignStatus(status)
            return status

        def __del__(self):
            #LpSolver.__del__(self)
            self.releaseLicence()

        def available(self):
            """True if the solver is available"""
            return True

        def grabLicence(self):
            """
            Returns True if a CPLEX licence can be obtained.
            The licence is kept until releaseLicence() is called.
            """
            status = ctypes.c_int()
            # If the config file allows to do so (non null params), try to
            # grab a runtime license.
            if ilm_cplex_license and ilm_cplex_license_signature:
                runtime_status = CPLEX_DLL.lib.CPXsetstaringsol(
                        ilm_cplex_license,
                        ilm_cplex_license_signature)
                # if runtime_status is not zero, running with a runtime
                # license will fail. However, no error is thrown (yet)
                # because the second call might still succeed if the user
                # has another license. Let us forgive bad user
                # configuration:
                if not (runtime_status == 0) and self.msg:
                    print(
                    "CPLEX library failed to load the runtime license" +
                    "the call returned status=%s" % str(runtime_status) +
                    "Please check the pulp config file.")
            self.env = CPLEX_DLL.lib.CPXopenCPLEX(ctypes.byref(status))
            self.hprob = None
            if not(status.value == 0):
                raise PulpSolverError("CPLEX library failed on " +
                                    "CPXopenCPLEX status=" + str(status))


        def releaseLicence(self):
            """Release a previously obtained CPLEX licence"""
            if getattr(self,"env",False):
                status=CPLEX_DLL.lib.CPXcloseCPLEX(self.env)
                self.env = self.hprob = None
            else:
                raise PulpSolverError("No CPLEX enviroment to close")

        def callSolver(self, isMIP):
            """Solves the problem with cplex
            """
            #solve the problem
            self.cplexTime = -clock()
            if isMIP and self.mip:
                status= CPLEX_DLL.lib.CPXmipopt(self.env, self.hprob)
                if status != 0:
                    raise PulpSolverError("Error in CPXmipopt status="
                                        + str(status))
            else:
                status = CPLEX_DLL.lib.CPXlpopt(self.env, self.hprob)
                if status != 0:
                    raise PulpSolverError("Error in CPXlpopt status="
                                            + str(status))
            self.cplexTime += clock()

        def actualSolve(self, lp):
            """Solve a well formulated lp problem"""
            #TODO alter so that msg parameter is handled correctly
            status = ctypes.c_int()
            byref = ctypes.byref   #shortcut to function
            if self.hprob is not None:
                CPLEX_DLL.lib.CPXfreeprob(self.env, self.hprob)
            self.hprob = CPLEX_DLL.lib.CPXcreateprob(self.env,
                                                    byref(status), lp.name)
            if status.value != 0:
                raise PulpSolverError("Error in CPXcreateprob status="
                                    + str(status))
            (numcols, numrows, numels, rangeCount,
                objSense, obj, objconst,
                rhs, rangeValues, rowSense, matbeg, matcnt, matind,
                matval, lb, ub, initValues, colname,
                rowname, xctype, n2v, n2c )= self.getCplexStyleArrays(lp)
            status.value = CPLEX_DLL.lib.CPXcopylpwnames (self.env, self.hprob,
                                 numcols, numrows,
                                 objSense, obj, rhs, rowSense, matbeg, matcnt,
                                 matind, matval, lb, ub, None, colname, rowname)
            if status.value != 0:
                raise PulpSolverError("Error in CPXcopylpwnames status=" +
                                        str(status))
            if lp.isMIP() and self.mip:
                status.value = CPLEX_DLL.lib.CPXcopyctype(self.env,
                                                          self.hprob,
                                                          xctype)
            if status.value != 0:
                raise PulpSolverError("Error in CPXcopyctype status=" +
                                        str(status))
            #set the initial solution
            self.callSolver(lp.isMIP())
            #get the solution information
            solutionStatus = self.findSolutionValues(lp, numcols, numrows)
            for var in lp._variables:
                var.modified = False
            return solutionStatus


        def actualResolve(self, lp, **kwargs):
            """looks at which variables have been modified and changes them
            """
            #TODO: Add changing variables not just adding them
            #TODO: look at constraints
            modifiedVars = [var for var in lp.variables() if var.modified]
            #assumes that all variables flagged as modified
            #need to be added to the problem
            newVars = modifiedVars
            #print newVars
            self.v2n.update([(var, i+self.addedVars)
                                for i,var in enumerate(newVars)])
            self.n2v.update([(i+self.addedVars, var)
                                for i,var in enumerate(newVars)])
            self.vname2n.update([(var.name, i+self.addedVars)
                                for i,var in enumerate(newVars)])
            oldVars = self.addedVars
            self.addedVars += len(newVars)
            (ccnt,nzcnt,obj,cmatbeg,
            cmatlen, cmatind,cmatval,
            lb,ub, initvals,
            colname, coltype) = self.getSparseCols(newVars, lp, oldVars,
                                defBound = 1e20)
            CPXaddcolsStatus = CPLEX_DLL.lib.CPXaddcols(self.env, self.hprob,
                                          ccnt, nzcnt,
                                          obj,cmatbeg,
                                          cmatind,cmatval,
                                          lb,ub,colname)
            #add the column types
            if lp.isMIP() and self.mip:
                indices = (ctypes.c_int * len(newVars))()
                for i,var in enumerate(newVars):
                    indices[i] = oldVars +i
                CPXchgctypeStatus = \
                    CPLEX_DLL.lib.CPXchgctype(self.env, self.hprob, ccnt, indices, coltype)
            #solve the problem
            self.callSolver(lp.isMIP())
            #get the solution information
            solutionStatus = self.findSolutionValues(lp, self.addedVars,
                                                     self.addedRows)
            for var in modifiedVars:
                var.modified = False
            return solutionStatus

        def getSparseCols(self, vars, lp, offset = 0, defBound = 1e20):
            """
            outputs the variables in var as a sparse matrix,
            suitable for cplex and Coin

            Copyright (c) Stuart Mitchell 2007
            """
            numVars = len(vars)
            obj = (ctypes.c_double * numVars)()
            cmatbeg = (ctypes.c_int * numVars)()
            mycmatind = []
            mycmatval = []
            rangeCount = 0
            #values for variables
            colNames =  (ctypes.c_char_p * numVars)()
            lowerBounds =  (ctypes.c_double * numVars)()
            upperBounds =  (ctypes.c_double * numVars)()
            initValues =  (ctypes.c_double * numVars)()
            i=0
            for v in vars:
                colNames[i] = str(v.name)
                initValues[i] = v.varValue if v.varValue is not None else 0
                if v.lowBound != None:
                    lowerBounds[i] = v.lowBound
                else:
                    lowerBounds[i] = -defBound
                if v.upBound != None:
                    upperBounds[i] = v.upBound
                else:
                    upperBounds[i] = defBound
                i+= 1
                #create the new variables
            #values for constraints
            #return the coefficient matrix as a series of vectors
            myobjectCoeffs = {}
            numRows = len(lp.constraints)
            sparseMatrix = sparse.Matrix(list(range(numRows)), list(range(numVars)))
            for var in vars:
                for row,coeff in var.expression.items():
                   if row.name == lp.objective.name:
                        myobjectCoeffs[var] = coeff
                   else:
                        sparseMatrix.add(self.c2n[row.name], self.v2n[var] - offset, coeff)
            #objective values
            objectCoeffs = (ctypes.c_double * numVars)()
            for var in vars:
                objectCoeffs[self.v2n[var]-offset] = myobjectCoeffs[var]
            (numels, mystartsBase, mylenBase, myindBase,
             myelemBase) = sparseMatrix.col_based_arrays()
            elemBase = ctypesArrayFill(myelemBase, ctypes.c_double)
            indBase = ctypesArrayFill(myindBase, ctypes.c_int)
            startsBase = ctypesArrayFill(mystartsBase, ctypes.c_int)
            lenBase = ctypesArrayFill(mylenBase, ctypes.c_int)
            #MIP Variables
            NumVarCharArray = ctypes.c_char * numVars
            columnType = NumVarCharArray()
            if lp.isMIP():
                CplexLpCategories = {constants.LpContinuous: "C",
                                    constants.LpInteger: "I"}
                for v in vars:
                    columnType[self.v2n[v] - offset] = CplexLpCategories[v.cat]
            return  numVars, numels,  objectCoeffs, \
                startsBase, lenBase, indBase, \
                elemBase, lowerBounds, upperBounds, initValues, colNames, \
                columnType

        def objSa(self, vars = None):
            """Objective coefficient sensitivity analysis.

            Called after a problem has been solved, this function
            returns a dict mapping variables to pairs (lo, hi) indicating
            that the objective coefficient of the variable can vary
            between lo and hi without changing the optimal basis
            (if other coefficients remain constant).  If an iterable
            vars is given, results are returned only for variables in vars.
            """
            if vars is None:
                v2n = self.v2n
            else:
                v2n = dict((v, self.v2n[v]) for v in vars)
            ifirst = min(v2n.values())
            ilast = max(v2n.values())

            row_t = ctypes.c_double * (ilast - ifirst + 1)
            lo = row_t()
            hi = row_t()
            status = ctypes.c_int()
            status.value = CPLEX_DLL.lib.CPXobjsa(self.env, self.hprob,
                                                  ifirst, ilast, lo, hi)
            if status.value != 0:
                raise PulpSolverError("Error in CPXobjsa, status="
                                        + str(status))
            return dict((v, (lo[i - ifirst], hi[i - ifirst]))
                        for v, i in v2n.items())



    CPLEX = CPLEX_DLL
except (ImportError,OSError):
    class CPLEX_DLL(LpSolver):
        """The CPLEX LP/MIP solver PHANTOM Something went wrong!!!!"""
        name = 'CPLEX_DLL'
        def available(self):
            """True if the solver is available"""
            return False
        def actualSolve(self, lp):
            """Solve a well formulated lp problem"""
            raise PulpSolverError("CPLEX_DLL: Not Available")
    CPLEX = CPLEX_CMD

cplex = None
class CPLEX_PY(LpSolver):
    """
    The CPLEX LP/MIP solver (via a Python Binding)

    This solver wraps the python api of cplex.
    It has been tested against cplex 12.3.
    For api functions that have not been wrapped in this solver please use
    the base cplex classes
    """
    name = 'CPLEX_PY'
    try:
        global cplex
        import cplex
    except (Exception) as e:
        """The CPLEX LP/MIP solver from python PHANTOM Something went wrong!!!!"""
        def available(self):
            """True if the solver is available"""
            return False
        def actualSolve(self, lp):
            """Solve a well formulated lp problem"""
            raise PulpSolverError("CPLEX_PY: Not Available")
    else:
        def __init__(self,
                    epgap = None,
                    logfilename = None,
                     *args, **kwargs):
            """
            Initializes the CPLEX_PY solver.

            @param mip: if False the solver will solve a MIP as an LP
            @param msg: displays information from the solver to stdout
            @param epgap: sets the integer bound gap
            @param logfilename: sets the filename of the cplex logfile
            """
            if epgap:
                warnings.warn("Parameter epgap is being depreciated for standard 'gapRel'")
                if 'gapRel' in kwargs:
                    warnings.warn("Parameter gapRel and epgap passed, using gapRel")
                else:
                    kwargs['gapRel'] = epgap
            if logfilename:
                warnings.warn("Parameter logfilename is being depreciated for standard 'logPath'")
                if 'logPath' in kwargs:
                    warnings.warn("Parameter logPath and logfilename passed, using logPath")
                else:
                    kwargs['logPath'] = logfilename

            LpSolver.__init__(self, *args, **kwargs)

        def available(self):
            """True if the solver is available"""
            return True

        def actualSolve(self, lp, callback = None):
            """
            Solve a well formulated lp problem

            creates a cplex model, variables and constraints and attaches
            them to the lp model which it then solves
            """
            self.buildSolverModel(lp)
            #set the initial solution
            log.debug("Solve the Model using cplex")
            self.callSolver(lp)
            #get the solution information
            solutionStatus = self.findSolutionValues(lp)
            for var in lp._variables:
                var.modified = False
            for constraint in lp.constraints.values():
                constraint.modified = False
            return solutionStatus

        def buildSolverModel(self, lp):
            """
            Takes the pulp lp model and translates it into a cplex model
            """
            model_variables = lp.variables()
            self.n2v = dict((var.name, var) for var in model_variables)
            if len(self.n2v) != len(model_variables):
                raise PulpSolverError(
                        'Variables must have unique names for cplex solver')
            log.debug("create the cplex model")
            self.solverModel = lp.solverModel = cplex.Cplex()
            log.debug("set the name of the problem")
            if not self.mip:
                self.solverModel.set_problem_name(lp.name)
            log.debug("set the sense of the problem")
            if lp.sense == constants.LpMaximize:
                lp.solverModel.objective.set_sense(
                                    lp.solverModel.objective.sense.maximize)
            obj = [float(lp.objective.get(var, 0.0)) for var in model_variables]
            def cplex_var_lb(var):
                if var.lowBound is not None:
                    return float(var.lowBound)
                else:
                    return -cplex.infinity
            lb = [cplex_var_lb(var) for var in model_variables]
            def cplex_var_ub(var):
                if var.upBound is not None:
                    return float(var.upBound)
                else:
                    return cplex.infinity
            ub = [cplex_var_ub(var) for var in model_variables]
            colnames = [var.name for var in model_variables]
            def cplex_var_types(var):
                if var.cat == constants.LpInteger:
                    return 'I'
                else:
                    return 'C'
            ctype = [cplex_var_types(var) for var in model_variables]
            ctype = "".join(ctype)
            lp.solverModel.variables.add(obj=obj, lb=lb, ub=ub, types=ctype,
                       names=colnames)
            rows = []
            senses = []
            rhs = []
            rownames = []
            for name,constraint in lp.constraints.items():
                #build the expression
                expr = [(var.name, float(coeff)) for var, coeff in constraint.items()]
                if not expr:
                    #if the constraint is empty
                    rows.append(([],[]))
                else:
                    rows.append(list(zip(*expr)))
                if constraint.sense == constants.LpConstraintLE:
                    senses.append('L')
                elif constraint.sense == constants.LpConstraintGE:
                    senses.append('G')
                elif constraint.sense == constants.LpConstraintEQ:
                    senses.append('E')
                else:
                    raise PulpSolverError('Detected an invalid constraint type')
                rownames.append(name)
                rhs.append(float(-constraint.constant))
            lp.solverModel.linear_constraints.add(lin_expr=rows, senses=senses,
                                rhs=rhs, names=rownames)
            log.debug("set the type of the problem")
            if not self.mip:
                self.solverModel.set_problem_type(cplex.Cplex.problem_type.LP)
            log.debug("set the logging")
            if not self.msg:
                self.solverModel.set_error_stream(None)
                self.solverModel.set_log_stream(None)
                self.solverModel.set_warning_stream(None)
                self.solverModel.set_results_stream(None)
            logPath = self.optionsDict.get('logPath')
            if logPath is not None:
                self.setlogfile(logPath)
            gapRel = self.optionsDict.get('gapRel')
            if gapRel is not None:
                self.changeEpgap(gapRel)
            if self.timeLimit is not None:
                self.setTimeLimit(self.timeLimit)
            if self.warmStart:
                # We assume "auto" for the effort_level
                effort = self.solverModel.MIP_starts.effort_level.auto
                start = [(k, v.value()) for k, v in self.n2v.items() if v.value() is not None]
                ind, val = zip(*start)
                self.solverModel.MIP_starts.add(cplex.SparsePair(ind=ind, val=val), effort, '1')

        def setlogfile(self, filename):
            """
            sets the logfile for cplex output
            """
            with open(filename, 'w') as cplexlog:
                self.solverModel.set_log_stream(cplexlog)

        def changeEpgap(self, epgap = 10**-4):
            """
            Change cplex solver integer bound gap tolerence
            """
            self.solverModel.parameters.mip.tolerances.mipgap.set(epgap)

        def setTimeLimit(self, timeLimit = 0.0):
            """
            Make cplex limit the time it takes --added CBM 8/28/09
            """
            self.solverModel.parameters.timeLimit.set(timeLimit)

        def callSolver(self, isMIP):
            """Solves the problem with cplex
            """
            #solve the problem
            self.solveTime = -clock()
            self.solverModel.solve()
            self.solveTime += clock()

        def findSolutionValues(self, lp):
            CplexLpStatus = {lp.solverModel.solution.status.MIP_optimal: constants.LpStatusOptimal,
                             lp.solverModel.solution.status.optimal: constants.LpStatusOptimal,
                             lp.solverModel.solution.status.optimal_tolerance: constants.LpStatusOptimal,
                             lp.solverModel.solution.status.infeasible: constants.LpStatusInfeasible,
                             lp.solverModel.solution.status.infeasible_or_unbounded:  constants.LpStatusInfeasible,
                             lp.solverModel.solution.status.MIP_infeasible: constants.LpStatusInfeasible,
                             lp.solverModel.solution.status.MIP_infeasible_or_unbounded:  constants.LpStatusInfeasible,
                             lp.solverModel.solution.status.unbounded: constants.LpStatusUnbounded,
                             lp.solverModel.solution.status.MIP_unbounded: constants.LpStatusUnbounded,
                             lp.solverModel.solution.status.abort_dual_obj_limit: constants.LpStatusNotSolved,
                             lp.solverModel.solution.status.abort_iteration_limit: constants.LpStatusNotSolved,
                             lp.solverModel.solution.status.abort_obj_limit: constants.LpStatusNotSolved,
                             lp.solverModel.solution.status.abort_relaxed: constants.LpStatusNotSolved,
                             lp.solverModel.solution.status.abort_time_limit: constants.LpStatusNotSolved,
                             lp.solverModel.solution.status.abort_user: constants.LpStatusNotSolved,
                             lp.solverModel.solution.status.MIP_abort_feasible: constants.LpStatusOptimal,
                             lp.solverModel.solution.status.MIP_time_limit_feasible: constants.LpStatusOptimal,
                             lp.solverModel.solution.status.MIP_time_limit_infeasible: constants.LpStatusInfeasible,
                             }
            lp.cplex_status = lp.solverModel.solution.get_status()
            status = CplexLpStatus.get(lp.cplex_status, constants.LpStatusUndefined)
            CplexSolStatus = {lp.solverModel.solution.status.MIP_time_limit_feasible: constants.LpSolutionIntegerFeasible,
                              lp.solverModel.solution.status.MIP_abort_feasible: constants.LpSolutionIntegerFeasible,
                              lp.solverModel.solution.status.MIP_feasible: constants.LpSolutionIntegerFeasible,
                              }
            # TODO: I did not find the following status: CPXMIP_NODE_LIM_FEAS, CPXMIP_MEM_LIM_FEAS
            sol_status = CplexSolStatus.get(lp.cplex_status)
            lp.assignStatus(status, sol_status)
            var_names = [var.name for var in lp._variables]
            con_names = [con for con in lp.constraints]
            try:
                objectiveValue = lp.solverModel.solution.get_objective_value()
                variablevalues = dict(zip(var_names, lp.solverModel.solution.get_values(var_names)))
                lp.assignVarsVals(variablevalues)
                constraintslackvalues = dict(zip(con_names, lp.solverModel.solution.get_linear_slacks(con_names)))
                lp.assignConsSlack(constraintslackvalues)
                if lp.solverModel.get_problem_type() == cplex.Cplex.problem_type.LP:
                    variabledjvalues = dict(zip(var_names, lp.solverModel.solution.get_reduced_costs(var_names)))
                    lp.assignVarsDj(variabledjvalues)
                    constraintpivalues = dict(zip(con_names, lp.solverModel.solution.get_dual_values(con_names)))
                    lp.assignConsPi(constraintpivalues)
            except cplex.exceptions.CplexSolverError:
                #raises this error when there is no solution
                pass
            #put pi and slack variables against the constraints
            #TODO: clear up the name of self.n2c
            if self.msg:
                print("Cplex status=", lp.cplex_status)
            lp.resolveOK = True
            for var in lp._variables:
                var.isModified = False
            return status

        def actualResolve(self,lp, **kwargs):
            """
            looks at which variables have been modified and changes them
            """
            raise NotImplementedError("Resolves in CPLEX_PY not yet implemented")

<|MERGE_RESOLUTION|>--- conflicted
+++ resolved
@@ -116,12 +116,6 @@
         solutionheader = solutionXML.find("header")
         statusString = solutionheader.get("solutionStatusString")
         statusValue = solutionheader.get("solutionStatusValue")
-<<<<<<< HEAD
-        # TODO: check status for Integer Feasible
-        cplexStatus = {
-            "1": constants.LpStatusOptimal,
-            "101": constants.LpStatusOptimal,
-=======
         cplexStatus = {
             "1": constants.LpStatusOptimal,    #  optimal
             "101": constants.LpStatusOptimal,  #  mip optimal
@@ -131,15 +125,11 @@
             "107": constants.LpStatusOptimal,  # time lim feasible
             "109": constants.LpStatusOptimal,  #  fail but feasible
             "113": constants.LpStatusOptimal,  # abort feasible
->>>>>>> 21091ca0
             }
         if statusValue not in cplexStatus:
             raise PulpSolverError("Unknown status returned by CPLEX: \ncode: '{}', string: '{}'".
                                   format(statusValue, statusString))
         status = cplexStatus[statusValue]
-<<<<<<< HEAD
-
-=======
         # we check for integer feasible status to differentiate from optimal in solution status
         cplexSolStatus = {
             "104": constants.LpSolutionIntegerFeasible,  # max solution limit
@@ -150,7 +140,6 @@
             "113": constants.LpSolutionIntegerFeasible,  # abort feasible
             }
         solStatus = cplexSolStatus.get(statusValue)
->>>>>>> 21091ca0
         shadowPrices = {}
         slacks = {}
         constraints = solutionXML.find("linearConstraints")
