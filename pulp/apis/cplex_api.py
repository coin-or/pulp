--- conflicted
+++ resolved
@@ -139,12 +139,6 @@
             status = constants.LpStatusInfeasible
             values = reducedCosts = shadowPrices = slacks = solStatus = None
         else:
-<<<<<<< HEAD
-            status, values, reducedCosts, shadowPrices, slacks, solStatus = self.readsol(tmpSol)
-        self.delete_tmp_files(tmpLp, tmpMst, tmpSol)
-        if self.optionsDict.get('logPath') != "cplex.log":
-            self.delete_tmp_files("cplex.log")
-=======
             (
                 status,
                 values,
@@ -153,8 +147,9 @@
                 slacks,
                 solStatus,
             ) = self.readsol(tmpSol)
-        self.delete_tmp_files(tmpLp, tmpMst, tmpSol, "cplex.log")
->>>>>>> 2131724d
+        self.delete_tmp_files(tmpLp, tmpMst, tmpSol)
+        if self.optionsDict.get('logPath') != "cplex.log":
+            self.delete_tmp_files("cplex.log")
         if status != constants.LpStatusInfeasible:
             lp.assignVarsVals(values)
             lp.assignVarsDj(reducedCosts)
@@ -166,21 +161,8 @@
     def getOptions(self):
         # CPLEX parameters: https://www.ibm.com/support/knowledgecenter/en/SSSA5P_12.6.0/ilog.odms.cplex.help/CPLEX/GettingStarted/topics/tutorials/InteractiveOptimizer/settingParams.html
         # CPLEX status: https://www.ibm.com/support/knowledgecenter/en/SSSA5P_12.10.0/ilog.odms.cplex.help/refcallablelibrary/macros/Solution_status_codes.html
-<<<<<<< HEAD
-        params_eq  = \
-            dict(logPath='set logFile {}',
-                 gapRel = 'set mip tolerances mipgap {}',
-                 gapAbs = 'set mip tolerances absmipgap {}',
-                 maxMemory = 'set mip limits treememory {}',
-                 threads = 'set threads {}',
-                 maxNodes = 'set mip limits nodes {}',
-                 )
-        return [v.format(self.optionsDict[k]) for k, v in params_eq.items()
-                if k in self.optionsDict and self.optionsDict[k] is not None]
-=======
         params_eq = dict(
             logPath="set logFile {}",
-            timeLimit="set timelimit {}",
             gapRel="set mip tolerances mipgap {}",
             gapAbs="set mip tolerances absmipgap {}",
             maxMemory="set mip limits treememory {}",
@@ -192,7 +174,6 @@
             for k, v in params_eq.items()
             if k in self.optionsDict and self.optionsDict[k] is not None
         ]
->>>>>>> 2131724d
 
     def readsol(self, filename):
         """Read a CPLEX solution file"""
