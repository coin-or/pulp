
from .core import LpSolver_CMD, LpSolver, subprocess, PulpSolverError, clock, log
from .core import cplex_dll_path, ctypesArrayFill, ilm_cplex_license, ilm_cplex_license_signature
from .. import constants, sparse
import os
import warnings


class CPLEX_CMD(LpSolver_CMD):
    """The CPLEX LP solver"""
    name = 'CPLEX_CMD'

    def __init__(self, timelimit = None, *args, **kwargs):
        LpSolver_CMD.__init__(self, *args, **kwargs)
        if timelimit:
            warnings.warn("Parameter timelimit is being depreciated for standard 'timeLimit'")
            if self.timeLimit:
                warnings.warn("Parameter timeLimit and timelimit passed, using timeLimit ")
            else:
                self.timeLimit = timelimit

    def defaultPath(self):
        return self.executableExtension("cplex")

    def available(self):
        """True if the solver is available"""
        return self.executable(self.path)

    def actualSolve(self, lp):
        """Solve a well formulated lp problem"""
        if not self.executable(self.path):
            raise PulpSolverError("PuLP: cannot execute "+self.path)
        tmpLp, tmpSol, tmpMst = self.create_tmp_files(lp.name, 'lp', 'sol', 'mst')
        vs = lp.writeLP(tmpLp, writeSOS = 1)
        try:
            os.remove(tmpSol)
        except:
            pass
        if not self.msg:
            cplex = subprocess.Popen(self.path, stdin = subprocess.PIPE,
                stdout = subprocess.PIPE, stderr = subprocess.PIPE)
        else:
            cplex = subprocess.Popen(self.path, stdin = subprocess.PIPE)
        cplex_cmds = "read " + tmpLp + "\n"
        if self.warmStart:
            self.writesol(filename=tmpMst, vs=vs)
            cplex_cmds += "read " + tmpMst + "\n"
            cplex_cmds += 'set advance 1\n'

        if self.timeLimit is not None:
            cplex_cmds += "set timelimit " + str(self.timeLimit) + "\n"
        options = self.options + self.getOptions()
        for option in options:
            cplex_cmds += option+"\n"
        if lp.isMIP():
            if self.mip:
                cplex_cmds += "mipopt\n"
                cplex_cmds += "change problem fixed\n"
            else:
                cplex_cmds += "change problem lp\n"
        cplex_cmds += "optimize\n"
        cplex_cmds += "write "+tmpSol+"\n"
        cplex_cmds += "quit\n"
        cplex_cmds = cplex_cmds.encode('UTF-8')
        cplex.communicate(cplex_cmds)
        if cplex.returncode != 0:
            raise PulpSolverError("PuLP: Error while trying to execute "+self.path)
        if not os.path.exists(tmpSol):
            status = constants.LpStatusInfeasible
            values = reducedCosts = shadowPrices = slacks = solStatus = None
        else:
            status, values, reducedCosts, shadowPrices, slacks, solStatus = self.readsol(tmpSol)
        self.delete_tmp_files(tmpLp, tmpMst, tmpSol, "cplex.log")
        if status != constants.LpStatusInfeasible:
            lp.assignVarsVals(values)
            lp.assignVarsDj(reducedCosts)
            lp.assignConsPi(shadowPrices)
            lp.assignConsSlack(slacks)
        lp.assignStatus(status, solStatus)
        return status

<<<<<<< HEAD
    def getOptions(self):
        # CPLEX parameters: https://www.ibm.com/support/knowledgecenter/en/SSSA5P_12.6.0/ilog.odms.cplex.help/CPLEX/GettingStarted/topics/tutorials/InteractiveOptimizer/settingParams.html
        # CPLEX status: https://www.ibm.com/support/knowledgecenter/en/SSSA5P_12.10.0/ilog.odms.cplex.help/refcallablelibrary/macros/Solution_status_codes.html
        params_eq  = \
            dict(logPath='set logFile {}',
                 timeLimit='set timelimit {}',
                 gapRel = 'set mip tolerances mipgap {}',
                 gapAbs = 'set mip tolerances absmipgap {}',
                 maxMemory = 'set mip limits treememory {}',
                 threads = 'set threads {}',
                 maxNodes = 'set mip limits nodes {}',
                 )
        return [v.format(self.optionsDict[k]) for k, v in params_eq.items()
                if k in self.optionsDict]

    def readsol(self,filename):
=======
    def readsol(self, filename):
>>>>>>> 1144dbc0
        """Read a CPLEX solution file"""
        # CPLEX solution codes: http://www-eio.upc.es/lceio/manuals/cplex-11/html/overviewcplex/statuscodes.html
        try:
            import xml.etree.ElementTree as et
        except ImportError:
            import elementtree.ElementTree as et
        solutionXML = et.parse(filename).getroot()
        solutionheader = solutionXML.find("header")
        statusString = solutionheader.get("solutionStatusString")
        statusValue = solutionheader.get("solutionStatusValue")
        cplexStatus = {
            "1": constants.LpStatusOptimal,    #  optimal
            "101": constants.LpStatusOptimal,  #  mip optimal
            "102": constants.LpStatusOptimal,  #  mip optimal tolerance
            "104": constants.LpStatusOptimal,  #  max solution limit
            "105": constants.LpStatusOptimal,  #  node limit feasible
            "107": constants.LpStatusOptimal,  # time lim feasible
            "109": constants.LpStatusOptimal,  #  fail but feasible
            "113": constants.LpStatusOptimal,  # abort feasible
            }
        if statusValue not in cplexStatus:
            raise PulpSolverError("Unknown status returned by CPLEX: \ncode: '{}', string: '{}'".
                                  format(statusValue, statusString))
        status = cplexStatus[statusValue]
        # we check for integer feasible status to differentiate from optimal in solution status
        cplexSolStatus = {
            "104": constants.LpSolutionIntegerFeasible,  # max solution limit
            "105": constants.LpSolutionIntegerFeasible,  # node limit feasible
            "107": constants.LpSolutionIntegerFeasible,  # time lim feasible
            "109": constants.LpSolutionIntegerFeasible,  # fail but feasible
            "111": constants.LpSolutionIntegerFeasible,  # memory limit feasible
            "113": constants.LpSolutionIntegerFeasible,  # abort feasible
            }
        solStatus = cplexSolStatus.get(statusValue)
        shadowPrices = {}
        slacks = {}
        constraints = solutionXML.find("linearConstraints")
        for constraint in constraints:
                name = constraint.get("name")
                shadowPrice = constraint.get("dual")
                slack = constraint.get("slack")
                shadowPrices[name] = float(shadowPrice)
                slacks[name] = float(slack)

        values = {}
        reducedCosts = {}
        for variable in solutionXML.find("variables"):
                name = variable.get("name")
                value = variable.get("value")
                reducedCost = variable.get("reducedCost")
                values[name] = float(value)
                reducedCosts[name] = float(reducedCost)

        return status, values, reducedCosts, shadowPrices, slacks, solStatus

    def writesol(self, filename, vs):
        """Writes a CPLEX solution file"""
        try:
            import xml.etree.ElementTree as et
        except ImportError:
            import elementtree.ElementTree as et
        root = et.Element('CPLEXSolution', version="1.2")
        attrib_head = dict()
        attrib_quality = dict()
        et.SubElement(root, 'header', attrib=attrib_head)
        et.SubElement(root, 'header', attrib=attrib_quality)
        variables = et.SubElement(root, 'variables')

        values = [(v.name, v.value()) for v in vs if v.value() is not None]
        for index, (name, value) in enumerate(values):
            attrib_vars = dict(name=name, value = str(value), index=str(index))
            et.SubElement(variables, 'variable', attrib=attrib_vars)
        mst = et.ElementTree(root)
        mst.write(filename, encoding='utf-8', xml_declaration=True)

        return True

def CPLEX_DLL_load_dll(path):
    """
    function that loads the DLL useful for debugging installation problems
    """
    import ctypes
    if os.name in ['nt','dos']:
        lib = ctypes.windll.LoadLibrary(str(path))
    else:
        lib = ctypes.cdll.LoadLibrary(str(path))
    return lib

try:
    import ctypes
    class CPLEX_DLL(LpSolver):
        """
        The CPLEX LP/MIP solver (via a Dynamic library DLL - windows or SO - Linux)

        This solver wraps the c library api of cplex.
        It has been tested against cplex 11.
        For api functions that have not been wrapped in this solver please use
        the ctypes library interface to the cplex api in CPLEX_DLL.lib
        """
        lib = CPLEX_DLL_load_dll(cplex_dll_path)
        #parameters manually found in solver manual
        CPX_PARAM_EPGAP = 2009
        CPX_PARAM_MEMORYEMPHASIS = 1082 # from Cplex 11.0 manual
        CPX_PARAM_TILIM = 1039
        CPX_PARAM_LPMETHOD = 1062
        #argtypes for CPLEX functions
        lib.CPXsetintparam.argtypes = [ctypes.c_void_p,
                         ctypes.c_int, ctypes.c_int]
        lib.CPXsetdblparam.argtypes = [ctypes.c_void_p, ctypes.c_int,
                                                ctypes.c_double]
        lib.CPXfopen.argtypes = [ctypes.c_char_p,
                                      ctypes.c_char_p]
        lib.CPXfopen.restype = ctypes.c_void_p
        lib.CPXsetlogfile.argtypes = [ctypes.c_void_p,
                                      ctypes.c_void_p]
        name = 'CPLEX_DLL'

        def __init__(self,
                    mip = True,
                    msg = True,
                    timeLimit = None,
                    epgap = None,
                    logfilename = None,
                    emphasizeMemory = False):
            """
            Initializes the CPLEX_DLL solver.

            @param mip: if False the solver will solve a MIP as an LP
            @param msg: displays information from the solver to stdout
            @param epgap: sets the integer bound gap
            @param logfilename: sets the filename of the cplex logfile
            @param emphasizeMemory: makes the solver emphasize Memory over
              solution time
            """
            LpSolver.__init__(self, mip, msg)
            self.timeLimit = timeLimit
            self.grabLicence()
            self.setMemoryEmphasis(emphasizeMemory)
            if epgap is not None:
                self.changeEpgap(epgap)
            if timeLimit is not None:
                self.setTimeLimit(timeLimit)
            if logfilename is not None:
                self.setlogfile(logfilename)
            else:
                self.logfile = None

        def setlogfile(self, filename):
            """
            sets the logfile for cplex output
            """
            self.logfilep = CPLEX_DLL.lib.CPXfopen(filename, "w")
            CPLEX_DLL.lib.CPXsetlogfile(self.env, self.logfilep)

        def changeEpgap(self, epgap = 10**-4):
            """
            Change cplex solver integer bound gap tolerence
            """
            CPLEX_DLL.lib.CPXsetdblparam(self.env,CPLEX_DLL.CPX_PARAM_EPGAP,
                                            epgap)

        def setLpAlgorithm(self, algo):
            """
            Select the LP algorithm to use.

            See your CPLEX manual for valid values of algo.  For CPLEX
            12.1 these are 0 for "automatic", 1 primal, 2 dual, 3 network, 4
            barrier, 5 sifting and 6 concurrent.  Currently the default setting
            0 always choooses dual simplex.
            """
            CPLEX_DLL.lib.CPXsetintparam(self.env,CPLEX_DLL.CPX_PARAM_LPMETHOD,
                                         algo)

        def setTimeLimit(self, timeLimit = 0.0):
            """
            Make cplex limit the time it takes --added CBM 8/28/09
            """
            CPLEX_DLL.lib.CPXsetdblparam(self.env,CPLEX_DLL.CPX_PARAM_TILIM,
                                                float(timeLimit))

        def setMemoryEmphasis(self, yesOrNo = False):
            """
            Make cplex try to conserve memory at the expense of
            performance.
            """
            CPLEX_DLL.lib.CPXsetintparam(self.env,
                            CPLEX_DLL.CPX_PARAM_MEMORYEMPHASIS,yesOrNo)

        def findSolutionValues(self, lp, numcols, numrows):
            byref = ctypes.byref
            solutionStatus = ctypes.c_int()
            objectiveValue = ctypes.c_double()
            x = (ctypes.c_double * numcols)()
            pi = (ctypes.c_double * numrows)()
            slack = (ctypes.c_double * numrows)()
            dj = (ctypes.c_double * numcols)()
            status= CPLEX_DLL.lib.CPXsolwrite(self.env, self.hprob,
                                                "CplexTest.sol")
            if lp.isMIP():
                solutionStatus.value = CPLEX_DLL.lib.CPXgetstat(self.env,
                                                                 self.hprob)
                status = CPLEX_DLL.lib.CPXgetobjval(self.env, self.hprob,
                                                    byref(objectiveValue))
                if status != 0 and status != 1217: #no solution exists
                    raise PulpSolverError("Error in CPXgetobjval status="
                                          + str(status))

                status = CPLEX_DLL.lib.CPXgetx(self.env, self.hprob,
                                                byref(x), 0, numcols - 1)
                if status != 0 and status != 1217:
                    raise PulpSolverError("Error in CPXgetx status=" + str(status))
            else:
                status = CPLEX_DLL.lib.CPXsolution(self.env, self.hprob,
                                              byref(solutionStatus),
                                              byref(objectiveValue),
                                              byref(x), byref(pi),
                                              byref(slack), byref(dj))
            # 102 is the cplex return status for
            # integer optimal within tolerance
            # and is useful for breaking symmetry.
            CplexLpStatus = {1: constants.LpStatusOptimal, 3: constants.LpStatusInfeasible,
                                  2: constants.LpStatusUnbounded, 0: constants.LpStatusNotSolved,
                                  101: constants.LpStatusOptimal, 102: constants.LpStatusOptimal,
                                  103: constants.LpStatusInfeasible}
            #populate pulp solution values
            variablevalues = {}
            variabledjvalues = {}
            constraintpivalues = {}
            constraintslackvalues = {}
            for i in range(numcols):
                variablevalues[self.n2v[i].name] = x[i]
                variabledjvalues[self.n2v[i].name] = dj[i]
            lp.assignVarsVals(variablevalues)
            lp.assignVarsDj(variabledjvalues)
            #put pi and slack variables against the constraints
            for i in range(numrows):
                constraintpivalues[self.n2c[i]] = pi[i]
                constraintslackvalues[self.n2c[i]] = slack[i]
            lp.assignConsPi(constraintpivalues)
            lp.assignConsSlack(constraintslackvalues)
            #TODO: clear up the name of self.n2c
            if self.msg:
                print("Cplex status=", solutionStatus.value)
            lp.resolveOK = True
            for var in lp._variables:
                var.isModified = False
            status = CplexLpStatus.get(solutionStatus.value, constants.LpStatusUndefined)
            lp.assignStatus(status)
            return status

        def __del__(self):
            #LpSolver.__del__(self)
            self.releaseLicence()

        def available(self):
            """True if the solver is available"""
            return True

        def grabLicence(self):
            """
            Returns True if a CPLEX licence can be obtained.
            The licence is kept until releaseLicence() is called.
            """
            status = ctypes.c_int()
            # If the config file allows to do so (non null params), try to
            # grab a runtime license.
            if ilm_cplex_license and ilm_cplex_license_signature:
                runtime_status = CPLEX_DLL.lib.CPXsetstaringsol(
                        ilm_cplex_license,
                        ilm_cplex_license_signature)
                # if runtime_status is not zero, running with a runtime
                # license will fail. However, no error is thrown (yet)
                # because the second call might still succeed if the user
                # has another license. Let us forgive bad user
                # configuration:
                if not (runtime_status == 0) and self.msg:
                    print(
                    "CPLEX library failed to load the runtime license" +
                    "the call returned status=%s" % str(runtime_status) +
                    "Please check the pulp config file.")
            self.env = CPLEX_DLL.lib.CPXopenCPLEX(ctypes.byref(status))
            self.hprob = None
            if not(status.value == 0):
                raise PulpSolverError("CPLEX library failed on " +
                                    "CPXopenCPLEX status=" + str(status))


        def releaseLicence(self):
            """Release a previously obtained CPLEX licence"""
            if getattr(self,"env",False):
                status=CPLEX_DLL.lib.CPXcloseCPLEX(self.env)
                self.env = self.hprob = None
            else:
                raise PulpSolverError("No CPLEX enviroment to close")

        def callSolver(self, isMIP):
            """Solves the problem with cplex
            """
            #solve the problem
            self.cplexTime = -clock()
            if isMIP and self.mip:
                status= CPLEX_DLL.lib.CPXmipopt(self.env, self.hprob)
                if status != 0:
                    raise PulpSolverError("Error in CPXmipopt status="
                                        + str(status))
            else:
                status = CPLEX_DLL.lib.CPXlpopt(self.env, self.hprob)
                if status != 0:
                    raise PulpSolverError("Error in CPXlpopt status="
                                            + str(status))
            self.cplexTime += clock()

        def actualSolve(self, lp):
            """Solve a well formulated lp problem"""
            #TODO alter so that msg parameter is handled correctly
            status = ctypes.c_int()
            byref = ctypes.byref   #shortcut to function
            if self.hprob is not None:
                CPLEX_DLL.lib.CPXfreeprob(self.env, self.hprob)
            self.hprob = CPLEX_DLL.lib.CPXcreateprob(self.env,
                                                    byref(status), lp.name)
            if status.value != 0:
                raise PulpSolverError("Error in CPXcreateprob status="
                                    + str(status))
            (numcols, numrows, numels, rangeCount,
                objSense, obj, objconst,
                rhs, rangeValues, rowSense, matbeg, matcnt, matind,
                matval, lb, ub, initValues, colname,
                rowname, xctype, n2v, n2c )= self.getCplexStyleArrays(lp)
            status.value = CPLEX_DLL.lib.CPXcopylpwnames (self.env, self.hprob,
                                 numcols, numrows,
                                 objSense, obj, rhs, rowSense, matbeg, matcnt,
                                 matind, matval, lb, ub, None, colname, rowname)
            if status.value != 0:
                raise PulpSolverError("Error in CPXcopylpwnames status=" +
                                        str(status))
            if lp.isMIP() and self.mip:
                status.value = CPLEX_DLL.lib.CPXcopyctype(self.env,
                                                          self.hprob,
                                                          xctype)
            if status.value != 0:
                raise PulpSolverError("Error in CPXcopyctype status=" +
                                        str(status))
            #set the initial solution
            self.callSolver(lp.isMIP())
            #get the solution information
            solutionStatus = self.findSolutionValues(lp, numcols, numrows)
            for var in lp._variables:
                var.modified = False
            return solutionStatus


        def actualResolve(self, lp, **kwargs):
            """looks at which variables have been modified and changes them
            """
            #TODO: Add changing variables not just adding them
            #TODO: look at constraints
            modifiedVars = [var for var in lp.variables() if var.modified]
            #assumes that all variables flagged as modified
            #need to be added to the problem
            newVars = modifiedVars
            #print newVars
            self.v2n.update([(var, i+self.addedVars)
                                for i,var in enumerate(newVars)])
            self.n2v.update([(i+self.addedVars, var)
                                for i,var in enumerate(newVars)])
            self.vname2n.update([(var.name, i+self.addedVars)
                                for i,var in enumerate(newVars)])
            oldVars = self.addedVars
            self.addedVars += len(newVars)
            (ccnt,nzcnt,obj,cmatbeg,
            cmatlen, cmatind,cmatval,
            lb,ub, initvals,
            colname, coltype) = self.getSparseCols(newVars, lp, oldVars,
                                defBound = 1e20)
            CPXaddcolsStatus = CPLEX_DLL.lib.CPXaddcols(self.env, self.hprob,
                                          ccnt, nzcnt,
                                          obj,cmatbeg,
                                          cmatind,cmatval,
                                          lb,ub,colname)
            #add the column types
            if lp.isMIP() and self.mip:
                indices = (ctypes.c_int * len(newVars))()
                for i,var in enumerate(newVars):
                    indices[i] = oldVars +i
                CPXchgctypeStatus = \
                    CPLEX_DLL.lib.CPXchgctype(self.env, self.hprob, ccnt, indices, coltype)
            #solve the problem
            self.callSolver(lp.isMIP())
            #get the solution information
            solutionStatus = self.findSolutionValues(lp, self.addedVars,
                                                     self.addedRows)
            for var in modifiedVars:
                var.modified = False
            return solutionStatus

        def getSparseCols(self, vars, lp, offset = 0, defBound = 1e20):
            """
            outputs the variables in var as a sparse matrix,
            suitable for cplex and Coin

            Copyright (c) Stuart Mitchell 2007
            """
            numVars = len(vars)
            obj = (ctypes.c_double * numVars)()
            cmatbeg = (ctypes.c_int * numVars)()
            mycmatind = []
            mycmatval = []
            rangeCount = 0
            #values for variables
            colNames =  (ctypes.c_char_p * numVars)()
            lowerBounds =  (ctypes.c_double * numVars)()
            upperBounds =  (ctypes.c_double * numVars)()
            initValues =  (ctypes.c_double * numVars)()
            i=0
            for v in vars:
                colNames[i] = str(v.name)
                initValues[i] = v.varValue if v.varValue is not None else 0
                if v.lowBound != None:
                    lowerBounds[i] = v.lowBound
                else:
                    lowerBounds[i] = -defBound
                if v.upBound != None:
                    upperBounds[i] = v.upBound
                else:
                    upperBounds[i] = defBound
                i+= 1
                #create the new variables
            #values for constraints
            #return the coefficient matrix as a series of vectors
            myobjectCoeffs = {}
            numRows = len(lp.constraints)
            sparseMatrix = sparse.Matrix(list(range(numRows)), list(range(numVars)))
            for var in vars:
                for row,coeff in var.expression.items():
                   if row.name == lp.objective.name:
                        myobjectCoeffs[var] = coeff
                   else:
                        sparseMatrix.add(self.c2n[row.name], self.v2n[var] - offset, coeff)
            #objective values
            objectCoeffs = (ctypes.c_double * numVars)()
            for var in vars:
                objectCoeffs[self.v2n[var]-offset] = myobjectCoeffs[var]
            (numels, mystartsBase, mylenBase, myindBase,
             myelemBase) = sparseMatrix.col_based_arrays()
            elemBase = ctypesArrayFill(myelemBase, ctypes.c_double)
            indBase = ctypesArrayFill(myindBase, ctypes.c_int)
            startsBase = ctypesArrayFill(mystartsBase, ctypes.c_int)
            lenBase = ctypesArrayFill(mylenBase, ctypes.c_int)
            #MIP Variables
            NumVarCharArray = ctypes.c_char * numVars
            columnType = NumVarCharArray()
            if lp.isMIP():
                CplexLpCategories = {constants.LpContinuous: "C",
                                    constants.LpInteger: "I"}
                for v in vars:
                    columnType[self.v2n[v] - offset] = CplexLpCategories[v.cat]
            return  numVars, numels,  objectCoeffs, \
                startsBase, lenBase, indBase, \
                elemBase, lowerBounds, upperBounds, initValues, colNames, \
                columnType

        def objSa(self, vars = None):
            """Objective coefficient sensitivity analysis.

            Called after a problem has been solved, this function
            returns a dict mapping variables to pairs (lo, hi) indicating
            that the objective coefficient of the variable can vary
            between lo and hi without changing the optimal basis
            (if other coefficients remain constant).  If an iterable
            vars is given, results are returned only for variables in vars.
            """
            if vars is None:
                v2n = self.v2n
            else:
                v2n = dict((v, self.v2n[v]) for v in vars)
            ifirst = min(v2n.values())
            ilast = max(v2n.values())

            row_t = ctypes.c_double * (ilast - ifirst + 1)
            lo = row_t()
            hi = row_t()
            status = ctypes.c_int()
            status.value = CPLEX_DLL.lib.CPXobjsa(self.env, self.hprob,
                                                  ifirst, ilast, lo, hi)
            if status.value != 0:
                raise PulpSolverError("Error in CPXobjsa, status="
                                        + str(status))
            return dict((v, (lo[i - ifirst], hi[i - ifirst]))
                        for v, i in v2n.items())



    CPLEX = CPLEX_DLL
except (ImportError,OSError):
    class CPLEX_DLL(LpSolver):
        """The CPLEX LP/MIP solver PHANTOM Something went wrong!!!!"""
        name = 'CPLEX_DLL'
        def available(self):
            """True if the solver is available"""
            return False
        def actualSolve(self, lp):
            """Solve a well formulated lp problem"""
            raise PulpSolverError("CPLEX_DLL: Not Available")
    CPLEX = CPLEX_CMD

cplex = None
class CPLEX_PY(LpSolver):
    """
    The CPLEX LP/MIP solver (via a Python Binding)

    This solver wraps the python api of cplex.
    It has been tested against cplex 12.3.
    For api functions that have not been wrapped in this solver please use
    the base cplex classes
    """
    name = 'CPLEX_PY'
    try:
        global cplex
        import cplex
    except (Exception) as e:
        """The CPLEX LP/MIP solver from python PHANTOM Something went wrong!!!!"""
        def available(self):
            """True if the solver is available"""
            return False
        def actualSolve(self, lp):
            """Solve a well formulated lp problem"""
            raise PulpSolverError("CPLEX_PY: Not Available")
    else:
        def __init__(self,
                    epgap = None,
                    logfilename = None,
                     *args, **kwargs):
            """
            Initializes the CPLEX_PY solver.

            @param mip: if False the solver will solve a MIP as an LP
            @param msg: displays information from the solver to stdout
            @param epgap: sets the integer bound gap
            @param logfilename: sets the filename of the cplex logfile
            """
            if epgap:
                warnings.warn("Parameter epgap is being depreciated for standard 'gapRel'")
                if 'gapRel' in kwargs:
                    warnings.warn("Parameter gapRel and epgap passed, using gapRel")
                else:
                    kwargs['gapRel'] = epgap
            if logfilename:
                warnings.warn("Parameter logfilename is being depreciated for standard 'logPath'")
                if 'logPath' in kwargs:
                    warnings.warn("Parameter logPath and logfilename passed, using logPath")
                else:
                    kwargs['logPath'] = logfilename

            LpSolver.__init__(self, *args, **kwargs)

        def available(self):
            """True if the solver is available"""
            return True

        def actualSolve(self, lp, callback = None):
            """
            Solve a well formulated lp problem

            creates a cplex model, variables and constraints and attaches
            them to the lp model which it then solves
            """
            self.buildSolverModel(lp)
            #set the initial solution
            log.debug("Solve the Model using cplex")
            self.callSolver(lp)
            #get the solution information
            solutionStatus = self.findSolutionValues(lp)
            for var in lp._variables:
                var.modified = False
            for constraint in lp.constraints.values():
                constraint.modified = False
            return solutionStatus

        def buildSolverModel(self, lp):
            """
            Takes the pulp lp model and translates it into a cplex model
            """
            model_variables = lp.variables()
            self.n2v = dict((var.name, var) for var in model_variables)
            if len(self.n2v) != len(model_variables):
                raise PulpSolverError(
                        'Variables must have unique names for cplex solver')
            log.debug("create the cplex model")
            self.solverModel = lp.solverModel = cplex.Cplex()
            log.debug("set the name of the problem")
            if not self.mip:
                self.solverModel.set_problem_name(lp.name)
            log.debug("set the sense of the problem")
            if lp.sense == constants.LpMaximize:
                lp.solverModel.objective.set_sense(
                                    lp.solverModel.objective.sense.maximize)
            obj = [float(lp.objective.get(var, 0.0)) for var in model_variables]
            def cplex_var_lb(var):
                if var.lowBound is not None:
                    return float(var.lowBound)
                else:
                    return -cplex.infinity
            lb = [cplex_var_lb(var) for var in model_variables]
            def cplex_var_ub(var):
                if var.upBound is not None:
                    return float(var.upBound)
                else:
                    return cplex.infinity
            ub = [cplex_var_ub(var) for var in model_variables]
            colnames = [var.name for var in model_variables]
            def cplex_var_types(var):
                if var.cat == constants.LpInteger:
                    return 'I'
                else:
                    return 'C'
            ctype = [cplex_var_types(var) for var in model_variables]
            ctype = "".join(ctype)
            lp.solverModel.variables.add(obj=obj, lb=lb, ub=ub, types=ctype,
                       names=colnames)
            rows = []
            senses = []
            rhs = []
            rownames = []
            for name, constraint in lp.constraints.items():
                #build the expression
                expr = [(var.name, float(coeff)) for var, coeff in constraint.items()]
                if not expr:
                    #if the constraint is empty
                    rows.append(([],[]))
                else:
                    rows.append(list(zip(*expr)))
                if constraint.sense == constants.LpConstraintLE:
                    senses.append('L')
                elif constraint.sense == constants.LpConstraintGE:
                    senses.append('G')
                elif constraint.sense == constants.LpConstraintEQ:
                    senses.append('E')
                else:
                    raise PulpSolverError('Detected an invalid constraint type')
                rownames.append(name)
                rhs.append(float(-constraint.constant))
            lp.solverModel.linear_constraints.add(lin_expr=rows, senses=senses,
                                                  rhs=rhs, names=rownames)
            log.debug("set the type of the problem")
            if not self.mip:
                self.solverModel.set_problem_type(cplex.Cplex.problem_type.LP)
            log.debug("set the logging")
            if not self.msg:
                self.solverModel.set_error_stream(None)
                self.solverModel.set_log_stream(None)
                self.solverModel.set_warning_stream(None)
                self.solverModel.set_results_stream(None)
            logPath = self.optionsDict.get('logPath')
            if logPath is not None:
                self.setlogfile(logPath)
            gapRel = self.optionsDict.get('gapRel')
            if gapRel is not None:
                self.changeEpgap(gapRel)
            if self.timeLimit is not None:
                self.setTimeLimit(self.timeLimit)
            if self.warmStart:
                # We assume "auto" for the effort_level
                effort = self.solverModel.MIP_starts.effort_level.auto
                start = [(k, v.value()) for k, v in self.n2v.items() if v.value() is not None]
                if not start:
                    warnings.warn('No variable with value found: mipStart aborted')
                    return
                ind, val = zip(*start)
                self.solverModel.MIP_starts.add(cplex.SparsePair(ind=ind, val=val), effort, '1')

        def setlogfile(self, filename):
            """
            sets the logfile for cplex output
            """
            with open(filename, 'w') as cplexlog:
                return self.solverModel.set_log_stream(cplexlog)

        def changeEpgap(self, epgap = 10**-4):
            """
            Change cplex solver integer bound gap tolerence
            """
            self.solverModel.parameters.mip.tolerances.mipgap.set(epgap)

        def setTimeLimit(self, timeLimit = 0.0):
            """
            Make cplex limit the time it takes --added CBM 8/28/09
            """
            self.solverModel.parameters.timelimit.set(timeLimit)

        def callSolver(self, isMIP):
            """Solves the problem with cplex
            """
            #solve the problem
            self.solveTime = -clock()
            self.solverModel.solve()
            self.solveTime += clock()

        def findSolutionValues(self, lp):
            CplexLpStatus = {lp.solverModel.solution.status.MIP_optimal: constants.LpStatusOptimal,
                             lp.solverModel.solution.status.optimal: constants.LpStatusOptimal,
                             lp.solverModel.solution.status.optimal_tolerance: constants.LpStatusOptimal,
                             lp.solverModel.solution.status.infeasible: constants.LpStatusInfeasible,
                             lp.solverModel.solution.status.infeasible_or_unbounded:  constants.LpStatusInfeasible,
                             lp.solverModel.solution.status.MIP_infeasible: constants.LpStatusInfeasible,
                             lp.solverModel.solution.status.MIP_infeasible_or_unbounded:  constants.LpStatusInfeasible,
                             lp.solverModel.solution.status.unbounded: constants.LpStatusUnbounded,
                             lp.solverModel.solution.status.MIP_unbounded: constants.LpStatusUnbounded,
                             lp.solverModel.solution.status.abort_dual_obj_limit: constants.LpStatusNotSolved,
                             lp.solverModel.solution.status.abort_iteration_limit: constants.LpStatusNotSolved,
                             lp.solverModel.solution.status.abort_obj_limit: constants.LpStatusNotSolved,
                             lp.solverModel.solution.status.abort_relaxed: constants.LpStatusNotSolved,
                             lp.solverModel.solution.status.abort_time_limit: constants.LpStatusNotSolved,
                             lp.solverModel.solution.status.abort_user: constants.LpStatusNotSolved,
                             lp.solverModel.solution.status.MIP_abort_feasible: constants.LpStatusOptimal,
                             lp.solverModel.solution.status.MIP_time_limit_feasible: constants.LpStatusOptimal,
                             lp.solverModel.solution.status.MIP_time_limit_infeasible: constants.LpStatusInfeasible,
                             }
            lp.cplex_status = lp.solverModel.solution.get_status()
            status = CplexLpStatus.get(lp.cplex_status, constants.LpStatusUndefined)
            CplexSolStatus = {lp.solverModel.solution.status.MIP_time_limit_feasible: constants.LpSolutionIntegerFeasible,
                              lp.solverModel.solution.status.MIP_abort_feasible: constants.LpSolutionIntegerFeasible,
                              lp.solverModel.solution.status.MIP_feasible: constants.LpSolutionIntegerFeasible,
                              }
            # TODO: I did not find the following status: CPXMIP_NODE_LIM_FEAS, CPXMIP_MEM_LIM_FEAS
            sol_status = CplexSolStatus.get(lp.cplex_status)
            lp.assignStatus(status, sol_status)
            var_names = [var.name for var in lp._variables]
            con_names = [con for con in lp.constraints]
            try:
                objectiveValue = lp.solverModel.solution.get_objective_value()
                variablevalues = dict(zip(var_names, lp.solverModel.solution.get_values(var_names)))
                lp.assignVarsVals(variablevalues)
                constraintslackvalues = dict(zip(con_names, lp.solverModel.solution.get_linear_slacks(con_names)))
                lp.assignConsSlack(constraintslackvalues)
                if lp.solverModel.get_problem_type() == cplex.Cplex.problem_type.LP:
                    variabledjvalues = dict(zip(var_names, lp.solverModel.solution.get_reduced_costs(var_names)))
                    lp.assignVarsDj(variabledjvalues)
                    constraintpivalues = dict(zip(con_names, lp.solverModel.solution.get_dual_values(con_names)))
                    lp.assignConsPi(constraintpivalues)
            except cplex.exceptions.CplexSolverError:
                #raises this error when there is no solution
                pass
            #put pi and slack variables against the constraints
            #TODO: clear up the name of self.n2c
            if self.msg:
                print("Cplex status=", lp.cplex_status)
            lp.resolveOK = True
            for var in lp._variables:
                var.isModified = False
            return status

        def actualResolve(self, lp, **kwargs):
            """
            looks at which variables have been modified and changes them
            """
            raise NotImplementedError("Resolves in CPLEX_PY not yet implemented")

<|MERGE_RESOLUTION|>--- conflicted
+++ resolved
@@ -79,7 +79,6 @@
         lp.assignStatus(status, solStatus)
         return status
 
-<<<<<<< HEAD
     def getOptions(self):
         # CPLEX parameters: https://www.ibm.com/support/knowledgecenter/en/SSSA5P_12.6.0/ilog.odms.cplex.help/CPLEX/GettingStarted/topics/tutorials/InteractiveOptimizer/settingParams.html
         # CPLEX status: https://www.ibm.com/support/knowledgecenter/en/SSSA5P_12.10.0/ilog.odms.cplex.help/refcallablelibrary/macros/Solution_status_codes.html
@@ -95,10 +94,7 @@
         return [v.format(self.optionsDict[k]) for k, v in params_eq.items()
                 if k in self.optionsDict]
 
-    def readsol(self,filename):
-=======
     def readsol(self, filename):
->>>>>>> 1144dbc0
         """Read a CPLEX solution file"""
         # CPLEX solution codes: http://www-eio.upc.es/lceio/manuals/cplex-11/html/overviewcplex/statuscodes.html
         try:
