--- conflicted
+++ resolved
@@ -130,14 +130,9 @@
                          "INTEGER EMPTY"
                          ]
             values = {}
-<<<<<<< HEAD
-            for i in range(4): f.readline()
-            for i in range(self.rows):
-=======
             for i in range(4):
                 f.readline()
-            for i in range(rows):
->>>>>>> 4ac5e95c
+            for i in range(self.rows):
                 line = f.readline().split()
                 if len(line) == 2:
                     f.readline()
