# PuLP : Python LP Modeler
# Version 1.4.2

# Copyright (c) 2002-2005, Jean-Sebastien Roy (js@jeannot.org)
# Modifications Copyright (c) 2007- Stuart Anthony Mitchell (s.mitchell@auckland.ac.nz)
# $Id:solvers.py 1791 2008-04-23 22:54:34Z smit023 $

# Permission is hereby granted, free of charge, to any person obtaining a
# copy of this software and associated documentation files (the
# "Software"), to deal in the Software without restriction, including
# without limitation the rights to use, copy, modify, merge, publish,
# distribute, sublicense, and/or sell copies of the Software, and to
# permit persons to whom the Software is furnished to do so, subject to
# the following conditions:

# The above copyright notice and this permission notice shall be included
# in all copies or substantial portions of the Software.

# THE SOFTWARE IS PROVIDED "AS IS", WITHOUT WARRANTY OF ANY KIND, EXPRESS
# OR IMPLIED, INCLUDING BUT NOT LIMITED TO THE WARRANTIES OF
# MERCHANTABILITY, FITNESS FOR A PARTICULAR PURPOSE AND NONINFRINGEMENT.
# IN NO EVENT SHALL THE AUTHORS OR COPYRIGHT HOLDERS BE LIABLE FOR ANY
# CLAIM, DAMAGES OR OTHER LIABILITY, WHETHER IN AN ACTION OF CONTRACT,
# TORT OR OTHERWISE, ARISING FROM, OUT OF OR IN CONNECTION WITH THE
# SOFTWARE OR THE USE OR OTHER DEALINGS IN THE SOFTWARE."""


from .core import LpSolver_CMD, LpSolver, subprocess, PulpSolverError, clock, log
from .core import gurobi_path
import os
import sys
from .. import constants
import warnings

# to import the gurobipy name into the module scope
gurobipy = None


class GUROBI(LpSolver):
    """
    The Gurobi LP/MIP solver (via its python interface)

    The Gurobi variables are available (after a solve) in var.solverVar
    Constraints in constraint.solverConstraint
    and the Model is in prob.solverModel
    """

    name = "GUROBI"

    try:
        sys.path.append(gurobi_path)
        # to import the name into the module scope
        global gurobipy
        import gurobipy
    except:  # FIXME: Bug because gurobi returns
        #  a gurobi exception on failed imports
        def available(self):
            """True if the solver is available"""
            return False

        def actualSolve(self, lp, callback=None):
            """Solve a well formulated lp problem"""
            raise PulpSolverError("GUROBI: Not Available")

    else:

        def __init__(
            self,
            mip=True,
            msg=True,
            timeLimit=None,
            epgap=None,
            gapRel=None,
            warmStart=False,
            logPath=None,
            **solverParams
        ):
            """
            :param bool mip: if False, assume LP even if integer variables
            :param bool msg: if False, no log is shown
            :param float timeLimit: maximum time for solver (in seconds)
            :param float gapRel: relative gap tolerance for the solver to stop (in fraction)
            :param bool warmStart: if True, the solver will use the current value of variables as a start
            :param str logPath: path to the log file
            :param float epgap: deprecated for gapRel
            """
            if epgap is not None:
                warnings.warn("Parameter epgap is being depreciated for gapRel")
                if gapRel is not None:
                    warnings.warn("Parameter gapRel and epgap passed, using gapRel")
                else:
                    gapRel = epgap
            LpSolver.__init__(
                self,
                mip=mip,
                msg=msg,
                timeLimit=timeLimit,
                gapRel=gapRel,
                logPath=logPath,
                warmStart=warmStart,
            )
            # set the output of gurobi
            if not self.msg:
                gurobipy.setParam("OutputFlag", 0)

            # set the gurobi parameter values
            for key, value in solverParams.items():
                gurobipy.setParam(key, value)

        def findSolutionValues(self, lp):
            model = lp.solverModel
            solutionStatus = model.Status
            GRB = gurobipy.GRB
            # TODO: check status for Integer Feasible
            gurobiLpStatus = {
                GRB.OPTIMAL: constants.LpStatusOptimal,
                GRB.INFEASIBLE: constants.LpStatusInfeasible,
                GRB.INF_OR_UNBD: constants.LpStatusInfeasible,
                GRB.UNBOUNDED: constants.LpStatusUnbounded,
                GRB.ITERATION_LIMIT: constants.LpStatusNotSolved,
                GRB.NODE_LIMIT: constants.LpStatusNotSolved,
                GRB.TIME_LIMIT: constants.LpStatusNotSolved,
                GRB.SOLUTION_LIMIT: constants.LpStatusNotSolved,
                GRB.INTERRUPTED: constants.LpStatusNotSolved,
                GRB.NUMERIC: constants.LpStatusNotSolved,
            }
            if self.msg:
                print("Gurobi status=", solutionStatus)
            lp.resolveOK = True
            for var in lp._variables:
                var.isModified = False
            status = gurobiLpStatus.get(solutionStatus, constants.LpStatusUndefined)
            lp.assignStatus(status)
            if status != constants.LpStatusOptimal:
                return status

            # populate pulp solution values
            for var, value in zip(
                lp._variables, model.getAttr(GRB.Attr.X, model.getVars())
            ):
                var.varValue = value

            # populate pulp constraints slack
            for constr, value in zip(
                lp.constraints.values(),
                model.getAttr(GRB.Attr.Slack, model.getConstrs()),
            ):
                constr.slack = value

            if not model.getAttr(GRB.Attr.IsMIP):
                for var, value in zip(
                    lp._variables, model.getAttr(GRB.Attr.RC, model.getVars())
                ):
                    var.dj = value

                # put pi and slack variables against the constraints
                for constr, value in zip(
                    lp.constraints.values(),
                    model.getAttr(GRB.Attr.Pi, model.getConstrs()),
                ):
                    constr.pi = value

            return status

        def available(self):
            """True if the solver is available"""
            try:
                gurobipy.setParam("_test", 0)
            except gurobipy.GurobiError as e:
                warnings.warn("GUROBI error: {}.".format(e))
                return False
            return True

        def callSolver(self, lp, callback=None):
            """Solves the problem with gurobi"""
            # solve the problem
            self.solveTime = -clock()
            lp.solverModel.optimize(callback=callback)
            self.solveTime += clock()

        def buildSolverModel(self, lp):
            """
            Takes the pulp lp model and translates it into a gurobi model
            """
            log.debug("create the gurobi model")
            lp.solverModel = gurobipy.Model(lp.name)
            log.debug("set the sense of the problem")
            if lp.sense == constants.LpMaximize:
                lp.solverModel.setAttr("ModelSense", -1)
            if self.timeLimit:
                lp.solverModel.setParam("TimeLimit", self.timeLimit)
            gapRel = self.optionsDict.get("gapRel")
            logPath = self.optionsDict.get("logPath")
            if gapRel:
                lp.solverModel.setParam("MIPGap", gapRel)
            if logPath:
                lp.solverModel.setParam("LogFile", logPath)

            log.debug("add the variables to the problem")
            for var in lp.variables():
                lowBound = var.lowBound
                if lowBound is None:
                    lowBound = -gurobipy.GRB.INFINITY
                upBound = var.upBound
                if upBound is None:
                    upBound = gurobipy.GRB.INFINITY
                obj = lp.objective.get(var, 0.0)
                varType = gurobipy.GRB.CONTINUOUS
                if var.cat == constants.LpInteger and self.mip:
                    varType = gurobipy.GRB.INTEGER
                var.solverVar = lp.solverModel.addVar(
                    lowBound, upBound, vtype=varType, obj=obj, name=var.name
                )
            if self.optionsDict.get("warmStart", False):
                # Once lp.variables() has been used at least once in the building of the model.
                # we can use the lp._variables with the cache.
                for var in lp._variables:
                    if var.varValue is not None:
                        var.solverVar.start = var.varValue

            lp.solverModel.update()
            log.debug("add the Constraints to the problem")
            for name, constraint in lp.constraints.items():
                # build the expression
                expr = gurobipy.LinExpr(
                    list(constraint.values()), [v.solverVar for v in constraint.keys()]
                )
                if constraint.sense == constants.LpConstraintLE:
                    relation = gurobipy.GRB.LESS_EQUAL
                elif constraint.sense == constants.LpConstraintGE:
                    relation = gurobipy.GRB.GREATER_EQUAL
                elif constraint.sense == constants.LpConstraintEQ:
                    relation = gurobipy.GRB.EQUAL
                else:
                    raise PulpSolverError("Detected an invalid constraint type")
                constraint.solverConstraint = lp.solverModel.addConstr(
                    expr, relation, -constraint.constant, name
                )
            lp.solverModel.update()

        def actualSolve(self, lp, callback=None):
            """
            Solve a well formulated lp problem

            creates a gurobi model, variables and constraints and attaches
            them to the lp model which it then solves
            """
            self.buildSolverModel(lp)
            # set the initial solution
            log.debug("Solve the Model using gurobi")
            self.callSolver(lp, callback=callback)
            # get the solution information
            solutionStatus = self.findSolutionValues(lp)
            for var in lp._variables:
                var.modified = False
            for constraint in lp.constraints.values():
                constraint.modified = False
            return solutionStatus

        def actualResolve(self, lp, callback=None):
            """
            Solve a well formulated lp problem

            uses the old solver and modifies the rhs of the modified constraints
            """
            log.debug("Resolve the Model using gurobi")
            for constraint in lp.constraints.values():
                if constraint.modified:
                    constraint.solverConstraint.setAttr(
                        gurobipy.GRB.Attr.RHS, -constraint.constant
                    )
            lp.solverModel.update()
            self.callSolver(lp, callback=callback)
            # get the solution information
            solutionStatus = self.findSolutionValues(lp)
            for var in lp._variables:
                var.modified = False
            for constraint in lp.constraints.values():
                constraint.modified = False
            return solutionStatus


class GUROBI_CMD(LpSolver_CMD):
    """The GUROBI_CMD solver"""

    name = "GUROBI_CMD"

    def __init__(
        self,
        mip=True,
        msg=True,
        timeLimit=None,
        gapRel=None,
        gapAbs=None,
        options=None,
        warmStart=False,
        keepFiles=False,
        path=None,
        threads=None,
        logPath=None,
        mip_start=False,
    ):
        """
        :param bool mip: if False, assume LP even if integer variables
        :param bool msg: if False, no log is shown
        :param float timeLimit: maximum time for solver (in seconds)
        :param float gapRel: relative gap tolerance for the solver to stop (in fraction)
        :param float gapAbs: absolute gap tolerance for the solver to stop
        :param int threads: sets the maximum number of threads
        :param list options: list of additional options to pass to solver
        :param bool warmStart: if True, the solver will use the current value of variables as a start
        :param bool keepFiles: if True, files are saved in the current directory and not deleted after solving
        :param str path: path to the solver binary
        :param str logPath: path to the log file
        :param bool mip_start: deprecated for warmStart
        """
        if mip_start:
            warnings.warn("Parameter mip_start is being depreciated for warmStart")
            if warmStart:
<<<<<<< HEAD
                warnings.warn("Parameter warmStart and mip_start passed, using warmStart")
=======
                warnings.warn(
                    "Parameter mipStart and mip_start passed, using warmStart"
                )
>>>>>>> 2131724d
            else:
                warmStart = mip_start
        LpSolver_CMD.__init__(
            self,
            gapRel=gapRel,
            mip=mip,
            msg=msg,
            timeLimit=timeLimit,
            options=options,
            warmStart=warmStart,
            path=path,
            keepFiles=keepFiles,
            threads=threads,
            gapAbs=gapAbs,
            logPath=logPath,
        )

    def defaultPath(self):
        return self.executableExtension("gurobi_cl")

    def available(self):
        """True if the solver is available"""
        if not self.executable(self.path):
            return False
        # we execute gurobi once to check the return code.
        # this is to test that the license is active
        result = subprocess.Popen(
            self.path, stdout=subprocess.PIPE, universal_newlines=True
        )
        out, err = result.communicate()
        if result.returncode == 0:
            # normal execution
            return True
        # error: we display the gurobi message
        warnings.warn("GUROBI error: {}.".format(out))
        return False

    def actualSolve(self, lp):
        """Solve a well formulated lp problem"""

        if not self.executable(self.path):
            raise PulpSolverError("PuLP: cannot execute " + self.path)
        tmpLp, tmpSol, tmpMst = self.create_tmp_files(lp.name, "lp", "sol", "mst")
        vs = lp.writeLP(tmpLp, writeSOS=1)
        try:
            os.remove(tmpSol)
        except:
            pass
        cmd = self.path
        options = self.options + self.getOptions()
<<<<<<< HEAD
        if self.timeLimit is not None:
            options.append(("TimeLimit", self.timeLimit))
        cmd += ' ' + ' '.join(['%s=%s' % (key, value)
                               for key, value in options])
        cmd += ' ResultFile=%s' % tmpSol
        if self.optionsDict.get('warmStart', False):
=======
        cmd += " " + " ".join(["%s=%s" % (key, value) for key, value in options])
        cmd += " ResultFile=%s" % tmpSol
        if self.optionsDict.get("warmStart", False):
>>>>>>> 2131724d
            self.writesol(filename=tmpMst, vs=vs)
            cmd += " InputFile=%s" % tmpMst

        if lp.isMIP():
            if not self.mip:
                warnings.warn("GUROBI_CMD does not allow a problem to be relaxed")
        cmd += " %s" % tmpLp
        if self.msg:
            pipe = None
        else:
            pipe = open(os.devnull, "w")

        return_code = subprocess.call(cmd.split(), stdout=pipe, stderr=pipe)

        # Close the pipe now if we used it.
        if pipe is not None:
            pipe.close()

        if return_code != 0:
            raise PulpSolverError("PuLP: Error while trying to execute " + self.path)
        if not os.path.exists(tmpSol):
            # TODO: the status should be infeasible here, I think
            status = constants.LpStatusNotSolved
            values = reducedCosts = shadowPrices = slacks = None
        else:
            # TODO: the status should be infeasible here, I think
            status, values, reducedCosts, shadowPrices, slacks = self.readsol(tmpSol)
        self.delete_tmp_files(tmpLp, tmpMst, tmpSol, "gurobi.log")
        if status != constants.LpStatusInfeasible:
            lp.assignVarsVals(values)
            lp.assignVarsDj(reducedCosts)
            lp.assignConsPi(shadowPrices)
            lp.assignConsSlack(slacks)
        lp.assignStatus(status)
        return status

    def readsol(self, filename):
        """Read a Gurobi solution file"""
        with open(filename) as my_file:
            try:
                next(my_file)  # skip the objective value
            except StopIteration:
                # Empty file not solved
                status = constants.LpStatusNotSolved
                return status, {}, {}, {}, {}
            # We have no idea what the status is assume optimal
            # TODO: check status for Integer Feasible
            status = constants.LpStatusOptimal

            shadowPrices = {}
            slacks = {}
            shadowPrices = {}
            slacks = {}
            values = {}
            reducedCosts = {}
            for line in my_file:
                if line[0] != "#":  # skip comments
                    name, value = line.split()
                    values[name] = float(value)
        return status, values, reducedCosts, shadowPrices, slacks

    def writesol(self, filename, vs):
        """Writes a GUROBI solution file"""

        values = [(v.name, v.value()) for v in vs if v.value() is not None]
        rows = []
        for name, value in values:
            rows.append("{} {}".format(name, value))
        with open(filename, "w") as f:
            f.write("\n".join(rows))
        return True

    def getOptions(self):
        # GUROBI parameters: http://www.gurobi.com/documentation/7.5/refman/parameters.html#sec:Parameters
<<<<<<< HEAD
        params_eq  = \
            dict(logPath='LogFile',
                 gapRel='MIPGap',
                 gapAbs='MIPGapAbs',
                 threads='Threads'
                 )
        return [(v, self.optionsDict[k]) for k, v in params_eq.items()
                if k in self.optionsDict and self.optionsDict[k] is not None]
=======
        params_eq = dict(
            logPath="LogFile",
            timeLimit="TimeLimit",
            gapRel="MIPGap",
            gapAbs="MIPGapAbs",
            threads="Threads",
        )
        return [
            (v, self.optionsDict[k])
            for k, v in params_eq.items()
            if k in self.optionsDict and self.optionsDict[k] is not None
        ]
>>>>>>> 2131724d
<|MERGE_RESOLUTION|>--- conflicted
+++ resolved
@@ -317,13 +317,9 @@
         if mip_start:
             warnings.warn("Parameter mip_start is being depreciated for warmStart")
             if warmStart:
-<<<<<<< HEAD
-                warnings.warn("Parameter warmStart and mip_start passed, using warmStart")
-=======
                 warnings.warn(
-                    "Parameter mipStart and mip_start passed, using warmStart"
+                    "Parameter warmStart and mip_start passed, using warmStart"
                 )
->>>>>>> 2131724d
             else:
                 warmStart = mip_start
         LpSolver_CMD.__init__(
@@ -374,18 +370,11 @@
             pass
         cmd = self.path
         options = self.options + self.getOptions()
-<<<<<<< HEAD
         if self.timeLimit is not None:
             options.append(("TimeLimit", self.timeLimit))
-        cmd += ' ' + ' '.join(['%s=%s' % (key, value)
-                               for key, value in options])
-        cmd += ' ResultFile=%s' % tmpSol
-        if self.optionsDict.get('warmStart', False):
-=======
         cmd += " " + " ".join(["%s=%s" % (key, value) for key, value in options])
         cmd += " ResultFile=%s" % tmpSol
         if self.optionsDict.get("warmStart", False):
->>>>>>> 2131724d
             self.writesol(filename=tmpMst, vs=vs)
             cmd += " InputFile=%s" % tmpMst
 
@@ -460,19 +449,8 @@
 
     def getOptions(self):
         # GUROBI parameters: http://www.gurobi.com/documentation/7.5/refman/parameters.html#sec:Parameters
-<<<<<<< HEAD
-        params_eq  = \
-            dict(logPath='LogFile',
-                 gapRel='MIPGap',
-                 gapAbs='MIPGapAbs',
-                 threads='Threads'
-                 )
-        return [(v, self.optionsDict[k]) for k, v in params_eq.items()
-                if k in self.optionsDict and self.optionsDict[k] is not None]
-=======
         params_eq = dict(
             logPath="LogFile",
-            timeLimit="TimeLimit",
             gapRel="MIPGap",
             gapAbs="MIPGapAbs",
             threads="Threads",
@@ -481,5 +459,4 @@
             (v, self.optionsDict[k])
             for k, v in params_eq.items()
             if k in self.optionsDict and self.optionsDict[k] is not None
-        ]
->>>>>>> 2131724d
+        ]