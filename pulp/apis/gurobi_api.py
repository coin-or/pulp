# PuLP : Python LP Modeler
# Version 1.4.2

# Copyright (c) 2002-2005, Jean-Sebastien Roy (js@jeannot.org)
# Modifications Copyright (c) 2007- Stuart Anthony Mitchell (s.mitchell@auckland.ac.nz)
# $Id:solvers.py 1791 2008-04-23 22:54:34Z smit023 $

# Permission is hereby granted, free of charge, to any person obtaining a
# copy of this software and associated documentation files (the
# "Software"), to deal in the Software without restriction, including
# without limitation the rights to use, copy, modify, merge, publish,
# distribute, sublicense, and/or sell copies of the Software, and to
# permit persons to whom the Software is furnished to do so, subject to
# the following conditions:

# The above copyright notice and this permission notice shall be included
# in all copies or substantial portions of the Software.

# THE SOFTWARE IS PROVIDED "AS IS", WITHOUT WARRANTY OF ANY KIND, EXPRESS
# OR IMPLIED, INCLUDING BUT NOT LIMITED TO THE WARRANTIES OF
# MERCHANTABILITY, FITNESS FOR A PARTICULAR PURPOSE AND NONINFRINGEMENT.
# IN NO EVENT SHALL THE AUTHORS OR COPYRIGHT HOLDERS BE LIABLE FOR ANY
# CLAIM, DAMAGES OR OTHER LIABILITY, WHETHER IN AN ACTION OF CONTRACT,
# TORT OR OTHERWISE, ARISING FROM, OUT OF OR IN CONNECTION WITH THE
# SOFTWARE OR THE USE OR OTHER DEALINGS IN THE SOFTWARE."""


from .core import LpSolver_CMD, LpSolver, subprocess, PulpSolverError, clock, log
from .core import gurobi_path
import os
import sys
from .. import constants
import warnings

# to import the gurobipy name into the module scope
gp = None


class GUROBI(LpSolver):
    """
    The Gurobi LP/MIP solver (via its python interface)

    The Gurobi variables are available (after a solve) in var.solverVar
    Constraints in constraint.solverConstraint
    and the Model is in prob.solverModel
    """

    name = "GUROBI"
    env = None

    try:
        sys.path.append(gurobi_path)
        # to import the name into the module scope
        global gp
        import gurobipy as gp
    except:  # FIXME: Bug because gurobi returns
        #  a gurobi exception on failed imports
        def available(self):
            """True if the solver is available"""
            return False

        def actualSolve(self, lp, callback=None):
            """Solve a well formulated lp problem"""
            raise PulpSolverError("GUROBI: Not Available")

    else:

        def __init__(
            self,
            mip=True,
            msg=True,
            timeLimit=None,
            epgap=None,
            gapRel=None,
            warmStart=False,
            logPath=None,
<<<<<<< HEAD
            env=None,
            envOptions=None,
            manageEnv=False,
=======
>>>>>>> a7684ac9
            **solverParams,
        ):
            """
            :param bool mip: if False, assume LP even if integer variables
            :param bool msg: if False, no log is shown
            :param float timeLimit: maximum time for solver (in seconds)
            :param float gapRel: relative gap tolerance for the solver to stop (in fraction)
            :param bool warmStart: if True, the solver will use the current value of variables as a start
            :param str logPath: path to the log file
            :param float epgap: deprecated for gapRel
            :param gp.Env env: gurobipyEnv. Default None.
            :param dict envOptions: environment options
            :param bool manageEnv: if False, assume gp.Env's is handled
            internally and outside of context manager
            """
            self.env = env
            self.env_options = envOptions if envOptions else {}
            self.manage_env = False if self.env is not None else manageEnv
            self.solver_params = solverParams

            self.model = None
            self.init_gurobi = False  # whether env and model have been initialised

            if epgap is not None:
                warnings.warn("Parameter epgap is being depreciated for gapRel")
                if gapRel is not None:
                    warnings.warn("Parameter gapRel and epgap passed, using gapRel")
                else:
                    gapRel = epgap

            LpSolver.__init__(
                self,
                mip=mip,
                msg=msg,
                timeLimit=timeLimit,
                gapRel=gapRel,
                logPath=logPath,
                warmStart=warmStart,
            )

            # set the output of gurobi
            if not self.msg:
                if self.manage_env:
                    self.env_options["OutputFlag"] = 0
                else:
                    self.solver_params["OutputFlag"] = 0

        def __del__(self):
            self.close()

        def close(self):
            if not self.init_gurobi:
                return
            if self.manage_env:
                self.env.dispose()
            self.model.dispose()

        def findSolutionValues(self, lp):
            model = lp.solverModel
            solutionStatus = model.Status
            GRB = gp.GRB
            # TODO: check status for Integer Feasible
            gurobiLpStatus = {
                GRB.OPTIMAL: constants.LpStatusOptimal,
                GRB.INFEASIBLE: constants.LpStatusInfeasible,
                GRB.INF_OR_UNBD: constants.LpStatusInfeasible,
                GRB.UNBOUNDED: constants.LpStatusUnbounded,
                GRB.ITERATION_LIMIT: constants.LpStatusNotSolved,
                GRB.NODE_LIMIT: constants.LpStatusNotSolved,
                GRB.TIME_LIMIT: constants.LpStatusNotSolved,
                GRB.SOLUTION_LIMIT: constants.LpStatusNotSolved,
                GRB.INTERRUPTED: constants.LpStatusNotSolved,
                GRB.NUMERIC: constants.LpStatusNotSolved,
            }
            if self.msg:
                print("Gurobi status=", solutionStatus)
            lp.resolveOK = True
            for var in lp._variables:
                var.isModified = False
            status = gurobiLpStatus.get(solutionStatus, constants.LpStatusUndefined)
            lp.assignStatus(status)
            if model.SolCount >= 1:
                # populate pulp solution values
                for var, value in zip(
                    lp._variables, model.getAttr(GRB.Attr.X, model.getVars())
                ):
                    var.varValue = value
                # populate pulp constraints slack
                for constr, value in zip(
                    lp.constraints.values(),
                    model.getAttr(GRB.Attr.Slack, model.getConstrs()),
                ):
                    constr.slack = value
                # put pi and slack variables against the constraints
                if not model.IsMIP:
                    for var, value in zip(
                        lp._variables, model.getAttr(GRB.Attr.RC, model.getVars())
                    ):
                        var.dj = value

                    for constr, value in zip(
                        lp.constraints.values(),
                        model.getAttr(GRB.Attr.Pi, model.getConstrs()),
                    ):
                        constr.pi = value
            return status

        def available(self):
            """True if the solver is available"""
            try:
                with gp.Env():
                    pass
            except gurobipy.GurobiError as e:
                warnings.warn(f"GUROBI error: {e}.")
                return False
            return True

        def initGurobi(self):
            if self.init_gurobi:
                return
            else:
                self.init_gurobi = True
            try:
                if self.manage_env:
                    self.env = gp.Env(params=self.env_options)
                    self.model = gp.Model(env=self.env)
                # Environment handled by user or default Env
                else:
                    self.model = gp.Model(env=self.env)
                # Set solver parameters
                for param, value in self.solver_params.items():
                    self.model.setParam(param, value)
            except gp.GurobiError as e:
                raise e

        def callSolver(self, lp, callback=None):
            """Solves the problem with gurobi"""
            # solve the problem
            self.solveTime = -clock()
            lp.solverModel.optimize(callback=callback)
            self.solveTime += clock()

        def buildSolverModel(self, lp):
            """
            Takes the pulp lp model and translates it into a gurobi model
            """
            log.debug("create the gurobi model")
            self.initGurobi()
            self.model.ModelName = lp.name
            lp.solverModel = self.model
            log.debug("set the sense of the problem")
            if lp.sense == constants.LpMaximize:
                lp.solverModel.setAttr("ModelSense", -1)
            if self.timeLimit:
                lp.solverModel.setParam("TimeLimit", self.timeLimit)
            gapRel = self.optionsDict.get("gapRel")
            logPath = self.optionsDict.get("logPath")
            if gapRel:
                lp.solverModel.setParam("MIPGap", gapRel)
            if logPath:
                lp.solverModel.setParam("LogFile", logPath)

            log.debug("add the variables to the problem")
            lp.solverModel.update()
            nvars = lp.solverModel.NumVars
            for var in lp.variables():
                lowBound = var.lowBound
                if lowBound is None:
                    lowBound = -gp.GRB.INFINITY
                upBound = var.upBound
                if upBound is None:
                    upBound = gp.GRB.INFINITY
                obj = lp.objective.get(var, 0.0)
                varType = gp.GRB.CONTINUOUS
                if var.cat == constants.LpInteger and self.mip:
                    varType = gp.GRB.INTEGER
                # only add variable once, ow new variable will be created.
                if not hasattr(var, "solverVar") or nvars == 0:
                    var.solverVar = lp.solverModel.addVar(
                        lowBound, upBound, vtype=varType, obj=obj, name=var.name
                    )
            if self.optionsDict.get("warmStart", False):
                # Once lp.variables() has been used at least once in the building of the model.
                # we can use the lp._variables with the cache.
                for var in lp._variables:
                    if var.varValue is not None:
                        var.solverVar.start = var.varValue

            lp.solverModel.update()
            log.debug("add the Constraints to the problem")
            for name, constraint in lp.constraints.items():
                # build the expression
                expr = gp.LinExpr(
                    list(constraint.values()), [v.solverVar for v in constraint.keys()]
                )
                if constraint.sense == constants.LpConstraintLE:
                    constraint.solverConstraint = lp.solverModel.addConstr(
                        expr <= -constraint.constant, name=name
                    )
                elif constraint.sense == constants.LpConstraintGE:
                    constraint.solverConstraint = lp.solverModel.addConstr(
                        expr >= -constraint.constant, name=name
                    )
                elif constraint.sense == constants.LpConstraintEQ:
                    constraint.solverConstraint = lp.solverModel.addConstr(
                        expr == -constraint.constant, name=name
                    )
                else:
                    raise PulpSolverError("Detected an invalid constraint type")
            lp.solverModel.update()

        def actualSolve(self, lp, callback=None):
            """
            Solve a well formulated lp problem

            creates a gurobi model, variables and constraints and attaches
            them to the lp model which it then solves
            """
            self.buildSolverModel(lp)
            # set the initial solution
            log.debug("Solve the Model using gurobi")
            self.callSolver(lp, callback=callback)
            # get the solution information
            solutionStatus = self.findSolutionValues(lp)
            for var in lp._variables:
                var.modified = False
            for constraint in lp.constraints.values():
                constraint.modified = False
            return solutionStatus

        def actualResolve(self, lp, callback=None):
            """
            Solve a well formulated lp problem

            uses the old solver and modifies the rhs of the modified constraints
            """
            log.debug("Resolve the Model using gurobi")
            for constraint in lp.constraints.values():
                if constraint.modified:
                    constraint.solverConstraint.setAttr(
                        gp.GRB.Attr.RHS, -constraint.constant
                    )
            lp.solverModel.update()
            self.callSolver(lp, callback=callback)
            # get the solution information
            solutionStatus = self.findSolutionValues(lp)
            for var in lp._variables:
                var.modified = False
            for constraint in lp.constraints.values():
                constraint.modified = False
            return solutionStatus


class GUROBI_CMD(LpSolver_CMD):
    """The GUROBI_CMD solver"""

    name = "GUROBI_CMD"

    def __init__(
        self,
        mip=True,
        msg=True,
        timeLimit=None,
        gapRel=None,
        gapAbs=None,
        options=None,
        warmStart=False,
        keepFiles=False,
        path=None,
        threads=None,
        logPath=None,
        mip_start=False,
    ):
        """
        :param bool mip: if False, assume LP even if integer variables
        :param bool msg: if False, no log is shown
        :param float timeLimit: maximum time for solver (in seconds)
        :param float gapRel: relative gap tolerance for the solver to stop (in fraction)
        :param float gapAbs: absolute gap tolerance for the solver to stop
        :param int threads: sets the maximum number of threads
        :param list options: list of additional options to pass to solver
        :param bool warmStart: if True, the solver will use the current value of variables as a start
        :param bool keepFiles: if True, files are saved in the current directory and not deleted after solving
        :param str path: path to the solver binary
        :param str logPath: path to the log file
        :param bool mip_start: deprecated for warmStart
        """
        if mip_start:
            warnings.warn("Parameter mip_start is being depreciated for warmStart")
            if warmStart:
                warnings.warn(
                    "Parameter warmStart and mip_start passed, using warmStart"
                )
            else:
                warmStart = mip_start
        LpSolver_CMD.__init__(
            self,
            gapRel=gapRel,
            mip=mip,
            msg=msg,
            timeLimit=timeLimit,
            options=options,
            warmStart=warmStart,
            path=path,
            keepFiles=keepFiles,
            threads=threads,
            gapAbs=gapAbs,
            logPath=logPath,
        )

    def defaultPath(self):
        return self.executableExtension("gurobi_cl")

    def available(self):
        """True if the solver is available"""
        if not self.executable(self.path):
            return False
        # we execute gurobi once to check the return code.
        # this is to test that the license is active
        result = subprocess.Popen(
            self.path, stdout=subprocess.PIPE, universal_newlines=True
        )
        out, err = result.communicate()
        if result.returncode == 0:
            # normal execution
            return True
        # error: we display the gurobi message
        warnings.warn(f"GUROBI error: {out}.")
        return False

    def actualSolve(self, lp):
        """Solve a well formulated lp problem"""

        if not self.executable(self.path):
            raise PulpSolverError("PuLP: cannot execute " + self.path)
        tmpLp, tmpSol, tmpMst = self.create_tmp_files(lp.name, "lp", "sol", "mst")
        vs = lp.writeLP(tmpLp, writeSOS=1)
        try:
            os.remove(tmpSol)
        except:
            pass
        cmd = self.path
        options = self.options + self.getOptions()
        if self.timeLimit is not None:
            options.append(("TimeLimit", self.timeLimit))
        cmd += " " + " ".join([f"{key}={value}" for key, value in options])
        cmd += f" ResultFile={tmpSol}"
        if self.optionsDict.get("warmStart", False):
            self.writesol(filename=tmpMst, vs=vs)
            cmd += f" InputFile={tmpMst}"

        if lp.isMIP():
            if not self.mip:
                warnings.warn("GUROBI_CMD does not allow a problem to be relaxed")
        cmd += f" {tmpLp}"
        if self.msg:
            pipe = None
        else:
            pipe = open(os.devnull, "w")

        return_code = subprocess.call(cmd.split(), stdout=pipe, stderr=pipe)

        # Close the pipe now if we used it.
        if pipe is not None:
            pipe.close()

        if return_code != 0:
            raise PulpSolverError("PuLP: Error while trying to execute " + self.path)
        if not os.path.exists(tmpSol):
            # TODO: the status should be infeasible here, I think
            status = constants.LpStatusNotSolved
            values = reducedCosts = shadowPrices = slacks = None
        else:
            # TODO: the status should be infeasible here, I think
            status, values, reducedCosts, shadowPrices, slacks = self.readsol(tmpSol)
        self.delete_tmp_files(tmpLp, tmpMst, tmpSol, "gurobi.log")
        if status != constants.LpStatusInfeasible:
            lp.assignVarsVals(values)
            lp.assignVarsDj(reducedCosts)
            lp.assignConsPi(shadowPrices)
            lp.assignConsSlack(slacks)
        lp.assignStatus(status)
        return status

    def readsol(self, filename):
        """Read a Gurobi solution file"""
        with open(filename) as my_file:
            try:
                next(my_file)  # skip the objective value
            except StopIteration:
                # Empty file not solved
                status = constants.LpStatusNotSolved
                return status, {}, {}, {}, {}
            # We have no idea what the status is assume optimal
            # TODO: check status for Integer Feasible
            status = constants.LpStatusOptimal

            shadowPrices = {}
            slacks = {}
            shadowPrices = {}
            slacks = {}
            values = {}
            reducedCosts = {}
            for line in my_file:
                if line[0] != "#":  # skip comments
                    name, value = line.split()
                    values[name] = float(value)
        return status, values, reducedCosts, shadowPrices, slacks

    def writesol(self, filename, vs):
        """Writes a GUROBI solution file"""

        values = [(v.name, v.value()) for v in vs if v.value() is not None]
        rows = []
        for name, value in values:
            rows.append(f"{name} {value}")
        with open(filename, "w") as f:
            f.write("\n".join(rows))
        return True

    def getOptions(self):
        # GUROBI parameters: http://www.gurobi.com/documentation/7.5/refman/parameters.html#sec:Parameters
        params_eq = dict(
            logPath="LogFile",
            gapRel="MIPGap",
            gapAbs="MIPGapAbs",
            threads="Threads",
        )
        return [
            (v, self.optionsDict[k])
            for k, v in params_eq.items()
            if k in self.optionsDict and self.optionsDict[k] is not None
        ]<|MERGE_RESOLUTION|>--- conflicted
+++ resolved
@@ -74,12 +74,9 @@
             gapRel=None,
             warmStart=False,
             logPath=None,
-<<<<<<< HEAD
             env=None,
             envOptions=None,
             manageEnv=False,
-=======
->>>>>>> a7684ac9
             **solverParams,
         ):
             """
