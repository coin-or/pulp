--- conflicted
+++ resolved
@@ -321,20 +321,10 @@
         x.setInitialValue(3)
         y.setInitialValue(-0.5)
         z.setInitialValue(7)
-<<<<<<< HEAD
-        self.solver.mip_start = True
+        if self.solver.name in ['GUROBI', 'GUROBI_CMD', 'CPLEX_CMD', 'CPLEX_PY']:
+            self.solver.optionsDict['warmStart'] = True
         print("\t Testing Initial value in MIP solution")
-        if self.solver.__class__ in [COIN_CMD, PULP_CBC_CMD]:
-            warnings.warn("CBC gives a wrong solution with mip start.")
-        else:
-            pulpTestCheck(prob, self.solver, [const.LpStatusOptimal], {x: 3, y: -0.5, z: 7})
-=======
-        if self.solver.name in ['GUROBI', 'GUROBI_CMD', 'CPLEX_CMD', 'CPLEX_PY']:
-            warnings.warn("CBC gives a wrong solution with warmStart.")
-            self.solver.optionsDict['warmStart'] = True
-        print("\t Testing MIP solution")
         pulpTestCheck(prob, self.solver, [const.LpStatusOptimal], {x: 3, y: -0.5, z: 7})
->>>>>>> 08ba2075
 
     def test_pulp_023(self):
         # Initial value (fixed)
@@ -350,13 +340,8 @@
         for v in [x, y, z]:
             v.setInitialValue(solution[v])
             v.fixValue()
-<<<<<<< HEAD
-        self.solver.mip_start = True
+        self.solver.optionsDict['warmStart'] = True
         print("\t Testing fixing value in MIP solution")
-=======
-        self.solver.optionsDict['warmStart'] = True
-        print("\t Testing MIP solution")
->>>>>>> 08ba2075
         pulpTestCheck(prob, self.solver, [const.LpStatusOptimal], solution)
 
     def test_pulp_030(self):
@@ -788,14 +773,10 @@
         pulpTestCheck(prob, solver1, [const.LpStatusOptimal], {x: 4, y: -1, z: 6, w: 0})
 
     def test_export_solver_json(self):
-<<<<<<< HEAD
         if self.solver.name == 'CPLEX_DLL':
             warnings.warn("CPLEX_DLL does not like being exported")
             return
-        name = 'test_export_solver_json'
-=======
         name = self._testMethodName
->>>>>>> 08ba2075
         prob = LpProblem(name, const.LpMinimize)
         x = LpVariable("x", 0, 4)
         y = LpVariable("y", -1, 1)
@@ -1058,10 +1039,7 @@
         CHOCO_CMD,
         MIPCL_CMD,
         MOSEK,
-<<<<<<< HEAD
-=======
         SCIP_CMD,
->>>>>>> 08ba2075
     ]
 
     loader = TestLoaderWithKwargs()
