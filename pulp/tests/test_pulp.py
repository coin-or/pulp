"""
Tests for pulp
"""

import functools
import os
import re
import tempfile
import unittest

from pulp import (
    LpAffineExpression,
    LpConstraint,
    LpConstraintVar,
    LpFractionConstraint,
    LpProblem,
    LpVariable,
<<<<<<< HEAD
=======
    FixedElasticSubProblem,
>>>>>>> 6f9138a5
)
from pulp import constants as const
from pulp import lpSum
from pulp.apis import *
from pulp.constants import PulpError
from pulp.tests.bin_packing_problem import create_bin_packing_problem
from pulp.utilities import makeDict

try:
    import gurobipy as gp
except ImportError:
    gp = None

# from: http://lpsolve.sourceforge.net/5.5/mps-format.htm
EXAMPLE_MPS_RHS56 = """NAME          TESTPROB
ROWS
 N  COST
 L  LIM1
 G  LIM2
 E  MYEQN
COLUMNS
    XONE      COST                 1   LIM1                 1
    XONE      LIM2                 1
    YTWO      COST                 4   LIM1                 1
    YTWO      MYEQN               -1
    ZTHREE    COST                 9   LIM2                 1
    ZTHREE    MYEQN                1
RHS
    RHS1      LIM1                 5   LIM2                10
    RHS1      MYEQN                7
BOUNDS
 UP BND1      XONE                 4
 LO BND1      YTWO                -1
 UP BND1      YTWO                 1
ENDATA
"""

EXAMPLE_MPS_PL_BOUNDS = EXAMPLE_MPS_RHS56.replace(
    "LO BND1      YTWO                -1", "PL BND1      YTWO                  "
)

EXAMPLE_MPS_MI_BOUNDS = EXAMPLE_MPS_RHS56.replace(
    "LO BND1      YTWO                -1", "MI BND1      YTWO                  "
)


def gurobi_test(test_item):
    @functools.wraps(test_item)
    def skip_wrapper(test_obj, *args, **kwargs):
        if not test_obj.solver.name in ["GUROBI", "GUROBI_CMD"]:
            # if we're not testing gurobi, we do not care on the licence
            return test_item(test_obj, *args, **kwargs)
        if gp is None:
            raise unittest.SkipTest("No gurobipy, can't check license")
        try:
            return test_item(test_obj, *args, **kwargs)
        except gp.GurobiError as ge:
            # Skip the test if the failure was due to licensing
            if ge.errno == gp.GRB.Error.SIZE_LIMIT_EXCEEDED:
                raise unittest.SkipTest("Size-limited Gurobi license")
            if ge.errno == gp.GRB.Error.NO_LICENSE:
                raise unittest.SkipTest("No Gurobi license")
            # Otherwise, let the error go through as-is
            raise

    return skip_wrapper


def dumpTestProblem(prob):
    try:
        prob.writeLP("debug.lp")
        prob.writeMPS("debug.mps")
    except:
        pass


class BaseSolverTest:
    class PuLPTest(unittest.TestCase):
        solveInst = None

        def setUp(self):
            self.solver = self.solveInst(msg=False)
            if not self.solver.available():
                self.skipTest(f"solver {self.solveInst.name} not available")

        def tearDown(self):
            for ext in ["mst", "log", "lp", "mps", "sol"]:
                filename = f"{self._testMethodName}.{ext}"
                try:
                    os.remove(filename)
                except:
                    pass
            pass

        def test_variable_0_is_deleted(self):
            """
            Test that a variable is deleted when it is subtracted to 0
            """
            x = LpVariable("x", 0, 4)
            y = LpVariable("y", -1, 1)
            z = LpVariable("z", 0)
            c1 = x + y <= 5
            c2 = c1 + z - z
            assert str(c2)
            assert c2[z] == 0

        def test_infeasible(self):
            prob = LpProblem(self._testMethodName, const.LpMinimize)
            x = LpVariable("x", 0, 4)
            y = LpVariable("y", -1, 1)
            z = LpVariable("z", 0)
            w = LpVariable("w", 0)
            prob += x + 4 * y + 9 * z, "obj"
            prob += (
                lpSum([v for v in [x] if False]) >= 5,
                "c1",
            )  # this is a 0 >=5 constraint
            prob += x + z >= 10, "c2"
            prob += -y + z == 7, "c3"
            prob += w >= 0, "c4"
            # this was a problem with use_mps=false
            if self.solver.__class__ in [PULP_CBC_CMD, COIN_CMD]:
                pulpTestCheck(
                    prob,
                    self.solver,
                    [const.LpStatusInfeasible],
                    {x: 4, y: -1, z: 6, w: 0},
                    use_mps=False,
                )
            elif self.solver.__class__ in [CHOCO_CMD, MIPCL_CMD]:
                # this error is not detected with mps and choco, MIPCL_CMD can only use mps files
                pass
            else:
                pulpTestCheck(
                    prob,
                    self.solver,
                    [
                        const.LpStatusInfeasible,
                        const.LpStatusNotSolved,
                        const.LpStatusUndefined,
                    ],
                )

        def test_continuous(self):
            prob = LpProblem(self._testMethodName, const.LpMinimize)
            x = LpVariable("x", 0, 4)
            y = LpVariable("y", -1, 1)
            z = LpVariable("z", 0)
            w = LpVariable("w", 0)
            prob += x + 4 * y + 9 * z, "obj"
            prob += x + y <= 5, "c1"
            prob += x + z >= 10, "c2"
            prob += -y + z == 7, "c3"
            prob += w >= 0, "c4"
            pulpTestCheck(
                prob, self.solver, [const.LpStatusOptimal], {x: 4, y: -1, z: 6, w: 0}
            )

        def test_non_intermediate_var(self):
            prob = LpProblem(self._testMethodName, const.LpMinimize)
            x_vars = {
                i: LpVariable(f"x{i}", lowBound=0, cat=LpContinuous) for i in range(3)
            }
            prob += lpSum(x_vars[i] for i in range(3)) >= 2
            prob += lpSum(x_vars[i] for i in range(3)) <= 5
            for elem in prob.constraints.values():
                self.assertIn(elem.constant, [-2, -5])

        def test_intermediate_var(self):
            prob = LpProblem(self._testMethodName, const.LpMinimize)
            x_vars = {
                i: LpVariable(f"x{i}", lowBound=0, cat=LpContinuous) for i in range(3)
            }
            x = lpSum(x_vars[i] for i in range(3))
            prob += x >= 2
            prob += x <= 5
            for elem in prob.constraints.values():
                self.assertIn(elem.constant, [-2, -5])

        def test_comparison(self):
            prob = LpProblem(self._testMethodName, const.LpMinimize)
            x_vars = {
                i: LpVariable(f"x{i}", lowBound=0, cat=LpContinuous) for i in range(3)
            }
            x = lpSum(x_vars[i] for i in range(3))

            with self.assertRaises(TypeError):
                prob += x > 2
            with self.assertRaises(TypeError):
                prob += x < 5

        def test_continuous_max(self):
            prob = LpProblem(self._testMethodName, const.LpMaximize)
            x = LpVariable("x", 0, 4)
            y = LpVariable("y", -1, 1)
            z = LpVariable("z", 0)
            w = LpVariable("w", 0)
            prob += x + 4 * y + 9 * z, "obj"
            prob += x + y <= 5, "c1"
            prob += x + z >= 10, "c2"
            prob += -y + z == 7, "c3"
            prob += w >= 0, "c4"
            pulpTestCheck(
                prob, self.solver, [const.LpStatusOptimal], {x: 4, y: 1, z: 8, w: 0}
            )

        def test_unbounded(self):
            prob = LpProblem(self._testMethodName, const.LpMaximize)
            x = LpVariable("x", 0, 4)
            y = LpVariable("y", -1, 1)
            z = LpVariable("z", 0)
            w = LpVariable("w", 0)
            prob += x + 4 * y + 9 * z + w, "obj"
            prob += x + y <= 5, "c1"
            prob += x + z >= 10, "c2"
            prob += -y + z == 7, "c3"
            prob += w >= 0, "c4"
            if self.solver.__class__ in [GUROBI, CPLEX_CMD, YAPOSIB, MOSEK, COPT]:
                # These solvers report infeasible or unbounded
                pulpTestCheck(
                    prob,
                    self.solver,
                    [const.LpStatusInfeasible, const.LpStatusUnbounded],
                )
            elif self.solver.__class__ in [COINMP_DLL, MIPCL_CMD]:
                # COINMP_DLL is just plain wrong
                # also MIPCL_CMD
                pulpTestCheck(prob, self.solver, [const.LpStatusOptimal])
            elif self.solver.__class__ is GLPK_CMD:
                # GLPK_CMD Does not report unbounded problems, correctly
                pulpTestCheck(prob, self.solver, [const.LpStatusUndefined])
            elif self.solver.__class__ in [GUROBI_CMD, SCIP_CMD, FSCIP_CMD, SCIP_PY]:
                # GUROBI_CMD has a very simple interface
                pulpTestCheck(prob, self.solver, [const.LpStatusNotSolved])
            elif self.solver.__class__ in [CHOCO_CMD, HiGHS_CMD]:
                # choco bounds all variables. Would not return unbounded status
                # highs_cmd is inconsistent
                pass
            else:
                pulpTestCheck(prob, self.solver, [const.LpStatusUnbounded])

        def test_long_var_name(self):
            prob = LpProblem(self._testMethodName, const.LpMinimize)
            x = LpVariable("x" * 120, 0, 4)
            y = LpVariable("y", -1, 1)
            z = LpVariable("z", 0)
            w = LpVariable("w", 0)
            prob += x + 4 * y + 9 * z, "obj"
            prob += x + y <= 5, "c1"
            prob += x + z >= 10, "c2"
            prob += -y + z == 7, "c3"
            prob += w >= 0, "c4"
            if self.solver.__class__ in [
                CPLEX_CMD,
                GLPK_CMD,
                GUROBI_CMD,
                MIPCL_CMD,
                SCIP_CMD,
                FSCIP_CMD,
                SCIP_PY,
                HiGHS,
                HiGHS_CMD,
                XPRESS,
                XPRESS_CMD,
                SAS94,
                SASCAS,
            ]:
                try:
                    pulpTestCheck(
                        prob,
                        self.solver,
                        [const.LpStatusOptimal],
                        {x: 4, y: -1, z: 6, w: 0},
                    )
                except PulpError:
                    # these solvers should raise an error'
                    pass
            else:
                pulpTestCheck(
                    prob,
                    self.solver,
                    [const.LpStatusOptimal],
                    {x: 4, y: -1, z: 6, w: 0},
                )

        def test_repeated_name(self):
            prob = LpProblem(self._testMethodName, const.LpMinimize)
            x = LpVariable("x", 0, 4)
            y = LpVariable("x", -1, 1)
            z = LpVariable("z", 0)
            w = LpVariable("w", 0)
            prob += x + 4 * y + 9 * z, "obj"
            prob += x + y <= 5, "c1"
            prob += x + z >= 10, "c2"
            prob += -y + z == 7, "c3"
            prob += w >= 0, "c4"
            if self.solver.__class__ in [
                COIN_CMD,
                COINMP_DLL,
                PULP_CBC_CMD,
                CPLEX_CMD,
                CPLEX_PY,
                GLPK_CMD,
                GUROBI_CMD,
                CHOCO_CMD,
                MIPCL_CMD,
                MOSEK,
                SCIP_CMD,
                FSCIP_CMD,
                SCIP_PY,
                HiGHS,
                HiGHS_CMD,
                XPRESS,
                XPRESS_CMD,
                XPRESS_PY,
                SAS94,
                SASCAS,
            ]:
                try:
                    pulpTestCheck(
                        prob,
                        self.solver,
                        [const.LpStatusOptimal],
                        {x: 4, y: -1, z: 6, w: 0},
                    )
                except PulpError:
                    # these solvers should raise an error
                    pass
            else:
                pulpTestCheck(
                    prob,
                    self.solver,
                    [const.LpStatusOptimal],
                    {x: 4, y: -1, z: 6, w: 0},
                )

        def test_zero_constraint(self):
            prob = LpProblem(self._testMethodName, const.LpMinimize)
            x = LpVariable("x", 0, 4)
            y = LpVariable("y", -1, 1)
            z = LpVariable("z", 0)
            w = LpVariable("w", 0)
            prob += x + 4 * y + 9 * z, "obj"
            prob += x + y <= 5, "c1"
            prob += x + z >= 10, "c2"
            prob += -y + z == 7, "c3"
            prob += w >= 0, "c4"
            prob += lpSum([0, 0]) <= 0, "c5"
            pulpTestCheck(
                prob, self.solver, [const.LpStatusOptimal], {x: 4, y: -1, z: 6, w: 0}
            )

        def test_no_objective(self):
            prob = LpProblem(self._testMethodName, const.LpMinimize)
            x = LpVariable("x", 0, 4)
            y = LpVariable("y", -1, 1)
            z = LpVariable("z", 0)
            w = LpVariable("w", 0)
            prob += x + y <= 5, "c1"
            prob += x + z >= 10, "c2"
            prob += -y + z == 7, "c3"
            prob += w >= 0, "c4"
            prob += lpSum([0, 0]) <= 0, "c5"
            pulpTestCheck(prob, self.solver, [const.LpStatusOptimal])

        def test_variable_as_objective(self):
            prob = LpProblem(self._testMethodName, const.LpMinimize)
            x = LpVariable("x", 0, 4)
            y = LpVariable("y", -1, 1)
            z = LpVariable("z", 0)
            w = LpVariable("w", 0)
            prob.setObjective(x)
            prob += x + y <= 5, "c1"
            prob += x + z >= 10, "c2"
            prob += -y + z == 7, "c3"
            prob += w >= 0, "c4"
            prob += lpSum([0, 0]) <= 0, "c5"
            pulpTestCheck(prob, self.solver, [const.LpStatusOptimal])

        def test_longname_lp(self):
            prob = LpProblem(self._testMethodName, const.LpMinimize)
            x = LpVariable("x" * 90, 0, 4)
            y = LpVariable("y" * 90, -1, 1)
            z = LpVariable("z" * 90, 0)
            w = LpVariable("w" * 90, 0)
            prob += x + 4 * y + 9 * z, "obj"
            prob += x + y <= 5, "c1"
            prob += x + z >= 10, "c2"
            prob += -y + z == 7, "c3"
            prob += w >= 0, "c4"
            if self.solver.__class__ in [PULP_CBC_CMD, COIN_CMD]:
                pulpTestCheck(
                    prob,
                    self.solver,
                    [const.LpStatusOptimal],
                    {x: 4, y: -1, z: 6, w: 0},
                    use_mps=False,
                )

        def test_divide(self):
            prob = LpProblem(self._testMethodName, const.LpMinimize)
            x = LpVariable("x", 0, 4)
            y = LpVariable("y", -1, 1)
            z = LpVariable("z", 0)
            w = LpVariable("w", 0)
            prob += x + 4 * y + 9 * z, "obj"
            prob += ((2 * x + 2 * y) / 2.0) <= 5, "c1"
            prob += x + z >= 10, "c2"
            prob += -y + z == 7, "c3"
            prob += w >= 0, "c4"
            pulpTestCheck(
                prob, self.solver, [const.LpStatusOptimal], {x: 4, y: -1, z: 6, w: 0}
            )

        def test_mip(self):
            prob = LpProblem(self._testMethodName, const.LpMinimize)
            x = LpVariable("x", 0, 4)
            y = LpVariable("y", -1, 1)
            z = LpVariable("z", 0, None, const.LpInteger)
            prob += x + 4 * y + 9 * z, "obj"
            prob += x + y <= 5, "c1"
            prob += x + z >= 10, "c2"
            prob += -y + z == 7.5, "c3"
            pulpTestCheck(
                prob, self.solver, [const.LpStatusOptimal], {x: 3, y: -0.5, z: 7}
            )

        def test_mip_floats_objective(self):
            prob = LpProblem(self._testMethodName, const.LpMinimize)
            x = LpVariable("x", 0, 4)
            y = LpVariable("y", -1, 1)
            z = LpVariable("z", 0, None, const.LpInteger)
            prob += 1.1 * x + 4.1 * y + 9.1 * z, "obj"
            prob += x + y <= 5, "c1"
            prob += x + z >= 10, "c2"
            prob += -y + z == 7.5, "c3"
            pulpTestCheck(
                prob,
                self.solver,
                [const.LpStatusOptimal],
                {x: 3, y: -0.5, z: 7},
                objective=64.95,
            )

        def test_initial_value(self):
            prob = LpProblem(self._testMethodName, const.LpMinimize)
            x = LpVariable("x", 0, 4)
            y = LpVariable("y", -1, 1)
            z = LpVariable("z", 0, None, const.LpInteger)
            prob += x + 4 * y + 9 * z, "obj"
            prob += x + y <= 5, "c1"
            prob += x + z >= 10, "c2"
            prob += -y + z == 7.5, "c3"
            x.setInitialValue(3)
            y.setInitialValue(-0.5)
            z.setInitialValue(7)
            if self.solver.name in [
                "GUROBI",
                "GUROBI_CMD",
                "CPLEX_CMD",
                "CPLEX_PY",
                "COPT",
                "HiGHS_CMD",
                "SAS94",
                "SASCAS",
            ]:
                self.solver.optionsDict["warmStart"] = True
            pulpTestCheck(
                prob, self.solver, [const.LpStatusOptimal], {x: 3, y: -0.5, z: 7}
            )

        def test_fixed_value(self):
            prob = LpProblem(self._testMethodName, const.LpMinimize)
            x = LpVariable("x", 0, 4)
            y = LpVariable("y", -1, 1)
            z = LpVariable("z", 0, None, const.LpInteger)
            prob += x + 4 * y + 9 * z, "obj"
            prob += x + y <= 5, "c1"
            prob += x + z >= 10, "c2"
            prob += -y + z == 7.5, "c3"
            solution = {x: 4, y: -0.5, z: 7}
            for v in [x, y, z]:
                v.setInitialValue(solution[v])
                v.fixValue()
            self.solver.optionsDict["warmStart"] = True
            pulpTestCheck(prob, self.solver, [const.LpStatusOptimal], solution)

        def test_relaxed_mip(self):
            prob = LpProblem(self._testMethodName, const.LpMinimize)
            x = LpVariable("x", 0, 4)
            y = LpVariable("y", -1, 1)
            z = LpVariable("z", 0, None, const.LpInteger)
            prob += x + 4 * y + 9 * z, "obj"
            prob += x + y <= 5, "c1"
            prob += x + z >= 10, "c2"
            prob += -y + z == 7.5, "c3"
            self.solver.mip = 0
            if self.solver.__class__ in [
                GUROBI_CMD,
                CHOCO_CMD,
                MIPCL_CMD,
                SCIP_CMD,
                FSCIP_CMD,
                SCIP_PY,
            ]:
                # these solvers do not let the problem be relaxed
                pulpTestCheck(
                    prob, self.solver, [const.LpStatusOptimal], {x: 3.0, y: -0.5, z: 7}
                )
            else:
                pulpTestCheck(
                    prob, self.solver, [const.LpStatusOptimal], {x: 3.5, y: -1, z: 6.5}
                )

        def test_feasibility_only(self):
            prob = LpProblem(self._testMethodName, const.LpMinimize)
            x = LpVariable("x", 0, 4)
            y = LpVariable("y", -1, 1)
            z = LpVariable("z", 0, None, const.LpInteger)
            prob += x + y <= 5, "c1"
            prob += x + z >= 10, "c2"
            prob += -y + z == 7.5, "c3"
            pulpTestCheck(prob, self.solver, [const.LpStatusOptimal])

        def test_infeasible_2(self):
            prob = LpProblem(self._testMethodName, const.LpMinimize)
            x = LpVariable("x", 0, 4)
            y = LpVariable("y", -1, 1)
            z = LpVariable("z", 0, 10)
            prob += x + y <= 5.2, "c1"
            prob += x + z >= 10.3, "c2"
            prob += -y + z == 17.5, "c3"
            if self.solver.__class__ is GLPK_CMD:
                # GLPK_CMD return codes are not informative enough
                pulpTestCheck(prob, self.solver, [const.LpStatusUndefined])
            elif self.solver.__class__ in [GUROBI_CMD, FSCIP_CMD]:
                # GUROBI_CMD Does not solve the problem
                pulpTestCheck(prob, self.solver, [const.LpStatusNotSolved])
            else:
                pulpTestCheck(prob, self.solver, [const.LpStatusInfeasible])

        def test_integer_infeasible(self):
            prob = LpProblem(self._testMethodName, const.LpMinimize)
            x = LpVariable("x", 0, 4, const.LpInteger)
            y = LpVariable("y", -1, 1, const.LpInteger)
            z = LpVariable("z", 0, 10, const.LpInteger)
            prob += x + y <= 5.2, "c1"
            prob += x + z >= 10.3, "c2"
            prob += -y + z == 7.4, "c3"
            if self.solver.__class__ in [GLPK_CMD, COIN_CMD, PULP_CBC_CMD, MOSEK]:
                # GLPK_CMD returns InfeasibleOrUnbounded
                pulpTestCheck(
                    prob,
                    self.solver,
                    [const.LpStatusInfeasible, const.LpStatusUndefined],
                )
            elif self.solver.__class__ in [COINMP_DLL]:
                # Currently there is an error in COINMP for problems where
                # presolve eliminates too many variables
                pulpTestCheck(prob, self.solver, [const.LpStatusOptimal])
            elif self.solver.__class__ in [GUROBI_CMD, FSCIP_CMD]:
                pulpTestCheck(prob, self.solver, [const.LpStatusNotSolved])
            else:
                pulpTestCheck(prob, self.solver, [const.LpStatusInfeasible])

        def test_integer_infeasible_2(self):
            prob = LpProblem(self._testMethodName, const.LpMaximize)

            dummy = LpVariable("dummy")
            c1 = LpVariable("c1", 0, 1, const.LpBinary)
            c2 = LpVariable("c2", 0, 1, const.LpBinary)

            prob += dummy
            prob += c1 + c2 == 2
            prob += c1 <= 0
            if self.solver.__class__ in [GUROBI_CMD, SCIP_CMD, FSCIP_CMD, SCIP_PY]:
                pulpTestCheck(prob, self.solver, [const.LpStatusNotSolved])
            elif self.solver.__class__ in [GLPK_CMD]:
                # GLPK_CMD returns InfeasibleOrUnbounded
                pulpTestCheck(
                    prob,
                    self.solver,
                    [const.LpStatusInfeasible, const.LpStatusUndefined],
                )
            else:
                pulpTestCheck(prob, self.solver, [const.LpStatusInfeasible])

        def test_column_based(self):
            prob = LpProblem(self._testMethodName, const.LpMinimize)
            obj = LpConstraintVar("obj")
            # constraints
            a = LpConstraintVar("C1", const.LpConstraintLE, 5)
            b = LpConstraintVar("C2", const.LpConstraintGE, 10)
            c = LpConstraintVar("C3", const.LpConstraintEQ, 7)

            prob.setObjective(obj)
            prob += a
            prob += b
            prob += c
            # Variables
            x = LpVariable("x", 0, 4, const.LpContinuous, obj + a + b)
            y = LpVariable("y", -1, 1, const.LpContinuous, 4 * obj + a - c)
            z = LpVariable("z", 0, None, const.LpContinuous, 9 * obj + b + c)
            pulpTestCheck(
                prob, self.solver, [const.LpStatusOptimal], {x: 4, y: -1, z: 6}
            )

        def test_colum_based_empty_constraints(self):
            prob = LpProblem(self._testMethodName, const.LpMinimize)
            obj = LpConstraintVar("obj")
            # constraints
            a = LpConstraintVar("C1", const.LpConstraintLE, 5)
            b = LpConstraintVar("C2", const.LpConstraintGE, 10)
            c = LpConstraintVar("C3", const.LpConstraintEQ, 7)

            prob.setObjective(obj)
            prob += a
            prob += b
            prob += c
            # Variables
            x = LpVariable("x", 0, 4, const.LpContinuous, obj + b)
            y = LpVariable("y", -1, 1, const.LpContinuous, 4 * obj - c)
            z = LpVariable("z", 0, None, const.LpContinuous, 9 * obj + b + c)
            if self.solver.__class__ in [CPLEX_CMD, COINMP_DLL, YAPOSIB, PYGLPK]:
                pulpTestCheck(
                    prob, self.solver, [const.LpStatusOptimal], {x: 4, y: -1, z: 6}
                )

        def test_dual_variables_reduced_costs(self):
            """
            Test the reporting of dual variables slacks and reduced costs
            """
            prob = LpProblem(self._testMethodName, const.LpMinimize)
            x = LpVariable("x", 0, 5)
            y = LpVariable("y", -1, 1)
            z = LpVariable("z", 0)
            c1 = x + y <= 5
            c2 = x + z >= 10
            c3 = -y + z == 7

            prob += x + 4 * y + 9 * z, "obj"
            prob += c1, "c1"
            prob += c2, "c2"
            prob += c3, "c3"

            if self.solver.__class__ in [
                CPLEX_CMD,
                COINMP_DLL,
                PULP_CBC_CMD,
                YAPOSIB,
                PYGLPK,
                HiGHS,
                SAS94,
                SASCAS,
            ]:
                pulpTestCheck(
                    prob,
                    self.solver,
                    [const.LpStatusOptimal],
                    sol={x: 4, y: -1, z: 6},
                    reducedcosts={x: 0, y: 12, z: 0},
                    duals={"c1": 0, "c2": 1, "c3": 8},
                    slacks={"c1": 2, "c2": 0, "c3": 0},
                )

        def test_column_based_modelling_resolve(self):
            prob = LpProblem(self._testMethodName, const.LpMinimize)
            obj = LpConstraintVar("obj")
            # constraints
            a = LpConstraintVar("C1", const.LpConstraintLE, 5)
            b = LpConstraintVar("C2", const.LpConstraintGE, 10)
            c = LpConstraintVar("C3", const.LpConstraintEQ, 7)

            prob.setObjective(obj)
            prob += a
            prob += b
            prob += c

            prob.setSolver(self.solver)  # Variables
            x = LpVariable("x", 0, 4, const.LpContinuous, obj + a + b)
            y = LpVariable("y", -1, 1, const.LpContinuous, 4 * obj + a - c)
            prob.resolve()
            z = LpVariable("z", 0, None, const.LpContinuous, 9 * obj + b + c)
            if self.solver.__class__ in [COINMP_DLL]:
                prob.resolve()
                # difficult to check this is doing what we want as the resolve is
                # overridden if it is not implemented
                # test_pulp_Check(prob, self.solver, [const.LpStatusOptimal], {x:4, y:-1, z:6})

        def test_sequential_solve(self):
            """
            Test the ability to sequentially solve a problem
            """
            # set up a cubic feasible region
            prob = LpProblem(self._testMethodName, const.LpMinimize)
            x = LpVariable("x", 0, 1)
            y = LpVariable("y", 0, 1)
            z = LpVariable("z", 0, 1)

            obj1 = x + 0 * y + 0 * z
            obj2 = 0 * x - 1 * y + 0 * z
            prob += x <= 1, "c1"

            if self.solver.__class__ in [COINMP_DLL, GUROBI]:
                status = prob.sequentialSolve([obj1, obj2], solver=self.solver)
                pulpTestCheck(
                    prob,
                    self.solver,
                    [[const.LpStatusOptimal, const.LpStatusOptimal]],
                    sol={x: 0, y: 1},
                    status=status,
                )

        def test_fractional_constraints(self):
            """
            Test the ability to use fractional constraints
            """
            prob = LpProblem(self._testMethodName, const.LpMinimize)
            x = LpVariable("x", 0, 4)
            y = LpVariable("y", -1, 1)
            z = LpVariable("z", 0)
            w = LpVariable("w", 0)
            prob += x + 4 * y + 9 * z, "obj"
            prob += x + y <= 5, "c1"
            prob += x + z >= 10, "c2"
            prob += -y + z == 7, "c3"
            prob += w >= 0, "c4"
            prob += LpFractionConstraint(x, z, const.LpConstraintEQ, 0.5, name="c5")
            pulpTestCheck(
                prob,
                self.solver,
                [const.LpStatusOptimal],
                {x: 10 / 3.0, y: -1 / 3.0, z: 20 / 3.0, w: 0},
            )

        def test_elastic_constraints(self):
            """
            Test the ability to use Elastic constraints
            """
            prob = LpProblem(self._testMethodName, const.LpMinimize)
            x = LpVariable("x", 0, 4)
            y = LpVariable("y", -1, 1)
            z = LpVariable("z", 0)
            w = LpVariable("w")
            prob += x + 4 * y + 9 * z + w, "obj"
            prob += x + y <= 5, "c1"
            prob += x + z >= 10, "c2"
            prob += -y + z == 7, "c3"
            prob.extend((w >= -1).makeElasticSubProblem())
            pulpTestCheck(
                prob, self.solver, [const.LpStatusOptimal], {x: 4, y: -1, z: 6, w: -1}
            )

        def test_elastic_constraints_2(self):
            """
            Test the ability to use Elastic constraints
            """
            prob = LpProblem(self._testMethodName, const.LpMinimize)
            x = LpVariable("x", 0, 4)
            y = LpVariable("y", -1, 1)
            z = LpVariable("z", 0)
            w = LpVariable("w")
            prob += x + 4 * y + 9 * z + w, "obj"
            prob += x + y <= 5, "c1"
            prob += x + z >= 10, "c2"
            prob += -y + z == 7, "c3"
            prob.extend((w >= -1).makeElasticSubProblem(proportionFreeBound=0.1))
            pulpTestCheck(
                prob, self.solver, [const.LpStatusOptimal], {x: 4, y: -1, z: 6, w: -1.1}
            )

        def test_elastic_constraints_penalty_unchanged(self):
            """
            Test the ability to use Elastic constraints (penalty unchanged)
            """
            prob = LpProblem(self._testMethodName, const.LpMinimize)
            x = LpVariable("x", 0, 4)
            y = LpVariable("y", -1, 1)
            z = LpVariable("z", 0)
            w = LpVariable("w")
            prob += x + 4 * y + 9 * z + w, "obj"
            prob += x + y <= 5, "c1"
            prob += x + z >= 10, "c2"
            prob += -y + z == 7, "c3"
            prob.extend((w >= -1).makeElasticSubProblem(penalty=1.1))
            pulpTestCheck(
                prob, self.solver, [const.LpStatusOptimal], {x: 4, y: -1, z: 6, w: -1.0}
            )

        def test_elastic_constraints_penalty_unbounded(self):
            """
            Test the ability to use Elastic constraints (penalty unbounded)
            """
            prob = LpProblem(self._testMethodName, const.LpMinimize)
            x = LpVariable("x", 0, 4)
            y = LpVariable("y", -1, 1)
            z = LpVariable("z", 0)
            w = LpVariable("w")
            prob += x + 4 * y + 9 * z + w, "obj"
            prob += x + y <= 5, "c1"
            prob += x + z >= 10, "c2"
            prob += -y + z == 7, "c3"

            sub_prob: FixedElasticSubProblem = (w >= -1).makeElasticSubProblem(
                penalty=0.9
            )
            self.assertEqual(sub_prob.RHS, -1)
            self.assertEqual(
                str(sub_prob.objective), "-0.9*_neg_penalty_var + 0.9*_pos_penalty_var"
            )

            prob.extend(sub_prob)

            elastic_constraint1 = sub_prob.constraints["_Constraint"]
            elastic_constraint2 = prob.constraints["None_elastic_SubProblem_Constraint"]
            self.assertEqual(str(elastic_constraint1), str(elastic_constraint2))

            if self.solver.__class__ in [
                COINMP_DLL,
                GUROBI,
                CPLEX_CMD,
                YAPOSIB,
                MOSEK,
                COPT,
            ]:
                # COINMP_DLL Does not report unbounded problems, correctly
                pulpTestCheck(
                    prob,
                    self.solver,
                    [const.LpStatusInfeasible, const.LpStatusUnbounded],
                )
            elif self.solver.__class__ is GLPK_CMD:
                # GLPK_CMD Does not report unbounded problems, correctly
                pulpTestCheck(prob, self.solver, [const.LpStatusUndefined])
            elif self.solver.__class__ in [GUROBI_CMD, FSCIP_CMD]:
                pulpTestCheck(prob, self.solver, [const.LpStatusNotSolved])
            elif self.solver.__class__ in [CHOCO_CMD]:
                # choco bounds all variables. Would not return unbounded status
                pass
            else:
                pulpTestCheck(prob, self.solver, [const.LpStatusUnbounded])

        def test_msg_arg(self):
            """
            Test setting the msg arg to True does not interfere with solve
            """
            prob = LpProblem(self._testMethodName, const.LpMinimize)
            x = LpVariable("x", 0, 4)
            y = LpVariable("y", -1, 1)
            z = LpVariable("z", 0)
            w = LpVariable("w", 0)
            prob += x + 4 * y + 9 * z, "obj"
            prob += x + y <= 5, "c1"
            prob += x + z >= 10, "c2"
            prob += -y + z == 7, "c3"
            prob += w >= 0, "c4"
            data = prob.toDict()
            var1, prob1 = LpProblem.fromDict(data)
            x, y, z, w = (var1[name] for name in ["x", "y", "z", "w"])
            pulpTestCheck(
                prob1,
                self.solveInst(msg=True),
                [const.LpStatusOptimal],
                {x: 4, y: -1, z: 6, w: 0},
            )

        def test_pulpTestAll(self):
            """
            Test the availability of the function pulpTestAll
            """
            from pulp import pulpTestAll

        def test_export_dict_LP(self):
            prob = LpProblem(self._testMethodName, const.LpMinimize)
            x = LpVariable("x", 0, 4)
            y = LpVariable("y", -1, 1)
            z = LpVariable("z", 0)
            w = LpVariable("w", 0)
            prob += x + 4 * y + 9 * z, "obj"
            prob += x + y <= 5, "c1"
            prob += x + z >= 10, "c2"
            prob += -y + z == 7, "c3"
            prob += w >= 0, "c4"
            data = prob.toDict()
            var1, prob1 = LpProblem.fromDict(data)
            x, y, z, w = (var1[name] for name in ["x", "y", "z", "w"])
            pulpTestCheck(
                prob1, self.solver, [const.LpStatusOptimal], {x: 4, y: -1, z: 6, w: 0}
            )

        def test_export_dict_LP_no_obj(self):
            prob = LpProblem(self._testMethodName, const.LpMinimize)
            x = LpVariable("x", 0, 4)
            y = LpVariable("y", -1, 1)
            z = LpVariable("z", 0)
            w = LpVariable("w", 0, 0)
            prob += x + y >= 5, "c1"
            prob += x + z == 10, "c2"
            prob += -y + z <= 7, "c3"
            prob += w >= 0, "c4"
            data = prob.toDict()
            var1, prob1 = LpProblem.fromDict(data)
            x, y, z, w = (var1[name] for name in ["x", "y", "z", "w"])
            pulpTestCheck(
                prob1, self.solver, [const.LpStatusOptimal], {x: 4, y: 1, z: 6, w: 0}
            )

        def test_export_json_LP(self):
            name = self._testMethodName
            prob = LpProblem(self._testMethodName, const.LpMinimize)
            x = LpVariable("x", 0, 4)
            y = LpVariable("y", -1, 1)
            z = LpVariable("z", 0)
            w = LpVariable("w", 0)
            prob += x + 4 * y + 9 * z, "obj"
            prob += x + y <= 5, "c1"
            prob += x + z >= 10, "c2"
            prob += -y + z == 7, "c3"
            prob += w >= 0, "c4"
            filename = name + ".json"
            prob.toJson(filename, indent=4)
            var1, prob1 = LpProblem.fromJson(filename)
            try:
                os.remove(filename)
            except:
                pass
            x, y, z, w = (var1[name] for name in ["x", "y", "z", "w"])
            pulpTestCheck(
                prob1, self.solver, [const.LpStatusOptimal], {x: 4, y: -1, z: 6, w: 0}
            )

        def test_export_dict_MIP(self):
            import copy

            prob = LpProblem("test_export_dict_MIP", const.LpMinimize)
            x = LpVariable("x", 0, 4)
            y = LpVariable("y", -1, 1)
            z = LpVariable("z", 0, None, const.LpInteger)
            prob += x + 4 * y + 9 * z, "obj"
            prob += x + y <= 5, "c1"
            prob += x + z >= 10, "c2"
            prob += -y + z == 7.5, "c3"
            data = prob.toDict()
            data_backup = copy.deepcopy(data)
            var1, prob1 = LpProblem.fromDict(data)
            x, y, z = (var1[name] for name in ["x", "y", "z"])
            pulpTestCheck(
                prob1, self.solver, [const.LpStatusOptimal], {x: 3, y: -0.5, z: 7}
            )
            # we also test that we have not modified the dictionary when importing it
            self.assertDictEqual(data, data_backup)

        def test_export_dict_max(self):
            prob = LpProblem("test_export_dict_max", const.LpMaximize)
            x = LpVariable("x", 0, 4)
            y = LpVariable("y", -1, 1)
            z = LpVariable("z", 0)
            w = LpVariable("w", 0)
            prob += x + 4 * y + 9 * z, "obj"
            prob += x + y <= 5, "c1"
            prob += x + z >= 10, "c2"
            prob += -y + z == 7, "c3"
            prob += w >= 0, "c4"
            data = prob.toDict()
            var1, prob1 = LpProblem.fromDict(data)
            x, y, z, w = (var1[name] for name in ["x", "y", "z", "w"])
            pulpTestCheck(
                prob1, self.solver, [const.LpStatusOptimal], {x: 4, y: 1, z: 8, w: 0}
            )

        def test_export_solver_dict_LP(self):
            prob = LpProblem("test_export_dict_LP", const.LpMinimize)
            x = LpVariable("x", 0, 4)
            y = LpVariable("y", -1, 1)
            z = LpVariable("z", 0)
            w = LpVariable("w", 0)
            prob += x + 4 * y + 9 * z, "obj"
            prob += x + y <= 5, "c1"
            prob += x + z >= 10, "c2"
            prob += -y + z == 7, "c3"
            prob += w >= 0, "c4"
            data = self.solver.toDict()
            solver1 = getSolverFromDict(data)
            pulpTestCheck(
                prob, solver1, [const.LpStatusOptimal], {x: 4, y: -1, z: 6, w: 0}
            )

        def test_export_solver_json(self):
            name = self._testMethodName
            prob = LpProblem(name, const.LpMinimize)
            x = LpVariable("x", 0, 4)
            y = LpVariable("y", -1, 1)
            z = LpVariable("z", 0)
            w = LpVariable("w", 0)
            prob += x + 4 * y + 9 * z, "obj"
            prob += x + y <= 5, "c1"
            prob += x + z >= 10, "c2"
            prob += -y + z == 7, "c3"
            prob += w >= 0, "c4"
            self.solver.mip = True
            logFilename = name + ".log"
            if self.solver.name == "CPLEX_CMD":
                self.solver.optionsDict = dict(
                    gapRel=0.1,
                    gapAbs=1,
                    maxMemory=1000,
                    maxNodes=1,
                    threads=1,
                    logPath=logFilename,
                    warmStart=True,
                )
            elif self.solver.name in ["GUROBI_CMD", "COIN_CMD", "PULP_CBC_CMD"]:
                self.solver.optionsDict = dict(
                    gapRel=0.1, gapAbs=1, threads=1, logPath=logFilename, warmStart=True
                )
            filename = name + ".json"
            self.solver.toJson(filename, indent=4)
            solver1 = getSolverFromJson(filename)
            try:
                os.remove(filename)
            except:
                pass
            pulpTestCheck(
                prob, solver1, [const.LpStatusOptimal], {x: 4, y: -1, z: 6, w: 0}
            )

        def test_timeLimit(self):
            name = self._testMethodName
            prob = LpProblem(name, const.LpMinimize)
            x = LpVariable("x", 0, 4)
            y = LpVariable("y", -1, 1)
            z = LpVariable("z", 0)
            w = LpVariable("w", 0)
            prob += x + 4 * y + 9 * z, "obj"
            prob += x + y <= 5, "c1"
            prob += x + z >= 10, "c2"
            prob += -y + z == 7, "c3"
            prob += w >= 0, "c4"
            self.solver.timeLimit = 20
            # CHOCO has issues when given a time limit
            if self.solver.name != "CHOCO_CMD":
                pulpTestCheck(
                    prob,
                    self.solver,
                    [const.LpStatusOptimal],
                    {x: 4, y: -1, z: 6, w: 0},
                )

        def test_assignInvalidStatus(self):
            t = LpProblem("test")
            Invalid = -100
            self.assertRaises(const.PulpError, lambda: t.assignStatus(Invalid))
            self.assertRaises(const.PulpError, lambda: t.assignStatus(0, Invalid))

        def test_logPath(self):
            name = self._testMethodName
            prob = LpProblem(name, const.LpMinimize)
            x = LpVariable("x", 0, 4)
            y = LpVariable("y", -1, 1)
            z = LpVariable("z", 0)
            w = LpVariable("w", 0)
            prob += x + 4 * y + 9 * z, "obj"
            prob += x + y <= 5, "c1"
            prob += x + z >= 10, "c2"
            prob += -y + z == 7, "c3"
            prob += w >= 0, "c4"
            logFilename = name + ".log"
            self.solver.optionsDict["logPath"] = logFilename
            if self.solver.name in [
                "CPLEX_PY",
                "CPLEX_CMD",
                "GUROBI",
                "GUROBI_CMD",
                "PULP_CBC_CMD",
                "COIN_CMD",
            ]:
                pulpTestCheck(
                    prob,
                    self.solver,
                    [const.LpStatusOptimal],
                    {x: 4, y: -1, z: 6, w: 0},
                )
                if not os.path.exists(logFilename):
                    raise PulpError(f"Test failed for solver: {self.solver}")
                if not os.path.getsize(logFilename):
                    raise PulpError(f"Test failed for solver: {self.solver}")

        def test_makeDict_behavior(self):
            """
            Test if makeDict is returning the expected value.
            """
            headers = [["A", "B"], ["C", "D"]]
            values = [[1, 2], [3, 4]]
            target = {"A": {"C": 1, "D": 2}, "B": {"C": 3, "D": 4}}
            dict_with_default = makeDict(headers, values, default=0)
            dict_without_default = makeDict(headers, values)
            self.assertEqual(dict_with_default, target)
            self.assertEqual(dict_without_default, target)

        def test_makeDict_default_value(self):
            """
            Test if makeDict is returning a default value when specified.
            """
            headers = [["A", "B"], ["C", "D"]]
            values = [[1, 2], [3, 4]]
            dict_with_default = makeDict(headers, values, default=0)
            dict_without_default = makeDict(headers, values)
            # Check if a default value is passed
            self.assertEqual(dict_with_default["X"]["Y"], 0)
            # Check if a KeyError is raised
            _func = lambda: dict_without_default["X"]["Y"]
            self.assertRaises(KeyError, _func)

        def test_importMPS_maximize(self):
            name = self._testMethodName
            prob = LpProblem(name, const.LpMaximize)
            x = LpVariable("x", 0, 4)
            y = LpVariable("y", -1, 1)
            z = LpVariable("z", 0)
            w = LpVariable("w", 0)
            prob += x + 4 * y + 9 * z, "obj"
            prob += x + y <= 5, "c1"
            prob += x + z >= 10, "c2"
            prob += -y + z == 7, "c3"
            prob += w >= 0, "c4"
            filename = name + ".mps"
            prob.writeMPS(filename)
            _vars, prob2 = LpProblem.fromMPS(filename, sense=prob.sense)
            _dict1 = getSortedDict(prob)
            _dict2 = getSortedDict(prob2)
            self.assertDictEqual(_dict1, _dict2)

        def test_importMPS_noname(self):
            name = self._testMethodName
            prob = LpProblem("", const.LpMaximize)
            x = LpVariable("x", 0, 4)
            y = LpVariable("y", -1, 1)
            z = LpVariable("z", 0)
            w = LpVariable("w", 0)
            prob += x + 4 * y + 9 * z, "obj"
            prob += x + y <= 5, "c1"
            prob += x + z >= 10, "c2"
            prob += -y + z == 7, "c3"
            prob += w >= 0, "c4"
            filename = name + ".mps"
            prob.writeMPS(filename)
            _vars, prob2 = LpProblem.fromMPS(filename, sense=prob.sense)
            _dict1 = getSortedDict(prob)
            _dict2 = getSortedDict(prob2)
            self.assertDictEqual(_dict1, _dict2)

        def test_importMPS_integer(self):
            name = self._testMethodName
            prob = LpProblem(name, const.LpMinimize)
            x = LpVariable("x", 0, 4)
            y = LpVariable("y", -1, 1)
            z = LpVariable("z", 0, None, const.LpInteger)
            prob += 1.1 * x + 4.1 * y + 9.1 * z, "obj"
            prob += x + y <= 5, "c1"
            prob += x + z >= 10, "c2"
            prob += -y + z == 7.5, "c3"
            filename = name + ".mps"
            prob.writeMPS(filename)
            _vars, prob2 = LpProblem.fromMPS(filename, sense=prob.sense)
            _dict1 = getSortedDict(prob)
            _dict2 = getSortedDict(prob2)
            self.assertDictEqual(_dict1, _dict2)

        def test_importMPS_binary(self):
            name = self._testMethodName
            prob = LpProblem(name, const.LpMaximize)
            dummy = LpVariable("dummy")
            c1 = LpVariable("c1", 0, 1, const.LpBinary)
            c2 = LpVariable("c2", 0, 1, const.LpBinary)
            prob += dummy
            prob += c1 + c2 == 2
            prob += c1 <= 0
            filename = name + ".mps"
            prob.writeMPS(filename)
            _vars, prob2 = LpProblem.fromMPS(
                filename, sense=prob.sense, dropConsNames=True
            )
            _dict1 = getSortedDict(prob, keyCons="constant")
            _dict2 = getSortedDict(prob2, keyCons="constant")
            self.assertDictEqual(_dict1, _dict2)

        def test_importMPS_RHS_fields56(self):
            """Import MPS file with RHS definitions in fields 5 & 6."""
            with tempfile.NamedTemporaryFile(delete=False) as h:
                h.write(str.encode(EXAMPLE_MPS_RHS56))
            _, problem = LpProblem.fromMPS(h.name)
            os.unlink(h.name)
            self.assertEqual(problem.constraints["LIM2"].constant, -10)

        def test_importMPS_PL_bound(self):
            """Import MPS file with PL bound type."""
            with tempfile.NamedTemporaryFile(delete=False) as h:
                h.write(str.encode(EXAMPLE_MPS_PL_BOUNDS))
            _, problem = LpProblem.fromMPS(h.name)
            os.unlink(h.name)
            self.assertIsInstance(problem, LpProblem)

        def test_importMPF_MI_bound(self):
            """Import MPS file with MI bound type."""
            with tempfile.NamedTemporaryFile(delete=False) as h:
                h.write(str.encode(EXAMPLE_MPS_MI_BOUNDS))
            vars, problem = LpProblem.fromMPS(h.name)
            os.unlink(h.name)
            self.assertIsInstance(problem, LpProblem)
            mi_var = vars["YTWO"]
            self.assertEqual(mi_var.lowBound, None)

        def test_unset_objective_value__is_valid(self):
            """Given a valid problem that does not converge,
            assert that it is still categorised as valid.
            """
            name = self._testMethodName
            prob = LpProblem(name, const.LpMaximize)
            x = LpVariable("x")
            prob += 0 * x
            prob += x >= 1
            pulpTestCheck(prob, self.solver, [const.LpStatusOptimal])
            self.assertTrue(prob.valid())

        def test_unbounded_problem__is_not_valid(self):
            """Given an unbounded problem, where x will tend to infinity
            to maximise the objective, assert that it is categorised
            as invalid."""
            name = self._testMethodName
            prob = LpProblem(name, const.LpMaximize)
            x = LpVariable("x")
            prob += 1000 * x
            prob += x >= 1
            self.assertFalse(prob.valid())

        def test_infeasible_problem__is_not_valid(self):
            """Given a problem where x cannot converge to any value
            given conflicting constraints, assert that it is invalid."""
            name = self._testMethodName
            prob = LpProblem(name, const.LpMaximize)
            x = LpVariable("x")
            prob += 1 * x
            prob += x >= 2  # Constraint x to be more than 2
            prob += x <= 1  # Constraint x to be less than 1
            if self.solver.name in ["GUROBI_CMD", "FSCIP_CMD"]:
                pulpTestCheck(
                    prob,
                    self.solver,
                    [
                        const.LpStatusNotSolved,
                        const.LpStatusInfeasible,
                        const.LpStatusUndefined,
                    ],
                )
            else:
                pulpTestCheck(
                    prob,
                    self.solver,
                    [const.LpStatusInfeasible, const.LpStatusUndefined],
                )
            self.assertFalse(prob.valid())

        def test_false_constraint(self):
            prob = LpProblem(self._testMethodName, const.LpMinimize)

            def add_const(prob):
                prob += 0 - 3 == 0

            self.assertRaises(TypeError, add_const, prob=prob)

        @gurobi_test
        def test_measuring_solving_time(self):
            time_limit = 10
            solver_settings = dict(
                PULP_CBC_CMD=30,
                COIN_CMD=30,
                SCIP_CMD=30,
                GUROBI_CMD=50,
                CPLEX_CMD=50,
                GUROBI=50,
                HiGHS=50,
                HiGHS_CMD=50,
            )
            bins = solver_settings.get(self.solver.name)
            if bins is None:
                # not all solvers have timeLimit support
                return
            prob = create_bin_packing_problem(bins=bins, seed=99)
            self.solver.timeLimit = time_limit
            status = prob.solve(self.solver)

            delta = 20
            reported_time = prob.solutionTime
            if self.solver.name in ["PULP_CBC_CMD", "COIN_CMD"]:
                reported_time = prob.solutionCpuTime

            self.assertAlmostEqual(
                reported_time,
                time_limit,
                delta=delta,
                msg=f"optimization time for solver {self.solver.name}",
            )
            self.assertIsNotNone(prob.objective)
            self.assertIsNotNone(prob.objective.value())
            self.assertEqual(status, const.LpStatusOptimal)
            for v in prob.variables():
                self.assertIsNotNone(v.varValue)

        @gurobi_test
        def test_time_limit_no_solution(self):
            time_limit = 1
            solver_settings = dict(HiGHS_CMD=60, HiGHS=60, PULP_CBC_CMD=60, COIN_CMD=60)
            bins = solver_settings.get(self.solver.name)
            if bins is None:
                # not all solvers have timeLimit support
                return
            prob = create_bin_packing_problem(bins=bins, seed=99)
            self.solver.timeLimit = time_limit
            status = prob.solve(self.solver)
            self.assertEqual(prob.status, const.LpStatusNotSolved)
            self.assertEqual(status, const.LpStatusNotSolved)
            self.assertEqual(prob.sol_status, const.LpSolutionNoSolutionFound)

        def test_invalid_var_names(self):
            prob = LpProblem(self._testMethodName, const.LpMinimize)
            x = LpVariable("a")
            w = LpVariable("b")
            y = LpVariable("g", -1, 1)
            z = LpVariable("End")
            prob += x + 4 * y + 9 * z, "obj"
            prob += x + y <= 5, "c1"
            prob += x + z >= 10, "c2"
            prob += -y + z == 7, "c3"
            prob += w >= 0, "c4"
            if self.solver.name not in [
                "GUROBI_CMD",  # end is a key-word for LP files
            ]:
                pulpTestCheck(
                    prob,
                    self.solver,
                    [const.LpStatusOptimal],
                    {x: 4, y: -1, z: 6, w: 0},
                )

        def test_LpVariable_indexs_param(self):
            """
            Test that 'indexs' param continues to work
            """
            customers = [1, 2, 3]
            agents = ["A", "B", "C"]

            # explicit param creates a dict of type LpVariable
            assign_vars = LpVariable.dicts(name="test", indices=(customers, agents))
            for k, v in assign_vars.items():
                for a, b in v.items():
                    self.assertIsInstance(b, LpVariable)

            # param by position creates a dict of type LpVariable
            assign_vars = LpVariable.dicts("test", (customers, agents))
            for k, v in assign_vars.items():
                for a, b in v.items():
                    self.assertIsInstance(b, LpVariable)

            # explicit param creates list of LpVariable
            assign_vars_matrix = LpVariable.matrix(
                name="test", indices=(customers, agents)
            )
            for a in assign_vars_matrix:
                for b in a:
                    self.assertIsInstance(b, LpVariable)

            # param by position creates list of list of LpVariable
            assign_vars_matrix = LpVariable.matrix("test", (customers, agents))
            for a in assign_vars_matrix:
                for b in a:
                    self.assertIsInstance(b, LpVariable)

        def test_LpVariable_indices_param(self):
            """
            Test that 'indices' argument works
            """
            prob = LpProblem(self._testMethodName, const.LpMinimize)
            customers = [1, 2, 3]
            agents = ["A", "B", "C"]

            # explicit param creates a dict of type LpVariable
            assign_vars = LpVariable.dicts(name="test", indices=(customers, agents))
            for k, v in assign_vars.items():
                for a, b in v.items():
                    self.assertIsInstance(b, LpVariable)

            # explicit param creates list of list of LpVariable
            assign_vars_matrix = LpVariable.matrix(
                name="test", indices=(customers, agents)
            )
            for a in assign_vars_matrix:
                for b in a:
                    self.assertIsInstance(b, LpVariable)

        def test_parse_cplex_mipopt_solution(self):
            """
            Ensures `readsol` can parse CPLEX mipopt solutions (see issue #508).
            """
            from io import StringIO

            # Example solution generated by CPLEX mipopt solver
            file_content = """<?xml version = "1.0" encoding="UTF-8" standalone="yes"?>
                <CPLEXSolution version="1.2">
                <header
                    problemName="mipopt_solution_example.lp"
                    solutionName="incumbent"
                    solutionIndex="-1"
                    objectiveValue="442"
                    solutionTypeValue="3"
                    solutionTypeString="primal"
                    solutionStatusValue="101"
                    solutionStatusString="integer optimal solution"
                    solutionMethodString="mip"
                    primalFeasible="1"
                    dualFeasible="1"
                    MIPNodes="25471"
                    MIPIterations="282516"
                    writeLevel="1"/>
                <quality
                    epInt="1.0000000000000001e-05"
                    epRHS="9.9999999999999995e-07"
                    maxIntInfeas="8.8817841970012523e-16"
                    maxPrimalInfeas="0"
                    maxX="48"
                maxSlack="141"/>
                <linearConstraints>
                    <constraint name="C1" index="0" slack="0"/>
                    <constraint name="C2" index="1" slack="0"/>
                </linearConstraints>
                <variables>
                    <variable name="x" index="0" value="42"/>
                    <variable name="y" index="1" value="0"/>
                </variables>
                <objectiveValues>
                    <objective index="0" name="x" value="42"/>
                </objectiveValues>
                </CPLEXSolution>
            """
            solution_file = StringIO(file_content)

            # This call to `readsol` would crash for this solution format #508
            _, _, reducedCosts, shadowPrices, _, _ = CPLEX_CMD().readsol(solution_file)

            # Because mipopt solutions have no `reducedCost` fields
            # it should be all None
            self.assertTrue(all(c is None for c in reducedCosts.values()))

            # Because mipopt solutions have no `shadowPrices` fields
            # it should be all None
            self.assertTrue(all(c is None for c in shadowPrices.values()))

        def test_options_parsing_SCIP_HIGHS(self):
            name = self._testMethodName
            prob = LpProblem(name, const.LpMinimize)
            x = LpVariable("x", 0, 4)
            y = LpVariable("y", -1, 1)
            z = LpVariable("z", 0)
            w = LpVariable("w", 0)
            prob += x + 4 * y + 9 * z, "obj"
            prob += x + y <= 5, "c1"
            prob += x + z >= 10, "c2"
            prob += -y + z == 7, "c3"
            prob += w >= 0, "c4"
            # CHOCO has issues when given a time limit
            if self.solver.__class__ in [SCIP_CMD, FSCIP_CMD]:
                self.solver.options = ["limits/time", 20]
                pulpTestCheck(
                    prob,
                    self.solver,
                    [const.LpStatusOptimal],
                    {x: 4, y: -1, z: 6, w: 0},
                )
            elif self.solver.__class__ in [HiGHS_CMD]:
                self.solver.options = ["time_limit", 20]
                pulpTestCheck(
                    prob,
                    self.solver,
                    [const.LpStatusOptimal],
                    {x: 4, y: -1, z: 6, w: 0},
                )

        def test_sum_nan_values(self):
            import math

            a = math.nan
            x = LpVariable("x")
            self.assertRaises(PulpError, lambda: x + a)

        def test_multiply_nan_values(self):
            import math

            a = math.nan
            x = LpVariable("x")
            self.assertRaises(PulpError, lambda: x * a)

        def test_constraint_copy(self):
            """
            LpConstraint.copy()
            """
            x = LpVariable("x")
            y = LpVariable("y")

            expr: LpAffineExpression = x + y + 1
            self.assertIsInstance(expr, LpAffineExpression)
            self.assertEqual(expr.constant, 1)

            c: LpConstraint = expr <= 5
            self.assertIsInstance(c, LpConstraint)
            self.assertEqual(c.constant, -4)
            self.assertEqual(c.expr.constant, 1)

            c2: LpConstraint = c.copy()
            self.assertIsInstance(c2, LpConstraint)
            self.assertEqual(c2.constant, -4)
            self.assertEqual(c2.expr.constant, 1)
            self.assertEqual(str(c), str(c2))
            self.assertEqual(repr(c), repr(c2))

        def test_constraint_add(self):
            """
            __add__ operator on LpConstraint
            """
            x = LpVariable("x")
            y = LpVariable("y")

            expr: LpAffineExpression = x + y + 1
            self.assertIsInstance(expr, LpAffineExpression)
            self.assertEqual(expr.constant, 1)

            c1: LpConstraint = x + y <= 5
            self.assertIsInstance(c1, LpConstraint)
            self.assertEqual(c1.constant, -5)
            self.assertEqual(c1.expr.constant, 0)
            self.assertEqual(str(c1), "x + y <= 5")
            self.assertEqual(repr(c1), "1*x + 1*y + -5 <= 0")

            c1_int: LpConstraint = c1 + 2
            self.assertIsInstance(c1_int, LpConstraint)
            self.assertEqual(c1_int.constant, -3)
            self.assertEqual(str(c1_int), "x + y <= 3")
            self.assertEqual(repr(c1_int), "1*x + 1*y + -3 <= 0")

            c1_variable: LpConstraint = c1 + x
            self.assertIsInstance(c1_variable, LpConstraint)
            self.assertEqual(str(c1_variable), str(2 * x + y <= 5))
            self.assertEqual(repr(c1_variable), repr(2 * x + y <= 5))

            expr: LpAffineExpression = x + 1
            self.assertIsInstance(expr, LpAffineExpression)
            self.assertEqual(expr.constant, 1)
            self.assertEqual(str(expr), "x + 1")

            c1_expr: LpConstraint = c1 + expr
            self.assertIsInstance(c1_expr, LpConstraint)
            self.assertEqual(c1_expr.expr.constant, 1)
            self.assertEqual(c1_expr.constant, -4)
            self.assertEqual(str(c1_expr), str(2 * x + y <= 4))
            self.assertEqual(repr(c1_expr), repr(2 * x + y <= 4))

            constraint: LpConstraint = x <= 1
            self.assertIsInstance(constraint, LpConstraint)
            c1_constraint: LpConstraint = c1 + constraint
            self.assertEqual(str(c1_constraint), str(2 * x + y <= 6))
            self.assertEqual(repr(c1_constraint), repr(2 * x + y <= 6))

            constraint: LpConstraint = x + 1 <= 2
            self.assertIsInstance(constraint, LpConstraint)
            self.assertEqual(constraint.constant, -1)
            self.assertEqual(constraint.expr.constant, 1)
            c1_constraint: LpConstraint = c1 + constraint
            self.assertEqual(str(c1_constraint), str(2 * x + y <= 6))
            self.assertEqual(repr(c1_constraint), repr(2 * x + y <= 6))

        def test_constraint_neg(self):
            """
            __neg__ operator on LpConstraint
            """
            x = LpVariable("x")
            y = LpVariable("y")

            c1: LpConstraint = x + y <= 5
            self.assertIsInstance(c1, LpConstraint)
            self.assertEqual(c1.constant, -5)

            c1_neg: LpConstraint = -c1
            self.assertIsInstance(c1_neg, LpConstraint)
            self.assertEqual(c1_neg.constant, 5)
            self.assertEqual(str(c1_neg), str(-x + -y <= -5))
            self.assertEqual(repr(c1_neg), repr(-x + -y <= -5))

        def test_constraint_sub(self):
            """
            __sub__ operator on LpConstraint
            """
            x = LpVariable("x")
            y = LpVariable("y")

            expr0: LpAffineExpression = 0 * x
            self.assertIsInstance(expr0, LpAffineExpression)
            self.assertTrue(expr0.isNumericalConstant())

            c1: LpConstraint = x + y <= 5
            self.assertIsInstance(c1, LpConstraint)
            self.assertEqual(c1.constant, -5)

            c1_int: LpConstraint = c1 - 2
            self.assertIsInstance(c1_int, LpConstraint)
            self.assertEqual(c1_int.constant, -7)

            c1_variable: LpConstraint = c1 - x
            self.assertIsInstance(c1_variable, LpConstraint)
            self.assertEqual(str(c1_variable), "0*x + y <= 5")
            self.assertEqual(repr(c1_variable), "0*x + 1*y + -5 <= 0")

            expr: LpAffineExpression = x + 1
            self.assertIsInstance(expr, LpAffineExpression)
            c1_expr: LpConstraint = c1 - expr
            self.assertIsInstance(c1_expr, LpConstraint)
            self.assertEqual(str(c1_expr), "0*x + y <= 6")
            self.assertEqual(repr(c1_expr), "0*x + 1*y + -6 <= 0")

            constraint: LpConstraint = x <= 1
            self.assertIsInstance(constraint, LpConstraint)
            c1_constraint: LpConstraint = c1 - constraint
            self.assertEqual(str(c1_constraint), "0*x + y <= 4")
            self.assertEqual(repr(c1_constraint), "0*x + 1*y + -4 <= 0")

            constraint: LpConstraint = x + 1 <= 2
            self.assertIsInstance(constraint, LpConstraint)
            c1_constraint: LpConstraint = c1 - constraint
            self.assertEqual(str(c1_constraint), "0*x + y <= 4")
            self.assertEqual(repr(c1_constraint), "0*x + 1*y + -4 <= 0")

        def test_constraint_mul(self):
            """
            __mul__ operator on LpConstraint
            """
            x = LpVariable("x")
            y = LpVariable("y")

            c1: LpConstraint = x + y <= 5
            self.assertIsInstance(c1, LpConstraint)
            self.assertEqual(c1.constant, -5)

            c2: LpConstraint = y <= 5
            self.assertIsInstance(c2, LpConstraint)
            self.assertEqual(c2.constant, -5)

            c1_int: LpConstraint = c1 * 2
            self.assertIsInstance(c1_int, LpConstraint)
            self.assertEqual(c1_int.constant, -10)
            self.assertEqual(str(c1_int), "2*x + 2*y <= 10")
            self.assertEqual(repr(c1_int), "2*x + 2*y + -10 <= 0")

            c1_const_expr: LpConstraint = c1 * LpAffineExpression(2)
            self.assertIsInstance(c1_const_expr, LpConstraint)
            self.assertEqual(c1_const_expr.constant, -10)
            self.assertEqual(str(c1_int), "2*x + 2*y <= 10")
            self.assertEqual(repr(c1_int), "2*x + 2*y + -10 <= 0")

            with self.assertRaises(TypeError):
                c1 * x

            with self.assertRaises(TypeError):
                c2 * x

            with self.assertRaises(TypeError):
                c1 * (x + 1)

            with self.assertRaises(TypeError):
                c2 * (x + 1)

        def test_constraint_div(self):
            """
            __div__ operator on LpConstraint
            """
            x = LpVariable("x")
            y = LpVariable("y")

            c1: LpConstraint = x + y <= 5
            self.assertIsInstance(c1, LpConstraint)
            self.assertEqual(c1.constant, -5)

            c2: LpConstraint = y <= 5
            self.assertIsInstance(c2, LpConstraint)
            self.assertEqual(c2.constant, -5)

            c1_int: LpConstraint = c1 / 2.0
            self.assertIsInstance(c1_int, LpConstraint)
            self.assertEqual(c1_int.constant, -2.5)
            self.assertEqual(str(c1_int), "0.5*x + 0.5*y <= 2.5")
            self.assertEqual(repr(c1_int), "0.5*x + 0.5*y + -2.5 <= 0")

            c1_const_expr: LpConstraint = c1 / LpAffineExpression(2)
            self.assertIsInstance(c1_const_expr, LpConstraint)
            self.assertEqual(c1_const_expr.constant, -2.5)
            self.assertEqual(str(c1_const_expr), "0.5*x + 0.5*y <= 2.5")
            self.assertEqual(repr(c1_const_expr), "0.5*x + 0.5*y + -2.5 <= 0")

            with self.assertRaises(TypeError):
                c1 / x

            with self.assertRaises(TypeError):
                c2 / x

            with self.assertRaises(TypeError):
                c1 / (x + 1)

            with self.assertRaises(TypeError):
                c2 / (x + 1)

        def test_regression_794(self):
            # See: https://github.com/coin-or/pulp/issues/794#issuecomment-2671682768

            initial_stock = 8  # s_0
            demands = [5, 4, 8, 10, 4, 2, 1]  # demands[t] = d_t
            max_periods = len(demands) - 1  # T

            # Create decision variables.
            supply: list[LpVariable] = []  # supply[t] = x_t
            for t in range(1, max_periods + 1):
                variable = LpVariable(f"x_{t}", cat="Integer", lowBound=0)
                supply.append(variable)

            stock: list[LpVariable | int] = [initial_stock]  # stock[t] = s_t
            for t in range(1, max_periods + 1):
                variable = LpVariable(f"s_{t}", cat="Integer", lowBound=0)
                stock.append(variable)

            # Create the constraints.
            for t in range(1, max_periods + 1):
                lhs = stock[t]
                rhs = stock[t - 1] + supply[t - 1] - demands[t - 1]
                expr = lhs == rhs

                self.assertIsInstance(lhs, LpVariable)
                self.assertEqual(str(lhs), f"s_{t}")

                self.assertIsInstance(rhs, LpAffineExpression)
                self.assertIsInstance(expr, LpConstraint)

                # First stock item is an int, subsequent are LpVariables
                if t == 1:
                    self.assertEqual(str(rhs), f"x_{t} + {stock[t-1] - demands[t-1]}")
                    self.assertEqual(expr.constant, -rhs.constant + lhs)
                else:
                    self.assertEqual(str(rhs), f"s_{t-1} + x_{t} - {demands[t-1]}")
                    self.assertEqual(expr.constant, -rhs.constant)


class PULP_CBC_CMDTest(BaseSolverTest.PuLPTest):
    solveInst = PULP_CBC_CMD

    @staticmethod
    def read_command_line_from_log_file(logPath):
        """
        Read from log file the command line executed.
        """
        with open(logPath) as fp:
            for row in fp.readlines():
                if row.startswith("command line "):
                    return row
        raise ValueError(f"Unable to find the command line in {logPath}")

    @staticmethod
    def extract_option_from_command_line(
        command_line, option, prefix="-", grp_pattern="[a-zA-Z]+"
    ):
        """
        Extract option value from command line string.

        :param command_line: str that we extract the option value from
        :param option: str representing the option name (e.g., presolve, sec, etc)
        :param prefix: str (default: '-')
        :param grp_pattern: str (default: '[a-zA-Z]+') - regex to capture option value

        :return: option value captured (str); otherwise, None

        example:

        >>> cmd = "cbc model.mps -presolve off -timeMode elapsed -branch"
        >>> PULP_CBC_CMDTest.extract_option_from_command_line(cmd, "presolve")
        'off'

        >>> cmd = "cbc model.mps -strong 101 -timeMode elapsed -branch"
        >>> PULP_CBC_CMDTest.extract_option_from_command_line(cmd, "strong", grp_pattern="\\d+")
        '101'
        """
        pattern = re.compile(rf"{prefix}{option}\s+({grp_pattern})\s*")
        m = pattern.search(command_line)
        if not m:
            print(f"{option} not found in {command_line}")
            return None
        option_value = m.groups()[0]
        return option_value

    def test_presolve_off(self):
        """
        Test if setting presolve=False in PULP_CBC_CMD adds presolve off to the
        command line.
        """
        name = self._testMethodName
        prob = LpProblem(name, const.LpMinimize)
        x = LpVariable("x", 0, 4)
        y = LpVariable("y", -1, 1)
        z = LpVariable("z", 0)
        w = LpVariable("w", 0)
        prob += x + 4 * y + 9 * z, "obj"
        prob += x + y <= 5, "c1"
        prob += x + z >= 10, "c2"
        prob += -y + z == 7, "c3"
        prob += w >= 0, "c4"
        logFilename = name + ".log"
        self.solver.optionsDict["logPath"] = logFilename
        self.solver.optionsDict["presolve"] = False
        pulpTestCheck(
            prob,
            self.solver,
            [const.LpStatusOptimal],
            {x: 4, y: -1, z: 6, w: 0},
        )
        if not os.path.exists(logFilename):
            raise PulpError(f"Test failed for solver: {self.solver}")
        if not os.path.getsize(logFilename):
            raise PulpError(f"Test failed for solver: {self.solver}")
        # Extract option_value from command line
        command_line = PULP_CBC_CMDTest.read_command_line_from_log_file(logFilename)
        option_value = PULP_CBC_CMDTest.extract_option_from_command_line(
            command_line, option="presolve"
        )
        self.assertEqual("off", option_value)

    def test_cuts_on(self):
        """
        Test if setting cuts=True in PULP_CBC_CMD adds "gomory on knapsack on
        probing on" to the command line.
        """
        name = self._testMethodName
        prob = LpProblem(name, const.LpMinimize)
        x = LpVariable("x", 0, 4)
        y = LpVariable("y", -1, 1)
        z = LpVariable("z", 0)
        w = LpVariable("w", 0)
        prob += x + 4 * y + 9 * z, "obj"
        prob += x + y <= 5, "c1"
        prob += x + z >= 10, "c2"
        prob += -y + z == 7, "c3"
        prob += w >= 0, "c4"
        logFilename = name + ".log"
        self.solver.optionsDict["logPath"] = logFilename
        self.solver.optionsDict["cuts"] = True
        pulpTestCheck(
            prob,
            self.solver,
            [const.LpStatusOptimal],
            {x: 4, y: -1, z: 6, w: 0},
        )
        if not os.path.exists(logFilename):
            raise PulpError(f"Test failed for solver: {self.solver}")
        if not os.path.getsize(logFilename):
            raise PulpError(f"Test failed for solver: {self.solver}")
        # Extract option values from command line
        command_line = PULP_CBC_CMDTest.read_command_line_from_log_file(logFilename)
        gomory_value = PULP_CBC_CMDTest.extract_option_from_command_line(
            command_line, option="gomory"
        )
        knapsack_value = PULP_CBC_CMDTest.extract_option_from_command_line(
            command_line, option="knapsack", prefix=""
        )
        probing_value = PULP_CBC_CMDTest.extract_option_from_command_line(
            command_line, option="probing", prefix=""
        )
        self.assertListEqual(
            ["on", "on", "on"], [gomory_value, knapsack_value, probing_value]
        )

    def test_cuts_off(self):
        """
        Test if setting cuts=False adds cuts off to the command line.
        """
        name = self._testMethodName
        prob = LpProblem(name, const.LpMinimize)
        x = LpVariable("x", 0, 4)
        y = LpVariable("y", -1, 1)
        z = LpVariable("z", 0)
        w = LpVariable("w", 0)
        prob += x + 4 * y + 9 * z, "obj"
        prob += x + y <= 5, "c1"
        prob += x + z >= 10, "c2"
        prob += -y + z == 7, "c3"
        prob += w >= 0, "c4"
        logFilename = name + ".log"
        self.solver.optionsDict["logPath"] = logFilename
        self.solver.optionsDict["cuts"] = False
        pulpTestCheck(
            prob,
            self.solver,
            [const.LpStatusOptimal],
            {x: 4, y: -1, z: 6, w: 0},
        )
        if not os.path.exists(logFilename):
            raise PulpError(f"Test failed for solver: {self.solver}")
        if not os.path.getsize(logFilename):
            raise PulpError(f"Test failed for solver: {self.solver}")
        # Extract option value from the command line
        command_line = PULP_CBC_CMDTest.read_command_line_from_log_file(logFilename)
        option_value = PULP_CBC_CMDTest.extract_option_from_command_line(
            command_line, option="cuts"
        )
        self.assertEqual("off", option_value)

    def test_strong(self):
        """
        Test if setting strong=10 adds strong 10 to the command line.
        """
        name = self._testMethodName
        prob = LpProblem(name, const.LpMinimize)
        x = LpVariable("x", 0, 4)
        y = LpVariable("y", -1, 1)
        z = LpVariable("z", 0)
        w = LpVariable("w", 0)
        prob += x + 4 * y + 9 * z, "obj"
        prob += x + y <= 5, "c1"
        prob += x + z >= 10, "c2"
        prob += -y + z == 7, "c3"
        prob += w >= 0, "c4"
        logFilename = name + ".log"
        self.solver.optionsDict["logPath"] = logFilename
        self.solver.optionsDict["strong"] = 10
        pulpTestCheck(
            prob,
            self.solver,
            [const.LpStatusOptimal],
            {x: 4, y: -1, z: 6, w: 0},
        )
        if not os.path.exists(logFilename):
            raise PulpError(f"Test failed for solver: {self.solver}")
        if not os.path.getsize(logFilename):
            raise PulpError(f"Test failed for solver: {self.solver}")
        # Extract option value from command line
        command_line = PULP_CBC_CMDTest.read_command_line_from_log_file(logFilename)
        option_value = PULP_CBC_CMDTest.extract_option_from_command_line(
            command_line, option="strong", grp_pattern="\\d+"
        )
        self.assertEqual("10", option_value)


class CPLEX_CMDTest(BaseSolverTest.PuLPTest):
    solveInst = CPLEX_CMD


class CPLEX_PYTest(BaseSolverTest.PuLPTest):
    solveInst = CPLEX_CMD


class XPRESS_CMDTest(BaseSolverTest.PuLPTest):
    solveInst = XPRESS_CMD


class XPRESS_PyTest(BaseSolverTest.PuLPTest):
    solveInst = XPRESS_PY


class COIN_CMDTest(BaseSolverTest.PuLPTest):
    solveInst = COIN_CMD


class COINMP_DLLTest(BaseSolverTest.PuLPTest):
    solveInst = COINMP_DLL


class GLPK_CMDTest(BaseSolverTest.PuLPTest):
    solveInst = GLPK_CMD


class GUROBITest(BaseSolverTest.PuLPTest):
    solveInst = GUROBI


class GUROBI_CMDTest(BaseSolverTest.PuLPTest):
    solveInst = GUROBI_CMD


class PYGLPKTest(BaseSolverTest.PuLPTest):
    solveInst = PYGLPK


class YAPOSIBTest(BaseSolverTest.PuLPTest):
    solveInst = YAPOSIB


class CHOCO_CMDTest(BaseSolverTest.PuLPTest):
    solveInst = CHOCO_CMD


class MIPCL_CMDTest(BaseSolverTest.PuLPTest):
    solveInst = MIPCL_CMD


class MOSEKTest(BaseSolverTest.PuLPTest):
    solveInst = MOSEK


class SCIP_CMDTest(BaseSolverTest.PuLPTest):
    solveInst = SCIP_CMD


class FSCIP_CMDTest(BaseSolverTest.PuLPTest):
    solveInst = FSCIP_CMD


class SCIP_PYTest(BaseSolverTest.PuLPTest):
    solveInst = SCIP_PY


class HiGHS_PYTest(BaseSolverTest.PuLPTest):
    solveInst = HiGHS


class HiGHS_CMDTest(BaseSolverTest.PuLPTest):
    solveInst = HiGHS_CMD


class COPTTest(BaseSolverTest.PuLPTest):
    solveInst = COPT


class SASTest:

    def test_sas_with_option(self):
        prob = LpProblem("test", LpMinimize)
        X = LpVariable.dicts("x", [1, 2, 3], lowBound=0.0, cat="Integer")
        prob += 2 * X[1] - 3 * X[2] - 4 * X[3], "obj"
        prob += -2 * X[2] - 3 * X[3] >= -5, "R1"
        prob += X[1] + X[2] + 2 * X[3] <= 4, "R2"
        prob += X[1] + 2 * X[2] + 3 * X[3] <= 7, "R3"
        self.solver.optionsDict["with"] = "lp"
        pulpTestCheck(
            prob,
            self.solver,
            [const.LpStatusOptimal],
            {X[1]: 0.0, X[2]: 2.5, X[3]: 0.0},
        )


class SAS94Test(BaseSolverTest.PuLPTest, SASTest):
    solveInst = SAS94


class SASCASTest(BaseSolverTest.PuLPTest, SASTest):
    solveInst = SASCAS


def pulpTestCheck(
    prob,
    solver,
    okstatus,
    sol=None,
    reducedcosts=None,
    duals=None,
    slacks=None,
    eps=10**-3,
    status=None,
    objective=None,
    **kwargs,
):
    if status is None:
        status = prob.solve(solver, **kwargs)
    if status not in okstatus:
        dumpTestProblem(prob)
        raise PulpError(
            "Tests failed for solver {}:\nstatus == {} not in {}\nstatus == {} not in {}".format(
                solver,
                status,
                okstatus,
                const.LpStatus[status],
                [const.LpStatus[s] for s in okstatus],
            )
        )
    if sol is not None:
        for v, x in sol.items():
            if abs(v.varValue - x) > eps:
                dumpTestProblem(prob)
                raise PulpError(
                    "Tests failed for solver {}:\nvar {} == {} != {}".format(
                        solver, v, v.varValue, x
                    )
                )
    if reducedcosts:
        for v, dj in reducedcosts.items():
            if abs(v.dj - dj) > eps:
                dumpTestProblem(prob)
                raise PulpError(
                    "Tests failed for solver {}:\nTest failed: var.dj {} == {} != {}".format(
                        solver, v, v.dj, dj
                    )
                )
    if duals:
        for cname, p in duals.items():
            c = prob.constraints[cname]
            if abs(c.pi - p) > eps:
                dumpTestProblem(prob)
                raise PulpError(
                    "Tests failed for solver {}:\nconstraint.pi {} == {} != {}".format(
                        solver, cname, c.pi, p
                    )
                )
    if slacks:
        for cname, slack in slacks.items():
            c = prob.constraints[cname]
            if abs(c.slack - slack) > eps:
                dumpTestProblem(prob)
                raise PulpError(
                    "Tests failed for solver {}:\nconstraint.slack {} == {} != {}".format(
                        solver, cname, c.slack, slack
                    )
                )
    if objective is not None:
        z = prob.objective.value()
        if abs(z - objective) > eps:
            dumpTestProblem(prob)
            raise PulpError(
                f"Tests failed for solver {solver}:\nobjective {z} != {objective}"
            )


def getSortedDict(prob, keyCons="name", keyVars="name"):
    _dict = prob.toDict()
    _dict["constraints"].sort(key=lambda v: v[keyCons])
    _dict["variables"].sort(key=lambda v: v[keyVars])
    return _dict


if __name__ == "__main__":
    unittest.main()<|MERGE_RESOLUTION|>--- conflicted
+++ resolved
@@ -15,10 +15,7 @@
     LpFractionConstraint,
     LpProblem,
     LpVariable,
-<<<<<<< HEAD
-=======
     FixedElasticSubProblem,
->>>>>>> 6f9138a5
 )
 from pulp import constants as const
 from pulp import lpSum
