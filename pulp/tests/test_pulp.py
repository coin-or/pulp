--- conflicted
+++ resolved
@@ -647,14 +647,13 @@
         else:
             pulpTestCheck(prob, self.solver, [const.LpStatusUnbounded])
 
-<<<<<<< HEAD
     def test_pulpTestAll(self):
         """
         Test the availability of the function pulpTestAll
         """
         from pulp import pulpTestAll
         print("\t Testing the availability of the function pulpTestAll")
-=======
+
     def test_export_dict_LP(self):
         prob = LpProblem("test_export_dict_LP", const.LpMinimize)
         x = LpVariable("x", 0, 4)
@@ -789,7 +788,6 @@
         if self.solver.name != 'PULP_CHOCO_CMD':
             pulpTestCheck(prob, self.solver, [const.LpStatusOptimal], {x: 4, y: -1, z: 6, w: 0})
 
->>>>>>> 892cb0c8
 
 def pulpTestCheck(prob, solver, okstatus, sol=None,
                   reducedcosts=None,
