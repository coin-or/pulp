--- conflicted
+++ resolved
@@ -2071,8 +2071,7 @@
 
 
 class CPLEX_PYTest(BaseSolverTest.PuLPTest):
-<<<<<<< HEAD
-    solveInst = CPLEX_PY
+    solveInst = solvers.CPLEX_CMD
 
     def _build(self, **kwargs):
         """
@@ -2139,9 +2138,6 @@
         problem = create_bin_packing_problem(bins=5, seed=55)
         pulpTestCheck(problem, self.solver, [LpStatusOptimal], callback=[Callback])
         self.assertGreaterEqual(counter, 1)
-=======
-    solveInst = solvers.CPLEX_CMD
->>>>>>> 28ebbc33
 
 
 class XPRESS_CMDTest(BaseSolverTest.PuLPTest):
