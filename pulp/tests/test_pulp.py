--- conflicted
+++ resolved
@@ -1120,7 +1120,6 @@
             )
         self.assertFalse(prob.valid())
 
-<<<<<<< HEAD
     def test_measuring_solving_time(self):
         print("\t Testing measuring optimization time")
 
@@ -1140,7 +1139,7 @@
                 msg="optimization time for solver {}".format(self.solver.name),
             )
         self.assertTrue(True)
-=======
+
     def test_false_constraint(self):
         prob = LpProblem(self._testMethodName, const.LpMinimize)
 
@@ -1148,7 +1147,6 @@
             prob += 0 - 3 == 0
 
         self.assertRaises(TypeError, add_const, prob=prob)
->>>>>>> d24e3bfb
 
 
 def pulpTestCheck(
