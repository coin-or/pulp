"""
Tests for pulp
"""

import functools
import os
import re
import tempfile
import unittest
from decimal import Decimal

from pulp import (
    LpAffineExpression,
    LpConstraint,
    LpConstraintVar,
    LpFractionConstraint,
    LpProblem,
    LpVariable,
    FixedElasticSubProblem,
)
from pulp import constants as const
from pulp import lpSum
from pulp.apis import *
from pulp.constants import PulpError
from pulp.tests.bin_packing_problem import create_bin_packing_problem
from pulp.utilities import makeDict

try:
    import gurobipy as gp
except ImportError:
    gp = None

# from: http://lpsolve.sourceforge.net/5.5/mps-format.htm
EXAMPLE_MPS_RHS56 = """NAME          TESTPROB
ROWS
 N  COST
 L  LIM1
 G  LIM2
 E  MYEQN
COLUMNS
    XONE      COST                 1   LIM1                 1
    XONE      LIM2                 1
    YTWO      COST                 4   LIM1                 1
    YTWO      MYEQN               -1
    ZTHREE    COST                 9   LIM2                 1
    ZTHREE    MYEQN                1
RHS
    RHS1      LIM1                 5   LIM2                10
    RHS1      MYEQN                7
BOUNDS
 UP BND1      XONE                 4
 LO BND1      YTWO                -1
 UP BND1      YTWO                 1
ENDATA
"""

EXAMPLE_MPS_PL_BOUNDS = EXAMPLE_MPS_RHS56.replace(
    "LO BND1      YTWO                -1", "PL BND1      YTWO                  "
)

EXAMPLE_MPS_MI_BOUNDS = EXAMPLE_MPS_RHS56.replace(
    "LO BND1      YTWO                -1", "MI BND1      YTWO                  "
)


def gurobi_test(test_item):
    @functools.wraps(test_item)
    def skip_wrapper(test_obj, *args, **kwargs):
        if not test_obj.solver.name in ["GUROBI", "GUROBI_CMD"]:
            # if we're not testing gurobi, we do not care on the licence
            return test_item(test_obj, *args, **kwargs)
        if gp is None:
            raise unittest.SkipTest("No gurobipy, can't check license")
        try:
            return test_item(test_obj, *args, **kwargs)
        except gp.GurobiError as ge:
            # Skip the test if the failure was due to licensing
            if ge.errno == gp.GRB.Error.SIZE_LIMIT_EXCEEDED:
                raise unittest.SkipTest("Size-limited Gurobi license")
            if ge.errno == gp.GRB.Error.NO_LICENSE:
                raise unittest.SkipTest("No Gurobi license")
            # Otherwise, let the error go through as-is
            raise

    return skip_wrapper


def dumpTestProblem(prob):
    try:
        prob.writeLP("debug.lp")
        prob.writeMPS("debug.mps")
    except:
        pass


class BaseSolverTest:
    class PuLPTest(unittest.TestCase):
        solveInst = None

        def setUp(self):
            self.solver = self.solveInst(msg=False)
            if not self.solver.available():
                self.skipTest(f"solver {self.solveInst.name} not available")

        def tearDown(self):
            for ext in ["mst", "log", "lp", "mps", "sol", "out"]:
                filename = f"{self._testMethodName}.{ext}"
                try:
                    os.remove(filename)
                except:
                    pass
            pass

        def test_variable_0_is_deleted(self):
            """
            Test that a variable is deleted when it is subtracted to 0
            """
            x = LpVariable("x", 0, 4)
            y = LpVariable("y", -1, 1)
            z = LpVariable("z", 0)
            c1 = x + y <= 5
            c2 = c1 + z - z
            assert str(c2)
            assert c2[z] == 0

        def test_infeasible(self):
            prob = LpProblem(self._testMethodName, const.LpMinimize)
            x = LpVariable("x", 0, 4)
            y = LpVariable("y", -1, 1)
            z = LpVariable("z", 0)
            w = LpVariable("w", 0)
            prob += x + 4 * y + 9 * z, "obj"
            prob += (
                lpSum([v for v in [x] if False]) >= 5,
                "c1",
            )  # this is a 0 >=5 constraint
            prob += x + z >= 10, "c2"
            prob += -y + z == 7, "c3"
            prob += w >= 0, "c4"
            # this was a problem with use_mps=false
            if self.solver.__class__ in [PULP_CBC_CMD, COIN_CMD]:
                pulpTestCheck(
                    prob,
                    self.solver,
                    [const.LpStatusInfeasible],
                    {x: 4, y: -1, z: 6, w: 0},
                    use_mps=False,
                )
            elif self.solver.__class__ in [CHOCO_CMD, MIPCL_CMD]:
                # this error is not detected with mps and choco, MIPCL_CMD can only use mps files
                pass
            else:
                pulpTestCheck(
                    prob,
                    self.solver,
                    [
                        const.LpStatusInfeasible,
                        const.LpStatusNotSolved,
                        const.LpStatusUndefined,
                    ],
                )

        def test_continuous(self):
            prob = LpProblem(self._testMethodName, const.LpMinimize)
            x = LpVariable("x", 0, 4)
            y = LpVariable("y", -1, 1)
            z = LpVariable("z", 0)
            w = LpVariable("w", 0)
            prob += x + 4 * y + 9 * z, "obj"
            prob += x + y <= 5, "c1"
            prob += x + z >= 10, "c2"
            prob += -y + z == 7, "c3"
            prob += w >= 0, "c4"
            pulpTestCheck(
                prob, self.solver, [const.LpStatusOptimal], {x: 4, y: -1, z: 6, w: 0}
            )

        def test_non_intermediate_var(self):
            prob = LpProblem(self._testMethodName, const.LpMinimize)
            x_vars = {
                i: LpVariable(f"x{i}", lowBound=0, cat=LpContinuous) for i in range(3)
            }
            prob += lpSum(x_vars[i] for i in range(3)) >= 2
            prob += lpSum(x_vars[i] for i in range(3)) <= 5
            for elem in prob.constraints.values():
                self.assertIn(elem.constant, [-2, -5])

        def test_intermediate_var(self):
            prob = LpProblem(self._testMethodName, const.LpMinimize)
            x_vars = {
                i: LpVariable(f"x{i}", lowBound=0, cat=LpContinuous) for i in range(3)
            }
            x = lpSum(x_vars[i] for i in range(3))
            prob += x >= 2
            prob += x <= 5
            for elem in prob.constraints.values():
                self.assertIn(elem.constant, [-2, -5])

        def test_comparison(self):
            prob = LpProblem(self._testMethodName, const.LpMinimize)
            x_vars = {
                i: LpVariable(f"x{i}", lowBound=0, cat=LpContinuous) for i in range(3)
            }
            x = lpSum(x_vars[i] for i in range(3))

            with self.assertRaises(TypeError):
                prob += x > 2
            with self.assertRaises(TypeError):
                prob += x < 5

        def test_continuous_max(self):
            prob = LpProblem(self._testMethodName, const.LpMaximize)
            x = LpVariable("x", 0, 4)
            y = LpVariable("y", -1, 1)
            z = LpVariable("z", 0)
            w = LpVariable("w", 0)
            prob += x + 4 * y + 9 * z, "obj"
            prob += x + y <= 5, "c1"
            prob += x + z >= 10, "c2"
            prob += -y + z == 7, "c3"
            prob += w >= 0, "c4"
            pulpTestCheck(
                prob, self.solver, [const.LpStatusOptimal], {x: 4, y: 1, z: 8, w: 0}
            )

        def test_unbounded(self):
            prob = LpProblem(self._testMethodName, const.LpMaximize)
            x = LpVariable("x", 0, 4)
            y = LpVariable("y", -1, 1)
            z = LpVariable("z", 0)
            w = LpVariable("w", 0)
            prob += x + 4 * y + 9 * z + w, "obj"
            prob += x + y <= 5, "c1"
            prob += x + z >= 10, "c2"
            prob += -y + z == 7, "c3"
            prob += w >= 0, "c4"
            if self.solver.__class__ in [GUROBI, CPLEX_CMD, YAPOSIB, MOSEK, COPT]:
                # These solvers report infeasible or unbounded
                pulpTestCheck(
                    prob,
                    self.solver,
                    [const.LpStatusInfeasible, const.LpStatusUnbounded],
                )
            elif self.solver.__class__ in [COINMP_DLL, MIPCL_CMD]:
                # COINMP_DLL is just plain wrong
                # also MIPCL_CMD
                pulpTestCheck(prob, self.solver, [const.LpStatusOptimal])
            elif self.solver.__class__ is GLPK_CMD:
                # GLPK_CMD Does not report unbounded problems, correctly
                pulpTestCheck(prob, self.solver, [const.LpStatusUndefined])
            elif self.solver.__class__ in [GUROBI_CMD, SCIP_CMD, SCIP_PY]:
                # GUROBI_CMD has a very simple interface
                pulpTestCheck(prob, self.solver, [const.LpStatusNotSolved])
            elif self.solver.__class__ in [CHOCO_CMD, HiGHS_CMD, FSCIP_CMD]:
                # choco bounds all variables. Would not return unbounded status
                # highs_cmd is inconsistent
                # FSCIP_CMD is inconsistent
                pass
            else:
                pulpTestCheck(prob, self.solver, [const.LpStatusUnbounded])

        def test_long_var_name(self):
            prob = LpProblem(self._testMethodName, const.LpMinimize)
            x = LpVariable("x" * 120, 0, 4)
            y = LpVariable("y", -1, 1)
            z = LpVariable("z", 0)
            w = LpVariable("w", 0)
            prob += x + 4 * y + 9 * z, "obj"
            prob += x + y <= 5, "c1"
            prob += x + z >= 10, "c2"
            prob += -y + z == 7, "c3"
            prob += w >= 0, "c4"
            if self.solver.__class__ in [
                CPLEX_CMD,
                GLPK_CMD,
                GUROBI_CMD,
                MIPCL_CMD,
                SCIP_CMD,
                FSCIP_CMD,
                SCIP_PY,
                HiGHS,
                HiGHS_CMD,
                XPRESS,
                XPRESS_CMD,
                SAS94,
                SASCAS,
            ]:
                try:
                    pulpTestCheck(
                        prob,
                        self.solver,
                        [const.LpStatusOptimal],
                        {x: 4, y: -1, z: 6, w: 0},
                    )
                except PulpError:
                    # these solvers should raise an error'
                    pass
            else:
                pulpTestCheck(
                    prob,
                    self.solver,
                    [const.LpStatusOptimal],
                    {x: 4, y: -1, z: 6, w: 0},
                )

        def test_repeated_name(self):
            prob = LpProblem(self._testMethodName, const.LpMinimize)
            x = LpVariable("x", 0, 4)
            y = LpVariable("x", -1, 1)
            z = LpVariable("z", 0)
            w = LpVariable("w", 0)
            prob += x + 4 * y + 9 * z, "obj"
            prob += x + y <= 5, "c1"
            prob += x + z >= 10, "c2"
            prob += -y + z == 7, "c3"
            prob += w >= 0, "c4"
            if self.solver.__class__ in [
                COIN_CMD,
                COINMP_DLL,
                PULP_CBC_CMD,
                CPLEX_CMD,
                CPLEX_PY,
                GLPK_CMD,
                GUROBI_CMD,
                CHOCO_CMD,
                MIPCL_CMD,
                MOSEK,
                SCIP_CMD,
                FSCIP_CMD,
                HiGHS_CMD,
                XPRESS,
                XPRESS_CMD,
                XPRESS_PY,
                SAS94,
                SASCAS,
                CYLP,
            ]:

                def my_func():
                    return pulpTestCheck(
                        prob,
                        self.solver,
                        [const.LpStatusOptimal],
                        {x: 4, y: -1, z: 6, w: 0},
                    )

                self.assertRaises(PulpError, my_func)
            else:
                pulpTestCheck(
                    prob,
                    self.solver,
                    [const.LpStatusOptimal],
                    {x: 4, y: -1, z: 6, w: 0},
                )

        def test_zero_constraint(self):
            prob = LpProblem(self._testMethodName, const.LpMinimize)
            x = LpVariable("x", 0, 4)
            y = LpVariable("y", -1, 1)
            z = LpVariable("z", 0)
            w = LpVariable("w", 0)
            prob += x + 4 * y + 9 * z, "obj"
            prob += x + y <= 5, "c1"
            prob += x + z >= 10, "c2"
            prob += -y + z == 7, "c3"
            prob += w >= 0, "c4"
            prob += lpSum([0, 0]) <= 0, "c5"
            pulpTestCheck(
                prob, self.solver, [const.LpStatusOptimal], {x: 4, y: -1, z: 6, w: 0}
            )

        def test_no_objective(self):
            prob = LpProblem(self._testMethodName, const.LpMinimize)
            x = LpVariable("x", 0, 4)
            y = LpVariable("y", -1, 1)
            z = LpVariable("z", 0)
            w = LpVariable("w", 0)
            prob += x + y <= 5, "c1"
            prob += x + z >= 10, "c2"
            prob += -y + z == 7, "c3"
            prob += w >= 0, "c4"
            prob += lpSum([0, 0]) <= 0, "c5"
            pulpTestCheck(prob, self.solver, [const.LpStatusOptimal])

        def test_variable_as_objective(self):
            prob = LpProblem(self._testMethodName, const.LpMinimize)
            x = LpVariable("x", 0, 4)
            y = LpVariable("y", -1, 1)
            z = LpVariable("z", 0)
            w = LpVariable("w", 0)
            prob.setObjective(x)
            prob += x + y <= 5, "c1"
            prob += x + z >= 10, "c2"
            prob += -y + z == 7, "c3"
            prob += w >= 0, "c4"
            prob += lpSum([0, 0]) <= 0, "c5"
            pulpTestCheck(prob, self.solver, [const.LpStatusOptimal])

        def test_longname_lp(self):
            prob = LpProblem(self._testMethodName, const.LpMinimize)
            x = LpVariable("x" * 90, 0, 4)
            y = LpVariable("y" * 90, -1, 1)
            z = LpVariable("z" * 90, 0)
            w = LpVariable("w" * 90, 0)
            prob += x + 4 * y + 9 * z, "obj"
            prob += x + y <= 5, "c1"
            prob += x + z >= 10, "c2"
            prob += -y + z == 7, "c3"
            prob += w >= 0, "c4"
            if self.solver.__class__ in [PULP_CBC_CMD, COIN_CMD]:
                pulpTestCheck(
                    prob,
                    self.solver,
                    [const.LpStatusOptimal],
                    {x: 4, y: -1, z: 6, w: 0},
                    use_mps=False,
                )

        def test_divide(self):
            prob = LpProblem(self._testMethodName, const.LpMinimize)
            x = LpVariable("x", 0, 4)
            y = LpVariable("y", -1, 1)
            z = LpVariable("z", 0)
            w = LpVariable("w", 0)
            prob += x + 4 * y + 9 * z, "obj"
            prob += ((2 * x + 2 * y) / 2.0) <= 5, "c1"
            prob += x + z >= 10, "c2"
            prob += -y + z == 7, "c3"
            prob += w >= 0, "c4"
            pulpTestCheck(
                prob, self.solver, [const.LpStatusOptimal], {x: 4, y: -1, z: 6, w: 0}
            )

        def test_mip(self):
            prob = LpProblem(self._testMethodName, const.LpMinimize)
            x = LpVariable("x", 0, 4)
            y = LpVariable("y", -1, 1)
            z = LpVariable("z", 0, None, const.LpInteger)
            prob += x + 4 * y + 9 * z, "obj"
            prob += x + y <= 5, "c1"
            prob += x + z >= 10, "c2"
            prob += -y + z == 7.5, "c3"
            pulpTestCheck(
                prob, self.solver, [const.LpStatusOptimal], {x: 3, y: -0.5, z: 7}
            )

        def test_mip_floats_objective(self):
            prob = LpProblem(self._testMethodName, const.LpMinimize)
            x = LpVariable("x", 0, 4)
            y = LpVariable("y", -1, 1)
            z = LpVariable("z", 0, None, const.LpInteger)
            prob += 1.1 * x + 4.1 * y + 9.1 * z, "obj"
            prob += x + y <= 5, "c1"
            prob += x + z >= 10, "c2"
            prob += -y + z == 7.5, "c3"
            pulpTestCheck(
                prob,
                self.solver,
                [const.LpStatusOptimal],
                {x: 3, y: -0.5, z: 7},
                objective=64.95,
            )

        def test_initial_value(self):
            prob = LpProblem(self._testMethodName, const.LpMinimize)
            x = LpVariable("x", 0, 4)
            y = LpVariable("y", -1, 1)
            z = LpVariable("z", 0, None, const.LpInteger)
            prob += x + 4 * y + 9 * z, "obj"
            prob += x + y <= 5, "c1"
            prob += x + z >= 10, "c2"
            prob += -y + z == 7.5, "c3"
            x.setInitialValue(3)
            y.setInitialValue(-0.5)
            z.setInitialValue(7)
            if self.solver.name in [
                "GUROBI",
                "GUROBI_CMD",
                "CPLEX_CMD",
                "CPLEX_PY",
                "COPT",
                "HiGHS_CMD",
                "SAS94",
                "SASCAS",
            ]:
                self.solver.optionsDict["warmStart"] = True
            pulpTestCheck(
                prob, self.solver, [const.LpStatusOptimal], {x: 3, y: -0.5, z: 7}
            )

        def test_fixed_value(self):
            prob = LpProblem(self._testMethodName, const.LpMinimize)
            x = LpVariable("x", 0, 4)
            y = LpVariable("y", -1, 1)
            z = LpVariable("z", 0, None, const.LpInteger)
            prob += x + 4 * y + 9 * z, "obj"
            prob += x + y <= 5, "c1"
            prob += x + z >= 10, "c2"
            prob += -y + z == 7.5, "c3"
            solution = {x: 4, y: -0.5, z: 7}
            for v in [x, y, z]:
                v.setInitialValue(solution[v])
                v.fixValue()
            self.solver.optionsDict["warmStart"] = True
            pulpTestCheck(prob, self.solver, [const.LpStatusOptimal], solution)

        def test_relaxed_mip(self):
            prob = LpProblem(self._testMethodName, const.LpMinimize)
            x = LpVariable("x", 0, 4)
            y = LpVariable("y", -1, 1)
            z = LpVariable("z", 0, None, const.LpInteger)
            prob += x + 4 * y + 9 * z, "obj"
            prob += x + y <= 5, "c1"
            prob += x + z >= 10, "c2"
            prob += -y + z == 7.5, "c3"
            self.solver.mip = 0
            if self.solver.__class__ in [
                GUROBI_CMD,
                CHOCO_CMD,
                MIPCL_CMD,
                SCIP_CMD,
                FSCIP_CMD,
                SCIP_PY,
                CYLP,
            ]:
                # these solvers do not let the problem be relaxed
                pulpTestCheck(
                    prob, self.solver, [const.LpStatusOptimal], {x: 3.0, y: -0.5, z: 7}
                )
            else:
                pulpTestCheck(
                    prob, self.solver, [const.LpStatusOptimal], {x: 3.5, y: -1, z: 6.5}
                )

        def test_feasibility_only(self):
            prob = LpProblem(self._testMethodName, const.LpMinimize)
            x = LpVariable("x", 0, 4)
            y = LpVariable("y", -1, 1)
            z = LpVariable("z", 0, None, const.LpInteger)
            prob += x + y <= 5, "c1"
            prob += x + z >= 10, "c2"
            prob += -y + z == 7.5, "c3"
            pulpTestCheck(prob, self.solver, [const.LpStatusOptimal])

        def test_infeasible_2(self):
            prob = LpProblem(self._testMethodName, const.LpMinimize)
            x = LpVariable("x", 0, 4)
            y = LpVariable("y", -1, 1)
            z = LpVariable("z", 0, 10)
            prob += x + y <= 5.2, "c1"
            prob += x + z >= 10.3, "c2"
            prob += -y + z == 17.5, "c3"
            if self.solver.__class__ is GLPK_CMD:
                # GLPK_CMD return codes are not informative enough
                pulpTestCheck(prob, self.solver, [const.LpStatusUndefined])
            elif self.solver.__class__ in [GUROBI_CMD, FSCIP_CMD]:
                # GUROBI_CMD Does not solve the problem
                pulpTestCheck(prob, self.solver, [const.LpStatusNotSolved])
            else:
                pulpTestCheck(prob, self.solver, [const.LpStatusInfeasible])

        def test_integer_infeasible(self):
            prob = LpProblem(self._testMethodName, const.LpMinimize)
            x = LpVariable("x", 0, 4, const.LpInteger)
            y = LpVariable("y", -1, 1, const.LpInteger)
            z = LpVariable("z", 0, 10, const.LpInteger)
            prob += x + y <= 5.2, "c1"
            prob += x + z >= 10.3, "c2"
            prob += -y + z == 7.4, "c3"
            if self.solver.__class__ in [GLPK_CMD, COIN_CMD, PULP_CBC_CMD, MOSEK]:
                # GLPK_CMD returns InfeasibleOrUnbounded
                pulpTestCheck(
                    prob,
                    self.solver,
                    [const.LpStatusInfeasible, const.LpStatusUndefined],
                )
            elif self.solver.__class__ in [COINMP_DLL, CYLP]:
                # Currently there is an error in COINMP for problems where
                # presolve eliminates too many variables
                pulpTestCheck(prob, self.solver, [const.LpStatusOptimal])
            elif self.solver.__class__ in [GUROBI_CMD, FSCIP_CMD]:
                pulpTestCheck(prob, self.solver, [const.LpStatusNotSolved])
            else:
                pulpTestCheck(prob, self.solver, [const.LpStatusInfeasible])

        def test_integer_infeasible_2(self):
            prob = LpProblem(self._testMethodName, const.LpMaximize)

            dummy = LpVariable("dummy")
            c1 = LpVariable("c1", 0, 1, const.LpBinary)
            c2 = LpVariable("c2", 0, 1, const.LpBinary)

            prob += dummy
            prob += c1 + c2 == 2
            prob += c1 <= 0
            if self.solver.__class__ in [GUROBI_CMD, SCIP_CMD, FSCIP_CMD, SCIP_PY]:
                pulpTestCheck(prob, self.solver, [const.LpStatusNotSolved])
            elif self.solver.__class__ in [GLPK_CMD]:
                # GLPK_CMD returns InfeasibleOrUnbounded
                pulpTestCheck(
                    prob,
                    self.solver,
                    [const.LpStatusInfeasible, const.LpStatusUndefined],
                )
            else:
                pulpTestCheck(prob, self.solver, [const.LpStatusInfeasible])

        def test_column_based(self):
            prob = LpProblem(self._testMethodName, const.LpMinimize)
            obj = LpConstraintVar("obj")
            # constraints
            a = LpConstraintVar("C1", const.LpConstraintLE, 5)
            b = LpConstraintVar("C2", const.LpConstraintGE, 10)
            c = LpConstraintVar("C3", const.LpConstraintEQ, 7)

            prob.setObjective(obj)
            prob += a
            prob += b
            prob += c
            # Variables
            x = LpVariable("x", 0, 4, const.LpContinuous, obj + a + b)
            y = LpVariable("y", -1, 1, const.LpContinuous, 4 * obj + a - c)
            z = LpVariable("z", 0, None, const.LpContinuous, 9 * obj + b + c)
            pulpTestCheck(
                prob, self.solver, [const.LpStatusOptimal], {x: 4, y: -1, z: 6}
            )

        def test_colum_based_empty_constraints(self):
            prob = LpProblem(self._testMethodName, const.LpMinimize)
            obj = LpConstraintVar("obj")
            # constraints
            a = LpConstraintVar("C1", const.LpConstraintLE, 5)
            b = LpConstraintVar("C2", const.LpConstraintGE, 10)
            c = LpConstraintVar("C3", const.LpConstraintEQ, 7)

            prob.setObjective(obj)
            prob += a
            prob += b
            prob += c
            # Variables
            x = LpVariable("x", 0, 4, const.LpContinuous, obj + b)
            y = LpVariable("y", -1, 1, const.LpContinuous, 4 * obj - c)
            z = LpVariable("z", 0, None, const.LpContinuous, 9 * obj + b + c)
            if self.solver.__class__ in [CPLEX_CMD, COINMP_DLL, YAPOSIB, PYGLPK]:
                pulpTestCheck(
                    prob, self.solver, [const.LpStatusOptimal], {x: 4, y: -1, z: 6}
                )

        def test_dual_variables_reduced_costs(self):
            """
            Test the reporting of dual variables slacks and reduced costs
            """
            prob = LpProblem(self._testMethodName, const.LpMinimize)
            x = LpVariable("x", 0, 5)
            y = LpVariable("y", -1, 1)
            z = LpVariable("z", 0)
            c1 = x + y <= 5
            c2 = x + z >= 10
            c3 = -y + z == 7

            prob += x + 4 * y + 9 * z, "obj"
            prob += c1, "c1"
            prob += c2, "c2"
            prob += c3, "c3"

            if self.solver.__class__ in [
                CPLEX_CMD,
                COINMP_DLL,
                PULP_CBC_CMD,
                YAPOSIB,
                PYGLPK,
                HiGHS,
                SAS94,
                SASCAS,
            ]:
                pulpTestCheck(
                    prob,
                    self.solver,
                    [const.LpStatusOptimal],
                    sol={x: 4, y: -1, z: 6},
                    reducedcosts={x: 0, y: 12, z: 0},
                    duals={"c1": 0, "c2": 1, "c3": 8},
                    slacks={"c1": 2, "c2": 0, "c3": 0},
                )

        def test_column_based_modelling_resolve(self):
            prob = LpProblem(self._testMethodName, const.LpMinimize)
            obj = LpConstraintVar("obj")
            # constraints
            a = LpConstraintVar("C1", const.LpConstraintLE, 5)
            b = LpConstraintVar("C2", const.LpConstraintGE, 10)
            c = LpConstraintVar("C3", const.LpConstraintEQ, 7)

            prob.setObjective(obj)
            prob += a
            prob += b
            prob += c

            prob.setSolver(self.solver)  # Variables
            x = LpVariable("x", 0, 4, const.LpContinuous, obj + a + b)
            y = LpVariable("y", -1, 1, const.LpContinuous, 4 * obj + a - c)
            prob.resolve()
            z = LpVariable("z", 0, None, const.LpContinuous, 9 * obj + b + c)
            if self.solver.__class__ in [COINMP_DLL]:
                prob.resolve()
                # difficult to check this is doing what we want as the resolve is
                # overridden if it is not implemented
                # test_pulp_Check(prob, self.solver, [const.LpStatusOptimal], {x:4, y:-1, z:6})

        def test_sequential_solve(self):
            """
            Test the ability to sequentially solve a problem
            """
            # set up a cubic feasible region
            prob = LpProblem(self._testMethodName, const.LpMinimize)
            x = LpVariable("x", 0, 1)
            y = LpVariable("y", 0, 1)
            z = LpVariable("z", 0, 1)

            obj1 = x + 0 * y + 0 * z
            obj2 = 0 * x - 1 * y + 0 * z
            prob += x <= 1, "c1"

            if self.solver.__class__ in [COINMP_DLL, GUROBI]:
                status = prob.sequentialSolve([obj1, obj2], solver=self.solver)
                pulpTestCheck(
                    prob,
                    self.solver,
                    [[const.LpStatusOptimal, const.LpStatusOptimal]],
                    sol={x: 0, y: 1},
                    status=status,
                )

        def test_fractional_constraints(self):
            """
            Test the ability to use fractional constraints
            """
            prob = LpProblem(self._testMethodName, const.LpMinimize)
            x = LpVariable("x", 0, 4)
            y = LpVariable("y", -1, 1)
            z = LpVariable("z", 0)
            w = LpVariable("w", 0)
            prob += x + 4 * y + 9 * z, "obj"
            prob += x + y <= 5, "c1"
            prob += x + z >= 10, "c2"
            prob += -y + z == 7, "c3"
            prob += w >= 0, "c4"
            prob += LpFractionConstraint(x, z, const.LpConstraintEQ, 0.5, name="c5")
            pulpTestCheck(
                prob,
                self.solver,
                [const.LpStatusOptimal],
                {x: 10 / 3.0, y: -1 / 3.0, z: 20 / 3.0, w: 0},
            )

        def test_elastic_constraints(self):
            """
            Test the ability to use Elastic constraints
            """
            prob = LpProblem(self._testMethodName, const.LpMinimize)
            x = LpVariable("x", 0, 4)
            y = LpVariable("y", -1, 1)
            z = LpVariable("z", 0)
            w = LpVariable("w")
            prob += x + 4 * y + 9 * z + w, "obj"
            prob += x + y <= 5, "c1"
            prob += x + z >= 10, "c2"
            prob += -y + z == 7, "c3"
            prob.extend((w >= -1).makeElasticSubProblem())
            pulpTestCheck(
                prob, self.solver, [const.LpStatusOptimal], {x: 4, y: -1, z: 6, w: -1}
            )

        def test_elastic_constraints_2(self):
            """
            Test the ability to use Elastic constraints
            """
            prob = LpProblem(self._testMethodName, const.LpMinimize)
            x = LpVariable("x", 0, 4)
            y = LpVariable("y", -1, 1)
            z = LpVariable("z", 0)
            w = LpVariable("w")
            prob += x + 4 * y + 9 * z + w, "obj"
            prob += x + y <= 5, "c1"
            prob += x + z >= 10, "c2"
            prob += -y + z == 7, "c3"
            prob.extend((w >= -1).makeElasticSubProblem(proportionFreeBound=0.1))
            pulpTestCheck(
                prob, self.solver, [const.LpStatusOptimal], {x: 4, y: -1, z: 6, w: -1.1}
            )

        def test_elastic_constraints_penalty_unchanged(self):
            """
            Test the ability to use Elastic constraints (penalty unchanged)
            """
            prob = LpProblem(self._testMethodName, const.LpMinimize)
            x = LpVariable("x", 0, 4)
            y = LpVariable("y", -1, 1)
            z = LpVariable("z", 0)
            w = LpVariable("w")
            prob += x + 4 * y + 9 * z + w, "obj"
            prob += x + y <= 5, "c1"
            prob += x + z >= 10, "c2"
            prob += -y + z == 7, "c3"
            prob.extend((w >= -1).makeElasticSubProblem(penalty=1.1))
            pulpTestCheck(
                prob, self.solver, [const.LpStatusOptimal], {x: 4, y: -1, z: 6, w: -1.0}
            )

        def test_elastic_constraints_penalty_unbounded(self):
            """
            Test the ability to use Elastic constraints (penalty unbounded)
            """
            prob = LpProblem(self._testMethodName, const.LpMinimize)
            x = LpVariable("x", 0, 4)
            y = LpVariable("y", -1, 1)
            z = LpVariable("z", 0)
            w = LpVariable("w")
            prob += x + 4 * y + 9 * z + w, "obj"
            prob += x + y <= 5, "c1"
            prob += x + z >= 10, "c2"
            prob += -y + z == 7, "c3"

            sub_prob: FixedElasticSubProblem = (w >= -1).makeElasticSubProblem(
                penalty=0.9
            )
            self.assertEqual(sub_prob.RHS, -1)
            self.assertEqual(
                str(sub_prob.objective), "-0.9*_neg_penalty_var + 0.9*_pos_penalty_var"
            )

            prob.extend(sub_prob)

            elastic_constraint1 = sub_prob.constraints["_Constraint"]
            elastic_constraint2 = prob.constraints["None_elastic_SubProblem_Constraint"]
            self.assertEqual(str(elastic_constraint1), str(elastic_constraint2))

            if self.solver.__class__ in [
                COINMP_DLL,
                GUROBI,
                CPLEX_CMD,
                YAPOSIB,
                MOSEK,
                COPT,
            ]:
                # COINMP_DLL Does not report unbounded problems, correctly
                pulpTestCheck(
                    prob,
                    self.solver,
                    [const.LpStatusInfeasible, const.LpStatusUnbounded],
                )
            elif self.solver.__class__ is GLPK_CMD:
                # GLPK_CMD Does not report unbounded problems, correctly
                pulpTestCheck(prob, self.solver, [const.LpStatusUndefined])
            elif self.solver.__class__ in [GUROBI_CMD, SCIP_CMD]:
                pulpTestCheck(prob, self.solver, [const.LpStatusNotSolved])
            elif self.solver.__class__ in [CHOCO_CMD, FSCIP_CMD]:
                # choco bounds all variables. Would not return unbounded status
                # FSCIP_CMD returns optimal
                pass
            else:
                pulpTestCheck(prob, self.solver, [const.LpStatusUnbounded])

        def test_msg_arg(self):
            """
            Test setting the msg arg to True does not interfere with solve
            """
            prob = LpProblem(self._testMethodName, const.LpMinimize)
            x = LpVariable("x", 0, 4)
            y = LpVariable("y", -1, 1)
            z = LpVariable("z", 0)
            w = LpVariable("w", 0)
            prob += x + 4 * y + 9 * z, "obj"
            prob += x + y <= 5, "c1"
            prob += x + z >= 10, "c2"
            prob += -y + z == 7, "c3"
            prob += w >= 0, "c4"
            data = prob.toDict()
            var1, prob1 = LpProblem.fromDict(data)
            x, y, z, w = (var1[name] for name in ["x", "y", "z", "w"])
            pulpTestCheck(
                prob1,
                self.solveInst(msg=True),
                [const.LpStatusOptimal],
                {x: 4, y: -1, z: 6, w: 0},
            )

        def test_pulpTestAll(self):
            """
            Test the availability of the function pulpTestAll
            """
            from pulp import pulpTestAll

        def test_export_dict_LP(self):
            prob = LpProblem(self._testMethodName, const.LpMinimize)
            x = LpVariable("x", 0, 4)
            y = LpVariable("y", -1, 1)
            z = LpVariable("z", 0)
            w = LpVariable("w", 0)
            prob += x + 4 * y + 9 * z, "obj"
            prob += x + y <= 5, "c1"
            prob += x + z >= 10, "c2"
            prob += -y + z == 7, "c3"
            prob += w >= 0, "c4"
            data = prob.toDict()
            var1, prob1 = LpProblem.fromDict(data)
            x, y, z, w = (var1[name] for name in ["x", "y", "z", "w"])
            pulpTestCheck(
                prob1, self.solver, [const.LpStatusOptimal], {x: 4, y: -1, z: 6, w: 0}
            )

        def test_export_dict_LP_no_obj(self):
            prob = LpProblem(self._testMethodName, const.LpMinimize)
            x = LpVariable("x", 0, 4)
            y = LpVariable("y", -1, 1)
            z = LpVariable("z", 0)
            w = LpVariable("w", 0, 0)
            prob += x + y >= 5, "c1"
            prob += x + z == 10, "c2"
            prob += -y + z <= 7, "c3"
            prob += w >= 0, "c4"
            data = prob.toDict()
            var1, prob1 = LpProblem.fromDict(data)
            x, y, z, w = (var1[name] for name in ["x", "y", "z", "w"])
            pulpTestCheck(
                prob1, self.solver, [const.LpStatusOptimal], {x: 4, y: 1, z: 6, w: 0}
            )

        def test_export_json_LP(self):
            name = self._testMethodName
            prob = LpProblem(self._testMethodName, const.LpMinimize)
            x = LpVariable("x", 0, 4)
            y = LpVariable("y", -1, 1)
            z = LpVariable("z", 0)
            w = LpVariable("w", 0)
            prob += x + 4 * y + 9 * z, "obj"
            prob += x + y <= 5, "c1"
            prob += x + z >= 10, "c2"
            prob += -y + z == 7, "c3"
            prob += w >= 0, "c4"
            filename = name + ".json"
            prob.toJson(filename, indent=4)
            var1, prob1 = LpProblem.fromJson(filename)
            try:
                os.remove(filename)
            except:
                pass
            x, y, z, w = (var1[name] for name in ["x", "y", "z", "w"])
            pulpTestCheck(
                prob1, self.solver, [const.LpStatusOptimal], {x: 4, y: -1, z: 6, w: 0}
            )

        def test_export_dict_MIP(self):
            import copy

            prob = LpProblem("test_export_dict_MIP", const.LpMinimize)
            x = LpVariable("x", 0, 4)
            y = LpVariable("y", -1, 1)
            z = LpVariable("z", 0, None, const.LpInteger)
            prob += x + 4 * y + 9 * z, "obj"
            prob += x + y <= 5, "c1"
            prob += x + z >= 10, "c2"
            prob += -y + z == 7.5, "c3"
            data = prob.toDict()
            data_backup = copy.deepcopy(data)
            var1, prob1 = LpProblem.fromDict(data)
            x, y, z = (var1[name] for name in ["x", "y", "z"])
            pulpTestCheck(
                prob1, self.solver, [const.LpStatusOptimal], {x: 3, y: -0.5, z: 7}
            )
            # we also test that we have not modified the dictionary when importing it
            self.assertDictEqual(data, data_backup)

        def test_export_dict_max(self):
            prob = LpProblem("test_export_dict_max", const.LpMaximize)
            x = LpVariable("x", 0, 4)
            y = LpVariable("y", -1, 1)
            z = LpVariable("z", 0)
            w = LpVariable("w", 0)
            prob += x + 4 * y + 9 * z, "obj"
            prob += x + y <= 5, "c1"
            prob += x + z >= 10, "c2"
            prob += -y + z == 7, "c3"
            prob += w >= 0, "c4"
            data = prob.toDict()
            var1, prob1 = LpProblem.fromDict(data)
            x, y, z, w = (var1[name] for name in ["x", "y", "z", "w"])
            pulpTestCheck(
                prob1, self.solver, [const.LpStatusOptimal], {x: 4, y: 1, z: 8, w: 0}
            )

        def test_export_solver_dict_LP(self):
            prob = LpProblem("test_export_dict_LP", const.LpMinimize)
            x = LpVariable("x", 0, 4)
            y = LpVariable("y", -1, 1)
            z = LpVariable("z", 0)
            w = LpVariable("w", 0)
            prob += x + 4 * y + 9 * z, "obj"
            prob += x + y <= 5, "c1"
            prob += x + z >= 10, "c2"
            prob += -y + z == 7, "c3"
            prob += w >= 0, "c4"
            data = self.solver.toDict()
            solver1 = getSolverFromDict(data)
            pulpTestCheck(
                prob, solver1, [const.LpStatusOptimal], {x: 4, y: -1, z: 6, w: 0}
            )

        def test_export_solver_json(self):
            name = self._testMethodName
            prob = LpProblem(name, const.LpMinimize)
            x = LpVariable("x", 0, 4)
            y = LpVariable("y", -1, 1)
            z = LpVariable("z", 0)
            w = LpVariable("w", 0)
            prob += x + 4 * y + 9 * z, "obj"
            prob += x + y <= 5, "c1"
            prob += x + z >= 10, "c2"
            prob += -y + z == 7, "c3"
            prob += w >= 0, "c4"
            self.solver.mip = True
            logFilename = name + ".log"
            if self.solver.name == "CPLEX_CMD":
                self.solver.optionsDict = dict(
                    gapRel=0.1,
                    gapAbs=1,
                    maxMemory=1000,
                    maxNodes=1,
                    threads=1,
                    logPath=logFilename,
                    warmStart=True,
                )
            elif self.solver.name in ["GUROBI_CMD", "COIN_CMD", "PULP_CBC_CMD"]:
                self.solver.optionsDict = dict(
                    gapRel=0.1, gapAbs=1, threads=1, logPath=logFilename, warmStart=True
                )
            filename = name + ".json"
            self.solver.toJson(filename, indent=4)
            solver1 = getSolverFromJson(filename)
            try:
                os.remove(filename)
            except:
                pass
            pulpTestCheck(
                prob, solver1, [const.LpStatusOptimal], {x: 4, y: -1, z: 6, w: 0}
            )

        def test_timeLimit(self):
            name = self._testMethodName
            prob = LpProblem(name, const.LpMinimize)
            x = LpVariable("x", 0, 4)
            y = LpVariable("y", -1, 1)
            z = LpVariable("z", 0)
            w = LpVariable("w", 0)
            prob += x + 4 * y + 9 * z, "obj"
            prob += x + y <= 5, "c1"
            prob += x + z >= 10, "c2"
            prob += -y + z == 7, "c3"
            prob += w >= 0, "c4"
            self.solver.timeLimit = 20
            # CHOCO has issues when given a time limit
            if self.solver.name != "CHOCO_CMD":
                pulpTestCheck(
                    prob,
                    self.solver,
                    [const.LpStatusOptimal],
                    {x: 4, y: -1, z: 6, w: 0},
                )

        def test_assignInvalidStatus(self):
            t = LpProblem("test")
            Invalid = -100
            self.assertRaises(const.PulpError, lambda: t.assignStatus(Invalid))
            self.assertRaises(const.PulpError, lambda: t.assignStatus(0, Invalid))

        def test_logPath(self):
            name = self._testMethodName
            prob = LpProblem(name, const.LpMinimize)
            x = LpVariable("x", 0, 4)
            y = LpVariable("y", -1, 1)
            z = LpVariable("z", 0)
            w = LpVariable("w", 0)
            prob += x + 4 * y + 9 * z, "obj"
            prob += x + y <= 5, "c1"
            prob += x + z >= 10, "c2"
            prob += -y + z == 7, "c3"
            prob += w >= 0, "c4"
            logFilename = name + ".log"
            self.solver.optionsDict["logPath"] = logFilename
            if self.solver.name in [
                "CPLEX_PY",
                "CPLEX_CMD",
                "GUROBI",
                "GUROBI_CMD",
                "PULP_CBC_CMD",
                "COIN_CMD",
            ]:
                pulpTestCheck(
                    prob,
                    self.solver,
                    [const.LpStatusOptimal],
                    {x: 4, y: -1, z: 6, w: 0},
                )
                if not os.path.exists(logFilename):
                    raise PulpError(f"Test failed for solver: {self.solver}")
                if not os.path.getsize(logFilename):
                    raise PulpError(f"Test failed for solver: {self.solver}")

        def test_makeDict_behavior(self):
            """
            Test if makeDict is returning the expected value.
            """
            headers = [["A", "B"], ["C", "D"]]
            values = [[1, 2], [3, 4]]
            target = {"A": {"C": 1, "D": 2}, "B": {"C": 3, "D": 4}}
            dict_with_default = makeDict(headers, values, default=0)
            dict_without_default = makeDict(headers, values)
            self.assertEqual(dict_with_default, target)
            self.assertEqual(dict_without_default, target)

        def test_makeDict_default_value(self):
            """
            Test if makeDict is returning a default value when specified.
            """
            headers = [["A", "B"], ["C", "D"]]
            values = [[1, 2], [3, 4]]
            dict_with_default = makeDict(headers, values, default=0)
            dict_without_default = makeDict(headers, values)
            # Check if a default value is passed
            self.assertEqual(dict_with_default["X"]["Y"], 0)
            # Check if a KeyError is raised
            _func = lambda: dict_without_default["X"]["Y"]
            self.assertRaises(KeyError, _func)

        def test_importMPS_maximize(self):
            name = self._testMethodName
            prob = LpProblem(name, const.LpMaximize)
            x = LpVariable("x", 0, 4)
            y = LpVariable("y", -1, 1)
            z = LpVariable("z", 0)
            w = LpVariable("w", 0)
            prob += x + 4 * y + 9 * z, "obj"
            prob += x + y <= 5, "c1"
            prob += x + z >= 10, "c2"
            prob += -y + z == 7, "c3"
            prob += w >= 0, "c4"
            filename = name + ".mps"
            prob.writeMPS(filename)
            _vars, prob2 = LpProblem.fromMPS(filename, sense=prob.sense)
            _dict1 = getSortedDict(prob)
            _dict2 = getSortedDict(prob2)
            self.assertDictEqual(_dict1, _dict2)

        def test_importMPS_noname(self):
            name = self._testMethodName
            prob = LpProblem("", const.LpMaximize)
            x = LpVariable("x", 0, 4)
            y = LpVariable("y", -1, 1)
            z = LpVariable("z", 0)
            w = LpVariable("w", 0)
            prob += x + 4 * y + 9 * z, "obj"
            prob += x + y <= 5, "c1"
            prob += x + z >= 10, "c2"
            prob += -y + z == 7, "c3"
            prob += w >= 0, "c4"
            filename = name + ".mps"
            prob.writeMPS(filename)
            _vars, prob2 = LpProblem.fromMPS(filename, sense=prob.sense)
            _dict1 = getSortedDict(prob)
            _dict2 = getSortedDict(prob2)
            self.assertDictEqual(_dict1, _dict2)

        def test_importMPS_integer(self):
            name = self._testMethodName
            prob = LpProblem(name, const.LpMinimize)
            x = LpVariable("x", 0, 4)
            y = LpVariable("y", -1, 1)
            z = LpVariable("z", 0, None, const.LpInteger)
            prob += 1.1 * x + 4.1 * y + 9.1 * z, "obj"
            prob += x + y <= 5, "c1"
            prob += x + z >= 10, "c2"
            prob += -y + z == 7.5, "c3"
            filename = name + ".mps"
            prob.writeMPS(filename)
            _vars, prob2 = LpProblem.fromMPS(filename, sense=prob.sense)
            _dict1 = getSortedDict(prob)
            _dict2 = getSortedDict(prob2)
            self.assertDictEqual(_dict1, _dict2)

        def test_importMPS_binary(self):
            name = self._testMethodName
            prob = LpProblem(name, const.LpMaximize)
            dummy = LpVariable("dummy")
            c1 = LpVariable("c1", 0, 1, const.LpBinary)
            c2 = LpVariable("c2", 0, 1, const.LpBinary)
            prob += dummy
            prob += c1 + c2 == 2
            prob += c1 <= 0
            filename = name + ".mps"
            prob.writeMPS(filename)
            _vars, prob2 = LpProblem.fromMPS(
                filename, sense=prob.sense, dropConsNames=True
            )
            _dict1 = getSortedDict(prob, keyCons="constant")
            _dict2 = getSortedDict(prob2, keyCons="constant")
            self.assertDictEqual(_dict1, _dict2)

        def test_importMPS_RHS_fields56(self):
            """Import MPS file with RHS definitions in fields 5 & 6."""
            with tempfile.NamedTemporaryFile(delete=False) as h:
                h.write(str.encode(EXAMPLE_MPS_RHS56))
            _, problem = LpProblem.fromMPS(h.name)
            os.unlink(h.name)
            self.assertEqual(problem.constraints["LIM2"].constant, -10)

        def test_importMPS_PL_bound(self):
            """Import MPS file with PL bound type."""
            with tempfile.NamedTemporaryFile(delete=False) as h:
                h.write(str.encode(EXAMPLE_MPS_PL_BOUNDS))
            _, problem = LpProblem.fromMPS(h.name)
            os.unlink(h.name)
            self.assertIsInstance(problem, LpProblem)

        def test_importMPF_MI_bound(self):
            """Import MPS file with MI bound type."""
            with tempfile.NamedTemporaryFile(delete=False) as h:
                h.write(str.encode(EXAMPLE_MPS_MI_BOUNDS))
            vars, problem = LpProblem.fromMPS(h.name)
            os.unlink(h.name)
            self.assertIsInstance(problem, LpProblem)
            mi_var = vars["YTWO"]
            self.assertEqual(mi_var.lowBound, None)

        def test_unset_objective_value__is_valid(self):
            """Given a valid problem that does not converge,
            assert that it is still categorised as valid.
            """
            name = self._testMethodName
            prob = LpProblem(name, const.LpMaximize)
            x = LpVariable("x")
            prob += 0 * x
            prob += x >= 1
            pulpTestCheck(prob, self.solver, [const.LpStatusOptimal])
            self.assertTrue(prob.valid())

        def test_unbounded_problem__is_not_valid(self):
            """Given an unbounded problem, where x will tend to infinity
            to maximise the objective, assert that it is categorised
            as invalid."""
            name = self._testMethodName
            prob = LpProblem(name, const.LpMaximize)
            x = LpVariable("x")
            prob += 1000 * x
            prob += x >= 1
            self.assertFalse(prob.valid())

        def test_infeasible_problem__is_not_valid(self):
            """Given a problem where x cannot converge to any value
            given conflicting constraints, assert that it is invalid."""
            name = self._testMethodName
            prob = LpProblem(name, const.LpMaximize)
            x = LpVariable("x")
            prob += 1 * x
            prob += x >= 2  # Constraint x to be more than 2
            prob += x <= 1  # Constraint x to be less than 1
            if self.solver.name in ["GUROBI_CMD", "FSCIP_CMD"]:
                pulpTestCheck(
                    prob,
                    self.solver,
                    [
                        const.LpStatusNotSolved,
                        const.LpStatusInfeasible,
                        const.LpStatusUndefined,
                    ],
                )
            else:
                pulpTestCheck(
                    prob,
                    self.solver,
                    [const.LpStatusInfeasible, const.LpStatusUndefined],
                )
            self.assertFalse(prob.valid())

        def test_false_constraint(self):
            prob = LpProblem(self._testMethodName, const.LpMinimize)

            def add_const(prob):
                prob += 0 - 3 == 0

            self.assertRaises(TypeError, add_const, prob=prob)

        @gurobi_test
        def test_measuring_solving_time(self):
            time_limit = 10
            solver_settings = dict(
                PULP_CBC_CMD=30,
                COIN_CMD=30,
                SCIP_PY=30,
                SCIP_CMD=30,
                GUROBI_CMD=50,
                CPLEX_CMD=50,
                GUROBI=50,
                HiGHS=50,
                HiGHS_CMD=50,
            )
            bins = solver_settings.get(self.solver.name)
            if bins is None:
                # not all solvers have timeLimit support
                return
            prob = create_bin_packing_problem(bins=bins, seed=99)
            self.solver.timeLimit = time_limit
            status = prob.solve(self.solver)

            delta = 20
            reported_time = prob.solutionTime
            if self.solver.name in ["PULP_CBC_CMD", "COIN_CMD"]:
                reported_time = prob.solutionCpuTime

            self.assertAlmostEqual(
                reported_time,
                time_limit,
                delta=delta,
                msg=f"optimization time for solver {self.solver.name}",
            )
            self.assertIsNotNone(prob.objective)
            self.assertIsNotNone(prob.objective.value())
            self.assertEqual(status, const.LpStatusOptimal)
            for v in prob.variables():
                self.assertIsNotNone(v.varValue)

        @gurobi_test
        def test_time_limit_no_solution(self):
            time_limit = 1
            solver_settings = dict(HiGHS_CMD=60, HiGHS=60, PULP_CBC_CMD=60, COIN_CMD=60)
            bins = solver_settings.get(self.solver.name)
            if bins is None:
                # not all solvers have timeLimit support
                return
            prob = create_bin_packing_problem(bins=bins, seed=99)
            self.solver.timeLimit = time_limit
            status = prob.solve(self.solver)
            self.assertEqual(prob.status, const.LpStatusNotSolved)
            self.assertEqual(status, const.LpStatusNotSolved)
            self.assertEqual(prob.sol_status, const.LpSolutionNoSolutionFound)

        def test_invalid_var_names(self):
            prob = LpProblem(self._testMethodName, const.LpMinimize)
            x = LpVariable("a")
            w = LpVariable("b")
            y = LpVariable("g", -1, 1)
            z = LpVariable("End")
            prob += x + 4 * y + 9 * z, "obj"
            prob += x + y <= 5, "c1"
            prob += x + z >= 10, "c2"
            prob += -y + z == 7, "c3"
            prob += w >= 0, "c4"
            if self.solver.name not in [
                "GUROBI_CMD",  # end is a key-word for LP files
                "SCIP_CMD",  # not sure why it returns a wrong result
                "FSCIP_CMD",  # not sure why it returns a wrong result
            ]:
                pulpTestCheck(
                    prob,
                    self.solver,
                    [const.LpStatusOptimal],
                    {x: 4, y: -1, z: 6, w: 0},
                )

        def test_LpVariable_indexs_param(self):
            """
            Test that 'indexs' param continues to work
            """
            customers = [1, 2, 3]
            agents = ["A", "B", "C"]

            # explicit param creates a dict of type LpVariable
            assign_vars = LpVariable.dicts(name="test", indices=(customers, agents))
            for k, v in assign_vars.items():
                for a, b in v.items():
                    self.assertIsInstance(b, LpVariable)

            # param by position creates a dict of type LpVariable
            assign_vars = LpVariable.dicts("test", (customers, agents))
            for k, v in assign_vars.items():
                for a, b in v.items():
                    self.assertIsInstance(b, LpVariable)

            # explicit param creates list of LpVariable
            assign_vars_matrix = LpVariable.matrix(
                name="test", indices=(customers, agents)
            )
            for a in assign_vars_matrix:
                for b in a:
                    self.assertIsInstance(b, LpVariable)

            # param by position creates list of list of LpVariable
            assign_vars_matrix = LpVariable.matrix("test", (customers, agents))
            for a in assign_vars_matrix:
                for b in a:
                    self.assertIsInstance(b, LpVariable)

        def test_LpVariable_indices_param(self):
            """
            Test that 'indices' argument works
            """
            prob = LpProblem(self._testMethodName, const.LpMinimize)
            customers = [1, 2, 3]
            agents = ["A", "B", "C"]

            # explicit param creates a dict of type LpVariable
            assign_vars = LpVariable.dicts(name="test", indices=(customers, agents))
            for k, v in assign_vars.items():
                for a, b in v.items():
                    self.assertIsInstance(b, LpVariable)

            # explicit param creates list of list of LpVariable
            assign_vars_matrix = LpVariable.matrix(
                name="test", indices=(customers, agents)
            )
            for a in assign_vars_matrix:
                for b in a:
                    self.assertIsInstance(b, LpVariable)

        def test_parse_cplex_mipopt_solution(self):
            """
            Ensures `readsol` can parse CPLEX mipopt solutions (see issue #508).
            """
            from io import StringIO

            # Example solution generated by CPLEX mipopt solver
            file_content = """<?xml version = "1.0" encoding="UTF-8" standalone="yes"?>
                <CPLEXSolution version="1.2">
                <header
                    problemName="mipopt_solution_example.lp"
                    solutionName="incumbent"
                    solutionIndex="-1"
                    objectiveValue="442"
                    solutionTypeValue="3"
                    solutionTypeString="primal"
                    solutionStatusValue="101"
                    solutionStatusString="integer optimal solution"
                    solutionMethodString="mip"
                    primalFeasible="1"
                    dualFeasible="1"
                    MIPNodes="25471"
                    MIPIterations="282516"
                    writeLevel="1"/>
                <quality
                    epInt="1.0000000000000001e-05"
                    epRHS="9.9999999999999995e-07"
                    maxIntInfeas="8.8817841970012523e-16"
                    maxPrimalInfeas="0"
                    maxX="48"
                maxSlack="141"/>
                <linearConstraints>
                    <constraint name="C1" index="0" slack="0"/>
                    <constraint name="C2" index="1" slack="0"/>
                </linearConstraints>
                <variables>
                    <variable name="x" index="0" value="42"/>
                    <variable name="y" index="1" value="0"/>
                </variables>
                <objectiveValues>
                    <objective index="0" name="x" value="42"/>
                </objectiveValues>
                </CPLEXSolution>
            """
            solution_file = StringIO(file_content)

            # This call to `readsol` would crash for this solution format #508
            _, _, reducedCosts, shadowPrices, _, _ = CPLEX_CMD.readsol(solution_file)

            # Because mipopt solutions have no `reducedCost` fields
            # it should be all None
            self.assertTrue(all(c is None for c in reducedCosts.values()))

            # Because mipopt solutions have no `shadowPrices` fields
            # it should be all None
            self.assertTrue(all(c is None for c in shadowPrices.values()))

        def test_options_parsing_SCIP_HIGHS(self):
            name = self._testMethodName
            prob = LpProblem(name, const.LpMinimize)
            x = LpVariable("x", 0, 4)
            y = LpVariable("y", -1, 1)
            z = LpVariable("z", 0)
            w = LpVariable("w", 0)
            prob += x + 4 * y + 9 * z, "obj"
            prob += x + y <= 5, "c1"
            prob += x + z >= 10, "c2"
            prob += -y + z == 7, "c3"
            prob += w >= 0, "c4"
            # CHOCO has issues when given a time limit
            if self.solver.__class__ in [SCIP_CMD, FSCIP_CMD]:
                self.solver.options = ["limits/time", 20]
                pulpTestCheck(
                    prob,
                    self.solver,
                    [const.LpStatusOptimal],
                    {x: 4, y: -1, z: 6, w: 0},
                )
            elif self.solver.__class__ in [HiGHS_CMD]:
                self.solver.options = ["time_limit", 20]
                pulpTestCheck(
                    prob,
                    self.solver,
                    [const.LpStatusOptimal],
                    {x: 4, y: -1, z: 6, w: 0},
                )

        def test_sum_nan_values(self):
            import math

            a = math.nan
            x = LpVariable("x")
            self.assertRaises(PulpError, lambda: x + a)

        def test_multiply_nan_values(self):
            import math

            a = math.nan
            x = LpVariable("x")
            self.assertRaises(PulpError, lambda: x * a)

        def test_constraint_copy(self):
            """
            LpConstraint.copy()
            """
            x = LpVariable("x")
            y = LpVariable("y")

            expr: LpAffineExpression = x + y + 1
            self.assertIsInstance(expr, LpAffineExpression)
            self.assertEqual(expr.constant, 1)

            c: LpConstraint = expr <= 5
            self.assertIsInstance(c, LpConstraint)
            self.assertEqual(c.constant, -4)
            self.assertEqual(c.expr.constant, 1)

            c2: LpConstraint = c.copy()
            self.assertIsInstance(c2, LpConstraint)
            self.assertEqual(c2.constant, -4)
            self.assertEqual(c2.expr.constant, 1)
            self.assertEqual(str(c), str(c2))
            self.assertEqual(repr(c), repr(c2))

        def test_constraint_add(self):
            """
            __add__ operator on LpConstraint
            """
            x = LpVariable("x")
            y = LpVariable("y")

            expr: LpAffineExpression = x + y + 1
            self.assertIsInstance(expr, LpAffineExpression)
            self.assertEqual(expr.constant, 1)

            c1: LpConstraint = x + y <= 5
            self.assertIsInstance(c1, LpConstraint)
            self.assertEqual(c1.constant, -5)
            self.assertEqual(c1.expr.constant, 0)
            self.assertEqual(str(c1), "x + y <= 5")
            self.assertEqual(repr(c1), "1*x + 1*y + -5 <= 0")

            c1_int: LpConstraint = c1 + 2
            self.assertIsInstance(c1_int, LpConstraint)
            self.assertEqual(c1_int.constant, -3)
            self.assertEqual(str(c1_int), "x + y <= 3")
            self.assertEqual(repr(c1_int), "1*x + 1*y + -3 <= 0")

            c1_variable: LpConstraint = c1 + x
            self.assertIsInstance(c1_variable, LpConstraint)
            self.assertEqual(str(c1_variable), str(2 * x + y <= 5))
            self.assertEqual(repr(c1_variable), repr(2 * x + y <= 5))

            expr: LpAffineExpression = x + 1
            self.assertIsInstance(expr, LpAffineExpression)
            self.assertEqual(expr.constant, 1)
            self.assertEqual(str(expr), "x + 1")

            c1_expr: LpConstraint = c1 + expr
            self.assertIsInstance(c1_expr, LpConstraint)
            self.assertEqual(c1_expr.expr.constant, 1)
            self.assertEqual(c1_expr.constant, -4)
            self.assertEqual(str(c1_expr), str(2 * x + y <= 4))
            self.assertEqual(repr(c1_expr), repr(2 * x + y <= 4))

            constraint: LpConstraint = x <= 1
            self.assertIsInstance(constraint, LpConstraint)
            c1_constraint: LpConstraint = c1 + constraint
            self.assertEqual(str(c1_constraint), str(2 * x + y <= 6))
            self.assertEqual(repr(c1_constraint), repr(2 * x + y <= 6))

            constraint: LpConstraint = x + 1 <= 2
            self.assertIsInstance(constraint, LpConstraint)
            self.assertEqual(constraint.constant, -1)
            self.assertEqual(constraint.expr.constant, 1)
            c1_constraint: LpConstraint = c1 + constraint
            self.assertEqual(str(c1_constraint), str(2 * x + y <= 6))
            self.assertEqual(repr(c1_constraint), repr(2 * x + y <= 6))

        def test_constraint_neg(self):
            """
            __neg__ operator on LpConstraint
            """
            x = LpVariable("x")
            y = LpVariable("y")

            c1: LpConstraint = x + y <= 5
            self.assertIsInstance(c1, LpConstraint)
            self.assertEqual(c1.constant, -5)

            c1_neg: LpConstraint = -c1
            self.assertIsInstance(c1_neg, LpConstraint)
            self.assertEqual(c1_neg.constant, 5)
            self.assertEqual(str(c1_neg), str(-x + -y <= -5))
            self.assertEqual(repr(c1_neg), repr(-x + -y <= -5))

        def test_constraint_sub(self):
            """
            __sub__ operator on LpConstraint
            """
            x = LpVariable("x")
            y = LpVariable("y")

            expr0: LpAffineExpression = 0 * x
            self.assertIsInstance(expr0, LpAffineExpression)
            self.assertTrue(expr0.isNumericalConstant())

            c1: LpConstraint = x + y <= 5
            self.assertIsInstance(c1, LpConstraint)
            self.assertEqual(c1.constant, -5)

            c1_int: LpConstraint = c1 - 2
            self.assertIsInstance(c1_int, LpConstraint)
            self.assertEqual(c1_int.constant, -7)

            c1_variable: LpConstraint = c1 - x
            self.assertIsInstance(c1_variable, LpConstraint)
            self.assertEqual(str(c1_variable), "0*x + y <= 5")
            self.assertEqual(repr(c1_variable), "0*x + 1*y + -5 <= 0")

            expr: LpAffineExpression = x + 1
            self.assertIsInstance(expr, LpAffineExpression)
            c1_expr: LpConstraint = c1 - expr
            self.assertIsInstance(c1_expr, LpConstraint)
            self.assertEqual(str(c1_expr), "0*x + y <= 6")
            self.assertEqual(repr(c1_expr), "0*x + 1*y + -6 <= 0")

            constraint: LpConstraint = x <= 1
            self.assertIsInstance(constraint, LpConstraint)
            c1_constraint: LpConstraint = c1 - constraint
            self.assertEqual(str(c1_constraint), "0*x + y <= 4")
            self.assertEqual(repr(c1_constraint), "0*x + 1*y + -4 <= 0")

            constraint: LpConstraint = x + 1 <= 2
            self.assertIsInstance(constraint, LpConstraint)
            c1_constraint: LpConstraint = c1 - constraint
            self.assertEqual(str(c1_constraint), "0*x + y <= 4")
            self.assertEqual(repr(c1_constraint), "0*x + 1*y + -4 <= 0")

        def test_constraint_mul(self):
            """
            __mul__ operator on LpConstraint
            """
            x = LpVariable("x")
            y = LpVariable("y")

            c1: LpConstraint = x + y <= 5
            self.assertIsInstance(c1, LpConstraint)
            self.assertEqual(c1.constant, -5)

            c2: LpConstraint = y <= 5
            self.assertIsInstance(c2, LpConstraint)
            self.assertEqual(c2.constant, -5)

            c1_int: LpConstraint = c1 * 2
            self.assertIsInstance(c1_int, LpConstraint)
            self.assertEqual(c1_int.constant, -10)
            self.assertEqual(str(c1_int), "2*x + 2*y <= 10")
            self.assertEqual(repr(c1_int), "2*x + 2*y + -10 <= 0")

            c1_const_expr: LpConstraint = c1 * LpAffineExpression(2)
            self.assertIsInstance(c1_const_expr, LpConstraint)
            self.assertEqual(c1_const_expr.constant, -10)
            self.assertEqual(str(c1_int), "2*x + 2*y <= 10")
            self.assertEqual(repr(c1_int), "2*x + 2*y + -10 <= 0")

            with self.assertRaises(TypeError):
                c1 * x

            with self.assertRaises(TypeError):
                c2 * x

            with self.assertRaises(TypeError):
                c1 * (x + 1)

            with self.assertRaises(TypeError):
                c2 * (x + 1)

        def test_constraint_div(self):
            """
            __div__ operator on LpConstraint
            """
            x = LpVariable("x")
            y = LpVariable("y")

            c1: LpConstraint = x + y <= 5
            self.assertIsInstance(c1, LpConstraint)
            self.assertEqual(c1.constant, -5)

            c2: LpConstraint = y <= 5
            self.assertIsInstance(c2, LpConstraint)
            self.assertEqual(c2.constant, -5)

            c1_int: LpConstraint = c1 / 2.0
            self.assertIsInstance(c1_int, LpConstraint)
            self.assertEqual(c1_int.constant, -2.5)
            self.assertEqual(str(c1_int), "0.5*x + 0.5*y <= 2.5")
            self.assertEqual(repr(c1_int), "0.5*x + 0.5*y + -2.5 <= 0")

            c1_const_expr: LpConstraint = c1 / LpAffineExpression(2)
            self.assertIsInstance(c1_const_expr, LpConstraint)
            self.assertEqual(c1_const_expr.constant, -2.5)
            self.assertEqual(str(c1_const_expr), "0.5*x + 0.5*y <= 2.5")
            self.assertEqual(repr(c1_const_expr), "0.5*x + 0.5*y + -2.5 <= 0")

            with self.assertRaises(TypeError):
                c1 / x

            with self.assertRaises(TypeError):
                c2 / x

            with self.assertRaises(TypeError):
                c1 / (x + 1)

            with self.assertRaises(TypeError):
                c2 / (x + 1)

        def test_variable_div(self):
            """
            __div__ operator on LpVariable
            """
            x = LpVariable("x")
            x_div = x / 2
            self.assertIsInstance(x_div, LpAffineExpression)
            self.assertEqual(x_div[x], 0.5)

            self.assertEqual(str(x_div), "0.5*x")

        def test_regression_794(self):
            # See: https://github.com/coin-or/pulp/issues/794#issuecomment-2671682768

            initial_stock = 8  # s_0
            demands = [5, 4, 8, 10, 4, 2, 1]  # demands[t] = d_t
            max_periods = len(demands) - 1  # T

            # Create decision variables.
            supply: list[LpVariable] = []  # supply[t] = x_t
            for t in range(1, max_periods + 1):
                variable = LpVariable(f"x_{t}", cat="Integer", lowBound=0)
                supply.append(variable)

            stock: list[LpVariable | int] = [initial_stock]  # stock[t] = s_t
            for t in range(1, max_periods + 1):
                variable = LpVariable(f"s_{t}", cat="Integer", lowBound=0)
                stock.append(variable)

            # Create the constraints.
            for t in range(1, max_periods + 1):
                lhs = stock[t]
                rhs = stock[t - 1] + supply[t - 1] - demands[t - 1]
                expr = lhs == rhs

                self.assertIsInstance(lhs, LpVariable)
                self.assertEqual(str(lhs), f"s_{t}")

                self.assertIsInstance(rhs, LpAffineExpression)
                self.assertIsInstance(expr, LpConstraint)

                # First stock item is an int, subsequent are LpVariables
                if t == 1:
                    self.assertEqual(str(rhs), f"x_{t} + {stock[t-1] - demands[t-1]}")
                    self.assertEqual(expr.constant, -rhs.constant + lhs)
                else:
                    self.assertEqual(str(rhs), f"s_{t-1} + x_{t} - {demands[t-1]}")
                    self.assertEqual(expr.constant, -rhs.constant)

        def test_regression_805(self):
            # See: https://github.com/coin-or/pulp/issues/805

            e = LpAffineExpression(1)
            self.assertIsNone(e.name)

            c = LpConstraint(e, name="Test2")
            self.assertEqual(c.name, "Test2")
            self.assertIsNone(c.expr.name)

            e = LpAffineExpression(1, name="Test1")
            self.assertEqual(e.name, "Test1")

            c = LpConstraint(e, name="Test2")
            self.assertEqual(c.name, "Test2")
            self.assertEqual(c.expr.name, "Test1")

        def test_decimal_815_addinplace(self):
            # See: https://github.com/coin-or/pulp/issues/815
            m1 = 3
            m2 = Decimal("8.1")
            extra = 5

            x = LpVariable("x", lowBound=0, upBound=50, cat=LpContinuous)
            y = LpVariable("y", lowBound=0, upBound=Decimal("32.24"), cat=LpContinuous)
            include_extra = LpVariable("include_extra1", cat=LpBinary)

            expression = LpAffineExpression()
            expression += x * m1 + include_extra * extra - y
            self.assertEqual(str(expression), "5*include_extra1 + 3*x - y")

            with self.assertRaises(TypeError):
                second_expression = LpAffineExpression()
                second_expression += x * m2 - 6 - y

            second_expression = LpAffineExpression(constant=Decimal("0"))
            second_expression += x * m2 - 6 - y
            self.assertEqual(str(second_expression), "8.1*x - y - 6.0")

            second_expression_2 = x * m2 - 6 - y
            self.assertEqual(str(second_expression_2), "8.1*x - y - 6.0")


class PULP_CBC_CMDTest(BaseSolverTest.PuLPTest):
    solveInst = PULP_CBC_CMD

    @staticmethod
    def read_command_line_from_log_file(logPath):
        """
        Read from log file the command line executed.
        """
        with open(logPath) as fp:
            for row in fp.readlines():
                if row.startswith("command line "):
                    return row
        raise ValueError(f"Unable to find the command line in {logPath}")

    @staticmethod
    def extract_option_from_command_line(
        command_line, option, prefix="-", grp_pattern="[a-zA-Z]+"
    ):
        """
        Extract option value from command line string.

        :param command_line: str that we extract the option value from
        :param option: str representing the option name (e.g., presolve, sec, etc)
        :param prefix: str (default: '-')
        :param grp_pattern: str (default: '[a-zA-Z]+') - regex to capture option value

        :return: option value captured (str); otherwise, None

        example:

        >>> cmd = "cbc model.mps -presolve off -timeMode elapsed -branch"
        >>> PULP_CBC_CMDTest.extract_option_from_command_line(cmd, "presolve")
        'off'

        >>> cmd = "cbc model.mps -strong 101 -timeMode elapsed -branch"
        >>> PULP_CBC_CMDTest.extract_option_from_command_line(cmd, "strong", grp_pattern="\\d+")
        '101'
        """
        pattern = re.compile(rf"{prefix}{option}\s+({grp_pattern})\s*")
        m = pattern.search(command_line)
        if not m:
            print(f"{option} not found in {command_line}")
            return None
        option_value = m.groups()[0]
        return option_value

    def test_presolve_off(self):
        """
        Test if setting presolve=False in PULP_CBC_CMD adds presolve off to the
        command line.
        """
        name = self._testMethodName
        prob = LpProblem(name, const.LpMinimize)
        x = LpVariable("x", 0, 4)
        y = LpVariable("y", -1, 1)
        z = LpVariable("z", 0)
        w = LpVariable("w", 0)
        prob += x + 4 * y + 9 * z, "obj"
        prob += x + y <= 5, "c1"
        prob += x + z >= 10, "c2"
        prob += -y + z == 7, "c3"
        prob += w >= 0, "c4"
        logFilename = name + ".log"
        self.solver.optionsDict["logPath"] = logFilename
        self.solver.optionsDict["presolve"] = False
        pulpTestCheck(
            prob,
            self.solver,
            [const.LpStatusOptimal],
            {x: 4, y: -1, z: 6, w: 0},
        )
        if not os.path.exists(logFilename):
            raise PulpError(f"Test failed for solver: {self.solver}")
        if not os.path.getsize(logFilename):
            raise PulpError(f"Test failed for solver: {self.solver}")
        # Extract option_value from command line
        command_line = PULP_CBC_CMDTest.read_command_line_from_log_file(logFilename)
        option_value = PULP_CBC_CMDTest.extract_option_from_command_line(
            command_line, option="presolve"
        )
        self.assertEqual("off", option_value)

    def test_cuts_on(self):
        """
        Test if setting cuts=True in PULP_CBC_CMD adds "gomory on knapsack on
        probing on" to the command line.
        """
        name = self._testMethodName
        prob = LpProblem(name, const.LpMinimize)
        x = LpVariable("x", 0, 4)
        y = LpVariable("y", -1, 1)
        z = LpVariable("z", 0)
        w = LpVariable("w", 0)
        prob += x + 4 * y + 9 * z, "obj"
        prob += x + y <= 5, "c1"
        prob += x + z >= 10, "c2"
        prob += -y + z == 7, "c3"
        prob += w >= 0, "c4"
        logFilename = name + ".log"
        self.solver.optionsDict["logPath"] = logFilename
        self.solver.optionsDict["cuts"] = True
        pulpTestCheck(
            prob,
            self.solver,
            [const.LpStatusOptimal],
            {x: 4, y: -1, z: 6, w: 0},
        )
        if not os.path.exists(logFilename):
            raise PulpError(f"Test failed for solver: {self.solver}")
        if not os.path.getsize(logFilename):
            raise PulpError(f"Test failed for solver: {self.solver}")
        # Extract option values from command line
        command_line = PULP_CBC_CMDTest.read_command_line_from_log_file(logFilename)
        gomory_value = PULP_CBC_CMDTest.extract_option_from_command_line(
            command_line, option="gomory"
        )
        knapsack_value = PULP_CBC_CMDTest.extract_option_from_command_line(
            command_line, option="knapsack", prefix=""
        )
        probing_value = PULP_CBC_CMDTest.extract_option_from_command_line(
            command_line, option="probing", prefix=""
        )
        self.assertListEqual(
            ["on", "on", "on"], [gomory_value, knapsack_value, probing_value]
        )

    def test_cuts_off(self):
        """
        Test if setting cuts=False adds cuts off to the command line.
        """
        name = self._testMethodName
        prob = LpProblem(name, const.LpMinimize)
        x = LpVariable("x", 0, 4)
        y = LpVariable("y", -1, 1)
        z = LpVariable("z", 0)
        w = LpVariable("w", 0)
        prob += x + 4 * y + 9 * z, "obj"
        prob += x + y <= 5, "c1"
        prob += x + z >= 10, "c2"
        prob += -y + z == 7, "c3"
        prob += w >= 0, "c4"
        logFilename = name + ".log"
        self.solver.optionsDict["logPath"] = logFilename
        self.solver.optionsDict["cuts"] = False
        pulpTestCheck(
            prob,
            self.solver,
            [const.LpStatusOptimal],
            {x: 4, y: -1, z: 6, w: 0},
        )
        if not os.path.exists(logFilename):
            raise PulpError(f"Test failed for solver: {self.solver}")
        if not os.path.getsize(logFilename):
            raise PulpError(f"Test failed for solver: {self.solver}")
        # Extract option value from the command line
        command_line = PULP_CBC_CMDTest.read_command_line_from_log_file(logFilename)
        option_value = PULP_CBC_CMDTest.extract_option_from_command_line(
            command_line, option="cuts"
        )
        self.assertEqual("off", option_value)

    def test_strong(self):
        """
        Test if setting strong=10 adds strong 10 to the command line.
        """
        name = self._testMethodName
        prob = LpProblem(name, const.LpMinimize)
        x = LpVariable("x", 0, 4)
        y = LpVariable("y", -1, 1)
        z = LpVariable("z", 0)
        w = LpVariable("w", 0)
        prob += x + 4 * y + 9 * z, "obj"
        prob += x + y <= 5, "c1"
        prob += x + z >= 10, "c2"
        prob += -y + z == 7, "c3"
        prob += w >= 0, "c4"
        logFilename = name + ".log"
        self.solver.optionsDict["logPath"] = logFilename
        self.solver.optionsDict["strong"] = 10
        pulpTestCheck(
            prob,
            self.solver,
            [const.LpStatusOptimal],
            {x: 4, y: -1, z: 6, w: 0},
        )
        if not os.path.exists(logFilename):
            raise PulpError(f"Test failed for solver: {self.solver}")
        if not os.path.getsize(logFilename):
            raise PulpError(f"Test failed for solver: {self.solver}")
        # Extract option value from command line
        command_line = PULP_CBC_CMDTest.read_command_line_from_log_file(logFilename)
        option_value = PULP_CBC_CMDTest.extract_option_from_command_line(
            command_line, option="strong", grp_pattern="\\d+"
        )
        self.assertEqual("10", option_value)


class CPLEX_CMDTest(BaseSolverTest.PuLPTest):
    solveInst = CPLEX_CMD


class CPLEX_PYTest(BaseSolverTest.PuLPTest):
    solveInst = CPLEX_CMD


class XPRESS_CMDTest(BaseSolverTest.PuLPTest):
    solveInst = XPRESS_CMD


class XPRESS_PyTest(BaseSolverTest.PuLPTest):
    solveInst = XPRESS_PY


class COIN_CMDTest(BaseSolverTest.PuLPTest):
    solveInst = COIN_CMD


class COINMP_DLLTest(BaseSolverTest.PuLPTest):
    solveInst = COINMP_DLL


class GLPK_CMDTest(BaseSolverTest.PuLPTest):
    solveInst = GLPK_CMD

<<<<<<< HEAD
    def test_decimal_815(self):
        # See: https://github.com/coin-or/pulp/issues/815
        # Will not run on other solvers due to how results are updated
        m1 = 3
        m2 = Decimal("8.1")
        extra = 5

        x = LpVariable("x", lowBound=0, upBound=50, cat=LpContinuous)
        y = LpVariable("y", lowBound=0, upBound=Decimal("32.24"), cat=LpContinuous)
        include_extra = LpVariable("include_extra1", cat=LpBinary)

        prob = LpProblem("graph", LpMaximize)

        prob += y

        # y = 3x + 5 | y = 3x
        e1 = x * m1 + include_extra * extra - y
        c1 = e1 == 0
        prob += c1

        # y = 8.1x - 6
        e2 = x * m2 - 6 - y
        c2 = e2 == 0
        prob += c2

        # This generates two possible systems of equations,
        # y = 3x + 5
        # y = 8.1x - 6
        # this intersects at ~(11/5, 58/5)

        # OR
        # y = 3x
        # y = 8.1x-6
        # this intersects at ~(6/5, 18/5)
        pulpTestCheck(
            prob,
            self.solver,
            [const.LpStatusOptimal],
            {x: 2.15686, y: 11.4706},
        )
=======
    def test_issue814_rounding_mip(self):
        """
        Test there is no rounding issue for MIP problems as described in #814
        """

        # bounds and constraints are formatted as .12g
        # see pulp.py asCplexLpVariable / asCplexLpConstraint methods
        ub = 999999999999

        assert int(format(ub, ".12g")) == ub
        assert float(format(ub + 2, ".12g")) != float(ub + 2)

        model = LpProblem("mip-814", LpMaximize)
        Q = LpVariable("Q", cat="Integer", lowBound=0, upBound=ub)
        model += Q
        model += Q >= 0
        model.solve(self.solver)
        assert Q.value() == ub

    def test_issue814_rounding_lp(self):
        """
        Test there is no rounding issue for LP (simplex method) problems as described in #814
        """
        ub = 999999999999.0
        assert float(format(ub, ".12g")) == ub
        assert float(format(ub + 0.1, ".12g")) != ub + 0.1

        for simplex in ["primal", "dual"]:
            model = LpProblem(f"lp-814-{simplex}", LpMaximize)
            Q = LpVariable("Q", lowBound=0, upBound=ub)
            model += Q
            model += Q >= 0
            self.solver.options.append("--" + simplex)
            model.solve(self.solver)
            self.solver.options = self.solver.options[:-1]
            assert Q.value() == ub

    def test_issue814_rounding_ipt(self):
        """
        Test there is no rounding issue for LP (interior point method) problems as described in #814
        """
        # this one is limited by GLPK int pt feasibility, not formatting
        ub = 12345678999.0

        model = LpProblem("ipt-814", LpMaximize)
        Q = LpVariable("Q", lowBound=0, upBound=ub)
        model += Q
        model += Q >= 0
        self.solver.options.append("--interior")
        model.solve(self.solver)
        self.solver.options = self.solver.options[:-1]
        assert abs(Q.value() - ub) / ub < 1e-9
>>>>>>> d5be2771


class GUROBITest(BaseSolverTest.PuLPTest):
    solveInst = GUROBI


class GUROBI_CMDTest(BaseSolverTest.PuLPTest):
    solveInst = GUROBI_CMD


class PYGLPKTest(BaseSolverTest.PuLPTest):
    solveInst = PYGLPK


class YAPOSIBTest(BaseSolverTest.PuLPTest):
    solveInst = YAPOSIB


class CHOCO_CMDTest(BaseSolverTest.PuLPTest):
    solveInst = CHOCO_CMD


class MIPCL_CMDTest(BaseSolverTest.PuLPTest):
    solveInst = MIPCL_CMD


class MOSEKTest(BaseSolverTest.PuLPTest):
    solveInst = MOSEK


class SCIP_CMDTest(BaseSolverTest.PuLPTest):
    solveInst = SCIP_CMD


class FSCIP_CMDTest(BaseSolverTest.PuLPTest):
    solveInst = FSCIP_CMD


class SCIP_PYTest(BaseSolverTest.PuLPTest):
    solveInst = SCIP_PY


class HiGHS_PYTest(BaseSolverTest.PuLPTest):
    solveInst = HiGHS


class HiGHS_CMDTest(BaseSolverTest.PuLPTest):
    solveInst = HiGHS_CMD


class COPTTest(BaseSolverTest.PuLPTest):
    solveInst = COPT


class SASTest:

    def test_sas_with_option(self):
        prob = LpProblem("test", LpMinimize)
        X = LpVariable.dicts("x", [1, 2, 3], lowBound=0.0, cat="Integer")
        prob += 2 * X[1] - 3 * X[2] - 4 * X[3], "obj"
        prob += -2 * X[2] - 3 * X[3] >= -5, "R1"
        prob += X[1] + X[2] + 2 * X[3] <= 4, "R2"
        prob += X[1] + 2 * X[2] + 3 * X[3] <= 7, "R3"
        self.solver.optionsDict["with"] = "lp"
        pulpTestCheck(
            prob,
            self.solver,
            [const.LpStatusOptimal],
            {X[1]: 0.0, X[2]: 2.5, X[3]: 0.0},
        )


class SAS94Test(BaseSolverTest.PuLPTest, SASTest):
    solveInst = SAS94


class SASCASTest(BaseSolverTest.PuLPTest, SASTest):
    solveInst = SASCAS


# class CyLPTest(BaseSolverTest.PuLPTest):
#     solveInst = CYLP


def pulpTestCheck(
    prob,
    solver,
    okstatus,
    sol=None,
    reducedcosts=None,
    duals=None,
    slacks=None,
    eps=10**-3,
    status=None,
    objective=None,
    **kwargs,
):
    if status is None:
        status = prob.solve(solver, **kwargs)
    if status not in okstatus:
        dumpTestProblem(prob)
        raise PulpError(
            "Tests failed for solver {}:\nstatus == {} not in {}\nstatus == {} not in {}".format(
                solver,
                status,
                okstatus,
                const.LpStatus[status],
                [const.LpStatus[s] for s in okstatus],
            )
        )
    if sol is not None:
        for v, x in sol.items():
            if abs(v.varValue - x) > eps:
                dumpTestProblem(prob)
                raise PulpError(
                    "Tests failed for solver {}:\nvar {} == {} != {}".format(
                        solver, v, v.varValue, x
                    )
                )
    if reducedcosts:
        for v, dj in reducedcosts.items():
            if abs(v.dj - dj) > eps:
                dumpTestProblem(prob)
                raise PulpError(
                    "Tests failed for solver {}:\nTest failed: var.dj {} == {} != {}".format(
                        solver, v, v.dj, dj
                    )
                )
    if duals:
        for cname, p in duals.items():
            c = prob.constraints[cname]
            if abs(c.pi - p) > eps:
                dumpTestProblem(prob)
                raise PulpError(
                    "Tests failed for solver {}:\nconstraint.pi {} == {} != {}".format(
                        solver, cname, c.pi, p
                    )
                )
    if slacks:
        for cname, slack in slacks.items():
            c = prob.constraints[cname]
            if abs(c.slack - slack) > eps:
                dumpTestProblem(prob)
                raise PulpError(
                    "Tests failed for solver {}:\nconstraint.slack {} == {} != {}".format(
                        solver, cname, c.slack, slack
                    )
                )
    if objective is not None:
        z = prob.objective.value()
        if abs(z - objective) > eps:
            dumpTestProblem(prob)
            raise PulpError(
                f"Tests failed for solver {solver}:\nobjective {z} != {objective}"
            )


def getSortedDict(prob, keyCons="name", keyVars="name"):
    _dict = prob.toDict()
    _dict["constraints"].sort(key=lambda v: v[keyCons])
    _dict["variables"].sort(key=lambda v: v[keyVars])
    return _dict


if __name__ == "__main__":
    unittest.main()<|MERGE_RESOLUTION|>--- conflicted
+++ resolved
@@ -2054,7 +2054,59 @@
 class GLPK_CMDTest(BaseSolverTest.PuLPTest):
     solveInst = GLPK_CMD
 
-<<<<<<< HEAD
+    def test_issue814_rounding_mip(self):
+        """
+        Test there is no rounding issue for MIP problems as described in #814
+        """
+
+        # bounds and constraints are formatted as .12g
+        # see pulp.py asCplexLpVariable / asCplexLpConstraint methods
+        ub = 999999999999
+
+        assert int(format(ub, ".12g")) == ub
+        assert float(format(ub + 2, ".12g")) != float(ub + 2)
+
+        model = LpProblem("mip-814", LpMaximize)
+        Q = LpVariable("Q", cat="Integer", lowBound=0, upBound=ub)
+        model += Q
+        model += Q >= 0
+        model.solve(self.solver)
+        assert Q.value() == ub
+
+    def test_issue814_rounding_lp(self):
+        """
+        Test there is no rounding issue for LP (simplex method) problems as described in #814
+        """
+        ub = 999999999999.0
+        assert float(format(ub, ".12g")) == ub
+        assert float(format(ub + 0.1, ".12g")) != ub + 0.1
+
+        for simplex in ["primal", "dual"]:
+            model = LpProblem(f"lp-814-{simplex}", LpMaximize)
+            Q = LpVariable("Q", lowBound=0, upBound=ub)
+            model += Q
+            model += Q >= 0
+            self.solver.options.append("--" + simplex)
+            model.solve(self.solver)
+            self.solver.options = self.solver.options[:-1]
+            assert Q.value() == ub
+
+    def test_issue814_rounding_ipt(self):
+        """
+        Test there is no rounding issue for LP (interior point method) problems as described in #814
+        """
+        # this one is limited by GLPK int pt feasibility, not formatting
+        ub = 12345678999.0
+
+        model = LpProblem("ipt-814", LpMaximize)
+        Q = LpVariable("Q", lowBound=0, upBound=ub)
+        model += Q
+        model += Q >= 0
+        self.solver.options.append("--interior")
+        model.solve(self.solver)
+        self.solver.options = self.solver.options[:-1]
+        assert abs(Q.value() - ub) / ub < 1e-9
+
     def test_decimal_815(self):
         # See: https://github.com/coin-or/pulp/issues/815
         # Will not run on other solvers due to how results are updated
@@ -2095,61 +2147,6 @@
             [const.LpStatusOptimal],
             {x: 2.15686, y: 11.4706},
         )
-=======
-    def test_issue814_rounding_mip(self):
-        """
-        Test there is no rounding issue for MIP problems as described in #814
-        """
-
-        # bounds and constraints are formatted as .12g
-        # see pulp.py asCplexLpVariable / asCplexLpConstraint methods
-        ub = 999999999999
-
-        assert int(format(ub, ".12g")) == ub
-        assert float(format(ub + 2, ".12g")) != float(ub + 2)
-
-        model = LpProblem("mip-814", LpMaximize)
-        Q = LpVariable("Q", cat="Integer", lowBound=0, upBound=ub)
-        model += Q
-        model += Q >= 0
-        model.solve(self.solver)
-        assert Q.value() == ub
-
-    def test_issue814_rounding_lp(self):
-        """
-        Test there is no rounding issue for LP (simplex method) problems as described in #814
-        """
-        ub = 999999999999.0
-        assert float(format(ub, ".12g")) == ub
-        assert float(format(ub + 0.1, ".12g")) != ub + 0.1
-
-        for simplex in ["primal", "dual"]:
-            model = LpProblem(f"lp-814-{simplex}", LpMaximize)
-            Q = LpVariable("Q", lowBound=0, upBound=ub)
-            model += Q
-            model += Q >= 0
-            self.solver.options.append("--" + simplex)
-            model.solve(self.solver)
-            self.solver.options = self.solver.options[:-1]
-            assert Q.value() == ub
-
-    def test_issue814_rounding_ipt(self):
-        """
-        Test there is no rounding issue for LP (interior point method) problems as described in #814
-        """
-        # this one is limited by GLPK int pt feasibility, not formatting
-        ub = 12345678999.0
-
-        model = LpProblem("ipt-814", LpMaximize)
-        Q = LpVariable("Q", lowBound=0, upBound=ub)
-        model += Q
-        model += Q >= 0
-        self.solver.options.append("--interior")
-        model.solve(self.solver)
-        self.solver.options = self.solver.options[:-1]
-        assert abs(Q.value() - ub) / ub < 1e-9
->>>>>>> d5be2771
-
 
 class GUROBITest(BaseSolverTest.PuLPTest):
     solveInst = GUROBI
