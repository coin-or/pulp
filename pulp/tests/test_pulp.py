--- conflicted
+++ resolved
@@ -205,11 +205,8 @@
                 MIPCL_CMD,
                 SCIP_CMD,
                 HiGHS_CMD,
-<<<<<<< HEAD
-=======
                 XPRESS,
                 XPRESS_CMD,
->>>>>>> ff8d48fc
             ]:
                 try:
                     pulpTestCheck(
@@ -255,12 +252,9 @@
                 MOSEK,
                 SCIP_CMD,
                 HiGHS_CMD,
-<<<<<<< HEAD
-=======
                 XPRESS,
                 XPRESS_CMD,
                 XPRESS_PY,
->>>>>>> ff8d48fc
             ]:
                 try:
                     pulpTestCheck(
