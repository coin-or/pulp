--- conflicted
+++ resolved
@@ -1099,24 +1099,18 @@
         given conflicting constraints, assert that it is invalid."""
         name = self._testMethodName
         prob = LpProblem(name, const.LpMaximize)
-<<<<<<< HEAD
-        x = LpVariable('x')
-        prob += (1 * x)
-        prob += (x >= 2)  # Constraint x to be more than 2
-        prob += (x <= 1)  # Constraint x to be less than 1
-        if self.solver.name in ['GUROBI_CMD']:
-            pulpTestCheck(prob, self.solver, [const.LpStatusNotSolved, const.LpStatusInfeasible, const.LpStatusUndefined])
-        else:
-            pulpTestCheck(prob, self.solver, [const.LpStatusInfeasible, const.LpStatusUndefined])
-=======
         x = LpVariable("x")
         prob += 1 * x
         prob += x >= 2  # Constraint x to be more than 2
         prob += x <= 1  # Constraint x to be less than 1
-        pulpTestCheck(
-            prob, self.solver, [const.LpStatusInfeasible, const.LpStatusUndefined]
-        )
->>>>>>> 2131724d
+        if self.solver.name in ['GUROBI_CMD']:
+            pulpTestCheck(
+                prob, self.solver, [const.LpStatusNotSolved, const.LpStatusInfeasible, const.LpStatusUndefined]
+            )
+        else:
+            pulpTestCheck(
+                prob, self.solver, [const.LpStatusInfeasible, const.LpStatusUndefined]
+            )
         self.assertFalse(prob.valid())
 
 
