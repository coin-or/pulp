"""
Tests for pulp
"""
from pulp.constants import PulpError
from pulp.apis import *
from pulp import LpVariable, LpProblem, lpSum, LpConstraintVar, LpFractionConstraint
from pulp import constants as const
from pulp.tests.bin_packing_problem import create_bin_packing_problem
from pulp.utilities import makeDict
import unittest


def dumpTestProblem(prob):
    try:
        prob.writeLP("debug.lp")
        prob.writeMPS("debug.mps")
    except:
        print("(Failed to write the test problem.)")


class BaseSolverTest:
    class PuLPTest(unittest.TestCase):
        solveInst = None

        def setUp(self):
            self.solver = self.solveInst(msg=False)
            if not self.solver.available():
                self.skipTest("solver {} not available".format(self.solveInst))

        def tearDown(self):
            for ext in ["mst", "log", "lp", "mps", "sol"]:
                filename = "{}.{}".format(self._testMethodName, ext)
                try:
                    os.remove(filename)
                except:
                    pass
            pass

        def test_pulp_001(self):
            """
            Test that a variable is deleted when it is suptracted to 0
            """
            x = LpVariable("x", 0, 4)
            y = LpVariable("y", -1, 1)
            z = LpVariable("z", 0)
            c1 = x + y <= 5
            c2 = c1 + z - z
            print("\t Testing zero subtraction")
            assert str(c2)  # will raise an exception

        def test_pulp_009(self):
            # infeasible
            prob = LpProblem("test09", const.LpMinimize)
            x = LpVariable("x", 0, 4)
            y = LpVariable("y", -1, 1)
            z = LpVariable("z", 0)
            w = LpVariable("w", 0)
            prob += x + 4 * y + 9 * z, "obj"
            prob += (
                lpSum([v for v in [x] if False]) >= 5,
                "c1",
            )  # this is a 0 >=5 constraint
            prob += x + z >= 10, "c2"
            prob += -y + z == 7, "c3"
            prob += w >= 0, "c4"
            print("\t Testing inconsistent lp solution")
            # this was a problem with use_mps=false
            if self.solver.__class__ in [PULP_CBC_CMD, COIN_CMD]:
                pulpTestCheck(
                    prob,
                    self.solver,
                    [const.LpStatusInfeasible],
                    {x: 4, y: -1, z: 6, w: 0},
                    use_mps=False,
                )
            elif self.solver.__class__ in [PULP_CHOCO_CMD, CHOCO_CMD, MIPCL_CMD]:
                # this error is not detected with mps and choco, MIPCL_CMD can only use mps files
                pass
            else:
                pulpTestCheck(
                    prob,
                    self.solver,
                    [
                        const.LpStatusInfeasible,
                        const.LpStatusNotSolved,
                        const.LpStatusUndefined,
                    ],
                )

        def test_pulp_010(self):
            # Continuous
            prob = LpProblem("test010", const.LpMinimize)
            x = LpVariable("x", 0, 4)
            y = LpVariable("y", -1, 1)
            z = LpVariable("z", 0)
            w = LpVariable("w", 0)
            prob += x + 4 * y + 9 * z, "obj"
            prob += x + y <= 5, "c1"
            prob += x + z >= 10, "c2"
            prob += -y + z == 7, "c3"
            prob += w >= 0, "c4"
            print("\t Testing continuous LP solution")
            pulpTestCheck(
                prob, self.solver, [const.LpStatusOptimal], {x: 4, y: -1, z: 6, w: 0}
            )

        def test_pulp_011(self):
            # Continuous Maximisation
            prob = LpProblem("test011", const.LpMaximize)
            x = LpVariable("x", 0, 4)
            y = LpVariable("y", -1, 1)
            z = LpVariable("z", 0)
            w = LpVariable("w", 0)
            prob += x + 4 * y + 9 * z, "obj"
            prob += x + y <= 5, "c1"
            prob += x + z >= 10, "c2"
            prob += -y + z == 7, "c3"
            prob += w >= 0, "c4"
            print("\t Testing maximize continuous LP solution")
            pulpTestCheck(
                prob, self.solver, [const.LpStatusOptimal], {x: 4, y: 1, z: 8, w: 0}
            )

        def test_pulp_012(self):
            # Unbounded
            prob = LpProblem("test012", const.LpMaximize)
            x = LpVariable("x", 0, 4)
            y = LpVariable("y", -1, 1)
            z = LpVariable("z", 0)
            w = LpVariable("w", 0)
            prob += x + 4 * y + 9 * z + w, "obj"
            prob += x + y <= 5, "c1"
            prob += x + z >= 10, "c2"
            prob += -y + z == 7, "c3"
            prob += w >= 0, "c4"
            print("\t Testing unbounded continuous LP solution")
            if self.solver.__class__ in [GUROBI, CPLEX_CMD, YAPOSIB, MOSEK]:
                # These solvers report infeasible or unbounded
                pulpTestCheck(
                    prob,
                    self.solver,
                    [const.LpStatusInfeasible, const.LpStatusUnbounded],
                )
            elif self.solver.__class__ in [COINMP_DLL, MIPCL_CMD]:
                # COINMP_DLL is just plain wrong
                # also MIPCL_CMD
                print("\t\t Error in CoinMP and MIPCL_CMD: reports Optimal")
                pulpTestCheck(prob, self.solver, [const.LpStatusOptimal])
            elif self.solver.__class__ is GLPK_CMD:
                # GLPK_CMD Does not report unbounded problems, correctly
                pulpTestCheck(prob, self.solver, [const.LpStatusUndefined])
            elif self.solver.__class__ in [GUROBI_CMD, SCIP_CMD]:
                # GUROBI_CMD has a very simple interface
                pulpTestCheck(prob, self.solver, [const.LpStatusNotSolved])
            elif self.solver.__class__ in [PULP_CHOCO_CMD, CHOCO_CMD]:
                # choco bounds all variables. Would not return unbounded status
                pass
            else:
                pulpTestCheck(prob, self.solver, [const.LpStatusUnbounded])

        def test_pulp_013(self):
            # Long name
            prob = LpProblem("test013", const.LpMinimize)
            x = LpVariable("x" * 120, 0, 4)
            y = LpVariable("y", -1, 1)
            z = LpVariable("z", 0)
            w = LpVariable("w", 0)
            prob += x + 4 * y + 9 * z, "obj"
            prob += x + y <= 5, "c1"
            prob += x + z >= 10, "c2"
            prob += -y + z == 7, "c3"
            prob += w >= 0, "c4"
            print("\t Testing Long Names")
            if self.solver.__class__ in [
                CPLEX_CMD,
                GLPK_CMD,
                GUROBI_CMD,
                MIPCL_CMD,
                SCIP_CMD,
            ]:
                try:
                    pulpTestCheck(
                        prob,
                        self.solver,
                        [const.LpStatusOptimal],
                        {x: 4, y: -1, z: 6, w: 0},
                    )
                except PulpError:
                    # these solvers should raise an error'
                    pass
            else:
                pulpTestCheck(
                    prob,
                    self.solver,
                    [const.LpStatusOptimal],
                    {x: 4, y: -1, z: 6, w: 0},
                )

        def test_pulp_014(self):
            # repeated name
            prob = LpProblem("test014", const.LpMinimize)
            x = LpVariable("x", 0, 4)
            y = LpVariable("x", -1, 1)
            z = LpVariable("z", 0)
            w = LpVariable("w", 0)
            prob += x + 4 * y + 9 * z, "obj"
            prob += x + y <= 5, "c1"
            prob += x + z >= 10, "c2"
            prob += -y + z == 7, "c3"
            prob += w >= 0, "c4"
            print("\t Testing repeated Names")
            if self.solver.__class__ in [
                COIN_CMD,
                COINMP_DLL,
                PULP_CBC_CMD,
                CPLEX_CMD,
                CPLEX_PY,
                GLPK_CMD,
                GUROBI_CMD,
                PULP_CHOCO_CMD,
                CHOCO_CMD,
                MIPCL_CMD,
                MOSEK,
                SCIP_CMD,
            ]:
                try:
                    pulpTestCheck(
                        prob,
                        self.solver,
                        [const.LpStatusOptimal],
                        {x: 4, y: -1, z: 6, w: 0},
                    )
                except PulpError:
                    # these solvers should raise an error
                    pass
            else:
                pulpTestCheck(
                    prob,
                    self.solver,
                    [const.LpStatusOptimal],
                    {x: 4, y: -1, z: 6, w: 0},
                )

        def test_pulp_015(self):
            # zero constraint
            prob = LpProblem("test015", const.LpMinimize)
            x = LpVariable("x", 0, 4)
            y = LpVariable("y", -1, 1)
            z = LpVariable("z", 0)
            w = LpVariable("w", 0)
            prob += x + 4 * y + 9 * z, "obj"
            prob += x + y <= 5, "c1"
            prob += x + z >= 10, "c2"
            prob += -y + z == 7, "c3"
            prob += w >= 0, "c4"
            prob += lpSum([0, 0]) <= 0, "c5"
            print("\t Testing zero constraint")
            pulpTestCheck(
                prob, self.solver, [const.LpStatusOptimal], {x: 4, y: -1, z: 6, w: 0}
            )

        def test_pulp_016(self):
            # zero objective
            prob = LpProblem("test016", const.LpMinimize)
            x = LpVariable("x", 0, 4)
            y = LpVariable("y", -1, 1)
            z = LpVariable("z", 0)
            w = LpVariable("w", 0)
            prob += x + y <= 5, "c1"
            prob += x + z >= 10, "c2"
            prob += -y + z == 7, "c3"
            prob += w >= 0, "c4"
            prob += lpSum([0, 0]) <= 0, "c5"
            print("\t Testing zero objective")
            pulpTestCheck(prob, self.solver, [const.LpStatusOptimal])

        def test_pulp_017(self):
            # variable as objective
            prob = LpProblem("test017", const.LpMinimize)
            x = LpVariable("x", 0, 4)
            y = LpVariable("y", -1, 1)
            z = LpVariable("z", 0)
            w = LpVariable("w", 0)
            prob.setObjective(x)
            prob += x + y <= 5, "c1"
            prob += x + z >= 10, "c2"
            prob += -y + z == 7, "c3"
            prob += w >= 0, "c4"
            prob += lpSum([0, 0]) <= 0, "c5"
            print("\t Testing LpVariable (not LpAffineExpression) objective")
            pulpTestCheck(prob, self.solver, [const.LpStatusOptimal])

        def test_pulp_018(self):
            # Long name in lp
            prob = LpProblem("test018", const.LpMinimize)
            x = LpVariable("x" * 90, 0, 4)
            y = LpVariable("y" * 90, -1, 1)
            z = LpVariable("z" * 90, 0)
            w = LpVariable("w" * 90, 0)
            prob += x + 4 * y + 9 * z, "obj"
            prob += x + y <= 5, "c1"
            prob += x + z >= 10, "c2"
            prob += -y + z == 7, "c3"
            prob += w >= 0, "c4"
            if self.solver.__class__ in [PULP_CBC_CMD, COIN_CMD]:
                print("\t Testing Long lines in LP")
                pulpTestCheck(
                    prob,
                    self.solver,
                    [const.LpStatusOptimal],
                    {x: 4, y: -1, z: 6, w: 0},
                    use_mps=False,
                )

        def test_pulp_019(self):
            # divide
            prob = LpProblem("test019", const.LpMinimize)
            x = LpVariable("x", 0, 4)
            y = LpVariable("y", -1, 1)
            z = LpVariable("z", 0)
            w = LpVariable("w", 0)
            prob += x + 4 * y + 9 * z, "obj"
            prob += (2 * x + 2 * y).__div__(2.0) <= 5, "c1"
            prob += x + z >= 10, "c2"
            prob += -y + z == 7, "c3"
            prob += w >= 0, "c4"
            print("\t Testing LpAffineExpression divide")
            pulpTestCheck(
                prob, self.solver, [const.LpStatusOptimal], {x: 4, y: -1, z: 6, w: 0}
            )

        def test_pulp_020(self):
            # MIP
            prob = LpProblem("test020", const.LpMinimize)
            x = LpVariable("x", 0, 4)
            y = LpVariable("y", -1, 1)
            z = LpVariable("z", 0, None, const.LpInteger)
            prob += x + 4 * y + 9 * z, "obj"
            prob += x + y <= 5, "c1"
            prob += x + z >= 10, "c2"
            prob += -y + z == 7.5, "c3"
            print("\t Testing MIP solution")
            pulpTestCheck(
                prob, self.solver, [const.LpStatusOptimal], {x: 3, y: -0.5, z: 7}
            )

        def test_pulp_021(self):
            # MIP with floats in objective
            prob = LpProblem("test021", const.LpMinimize)
            x = LpVariable("x", 0, 4)
            y = LpVariable("y", -1, 1)
            z = LpVariable("z", 0, None, const.LpInteger)
            prob += 1.1 * x + 4.1 * y + 9.1 * z, "obj"
            prob += x + y <= 5, "c1"
            prob += x + z >= 10, "c2"
            prob += -y + z == 7.5, "c3"
            print("\t Testing MIP solution with floats in objective")
            pulpTestCheck(
                prob,
                self.solver,
                [const.LpStatusOptimal],
                {x: 3, y: -0.5, z: 7},
                objective=64.95,
            )

        def test_pulp_022(self):
            # Initial value
            prob = LpProblem("test022", const.LpMinimize)
            x = LpVariable("x", 0, 4)
            y = LpVariable("y", -1, 1)
            z = LpVariable("z", 0, None, const.LpInteger)
            prob += x + 4 * y + 9 * z, "obj"
            prob += x + y <= 5, "c1"
            prob += x + z >= 10, "c2"
            prob += -y + z == 7.5, "c3"
            x.setInitialValue(3)
            y.setInitialValue(-0.5)
            z.setInitialValue(7)
            if self.solver.name in ["GUROBI", "GUROBI_CMD", "CPLEX_CMD", "CPLEX_PY"]:
                self.solver.optionsDict["warmStart"] = True
            print("\t Testing Initial value in MIP solution")
            pulpTestCheck(
                prob, self.solver, [const.LpStatusOptimal], {x: 3, y: -0.5, z: 7}
            )

        def test_pulp_023(self):
            # Initial value (fixed)
            prob = LpProblem("test023", const.LpMinimize)
            x = LpVariable("x", 0, 4)
            y = LpVariable("y", -1, 1)
            z = LpVariable("z", 0, None, const.LpInteger)
            prob += x + 4 * y + 9 * z, "obj"
            prob += x + y <= 5, "c1"
            prob += x + z >= 10, "c2"
            prob += -y + z == 7.5, "c3"
            solution = {x: 4, y: -0.5, z: 7}
            for v in [x, y, z]:
                v.setInitialValue(solution[v])
                v.fixValue()
            self.solver.optionsDict["warmStart"] = True
            print("\t Testing fixing value in MIP solution")
            pulpTestCheck(prob, self.solver, [const.LpStatusOptimal], solution)

        def test_pulp_030(self):
            # relaxed MIP
            prob = LpProblem("test030", const.LpMinimize)
            x = LpVariable("x", 0, 4)
            y = LpVariable("y", -1, 1)
            z = LpVariable("z", 0, None, const.LpInteger)
            prob += x + 4 * y + 9 * z, "obj"
            prob += x + y <= 5, "c1"
            prob += x + z >= 10, "c2"
            prob += -y + z == 7.5, "c3"
            self.solver.mip = 0
            print("\t Testing MIP relaxation")
            if self.solver.__class__ in [
                GUROBI_CMD,
                PULP_CHOCO_CMD,
                CHOCO_CMD,
                MIPCL_CMD,
                SCIP_CMD,
            ]:
                # gurobi command, choco and mipcl do not let the problem be relaxed
                pulpTestCheck(
                    prob, self.solver, [const.LpStatusOptimal], {x: 3.0, y: -0.5, z: 7}
                )
            else:
                pulpTestCheck(
                    prob, self.solver, [const.LpStatusOptimal], {x: 3.5, y: -1, z: 6.5}
                )

        def test_pulp_040(self):
            # Feasibility only
            prob = LpProblem("test040", const.LpMinimize)
            x = LpVariable("x", 0, 4)
            y = LpVariable("y", -1, 1)
            z = LpVariable("z", 0, None, const.LpInteger)
            prob += x + y <= 5, "c1"
            prob += x + z >= 10, "c2"
            prob += -y + z == 7.5, "c3"
            print("\t Testing feasibility problem (no objective)")
            pulpTestCheck(prob, self.solver, [const.LpStatusOptimal])

        def test_pulp_050(self):
            # Infeasible
            prob = LpProblem("test050", const.LpMinimize)
            x = LpVariable("x", 0, 4)
            y = LpVariable("y", -1, 1)
            z = LpVariable("z", 0, 10)
            prob += x + y <= 5.2, "c1"
            prob += x + z >= 10.3, "c2"
            prob += -y + z == 17.5, "c3"
            print("\t Testing an infeasible problem")
            if self.solver.__class__ is GLPK_CMD:
                # GLPK_CMD return codes are not informative enough
                pulpTestCheck(prob, self.solver, [const.LpStatusUndefined])
            elif self.solver.__class__ in [GUROBI_CMD]:
                # GUROBI_CMD Does not solve the problem
                pulpTestCheck(prob, self.solver, [const.LpStatusNotSolved])
            else:
                pulpTestCheck(prob, self.solver, [const.LpStatusInfeasible])

        def test_pulp_060(self):
            # Integer Infeasible
            prob = LpProblem("test060", const.LpMinimize)
            x = LpVariable("x", 0, 4, const.LpInteger)
            y = LpVariable("y", -1, 1, const.LpInteger)
            z = LpVariable("z", 0, 10, const.LpInteger)
            prob += x + y <= 5.2, "c1"
            prob += x + z >= 10.3, "c2"
            prob += -y + z == 7.4, "c3"
            print("\t Testing an integer infeasible problem")
            if self.solver.__class__ in [GLPK_CMD, COIN_CMD, PULP_CBC_CMD, MOSEK]:
                # GLPK_CMD returns InfeasibleOrUnbounded
                pulpTestCheck(
                    prob,
                    self.solver,
                    [const.LpStatusInfeasible, const.LpStatusUndefined],
                )
            elif self.solver.__class__ in [COINMP_DLL]:
                # Currently there is an error in COINMP for problems where
                # presolve eliminates too many variables
                print("\t\t Error in CoinMP to be fixed, reports Optimal")
                pulpTestCheck(prob, self.solver, [const.LpStatusOptimal])
            elif self.solver.__class__ in [GUROBI_CMD]:
                pulpTestCheck(prob, self.solver, [const.LpStatusNotSolved])
            else:
                pulpTestCheck(prob, self.solver, [const.LpStatusInfeasible])

        def test_pulp_061(self):
            # Integer Infeasible
            prob = LpProblem("sample", const.LpMaximize)

            dummy = LpVariable("dummy")
            c1 = LpVariable("c1", 0, 1, const.LpBinary)
            c2 = LpVariable("c2", 0, 1, const.LpBinary)

            prob += dummy
            prob += c1 + c2 == 2
            prob += c1 <= 0
            print("\t Testing another integer infeasible problem")
            if self.solver.__class__ in [GUROBI_CMD, SCIP_CMD]:
                pulpTestCheck(prob, self.solver, [const.LpStatusNotSolved])
            elif self.solver.__class__ in [GLPK_CMD]:
                # GLPK_CMD returns InfeasibleOrUnbounded
                pulpTestCheck(
                    prob,
                    self.solver,
                    [const.LpStatusInfeasible, const.LpStatusUndefined],
                )
            else:
                pulpTestCheck(prob, self.solver, [const.LpStatusInfeasible])

        def test_pulp_070(self):
            # Column Based modelling of test_pulp_1
            prob = LpProblem("test070", const.LpMinimize)
            obj = LpConstraintVar("obj")
            # constraints
            a = LpConstraintVar("C1", const.LpConstraintLE, 5)
            b = LpConstraintVar("C2", const.LpConstraintGE, 10)
            c = LpConstraintVar("C3", const.LpConstraintEQ, 7)

            prob.setObjective(obj)
            prob += a
            prob += b
            prob += c
            # Variables
            x = LpVariable("x", 0, 4, const.LpContinuous, obj + a + b)
            y = LpVariable("y", -1, 1, const.LpContinuous, 4 * obj + a - c)
            z = LpVariable("z", 0, None, const.LpContinuous, 9 * obj + b + c)
            print("\t Testing column based modelling")
            pulpTestCheck(
                prob, self.solver, [const.LpStatusOptimal], {x: 4, y: -1, z: 6}
            )

        def test_pulp_075(self):
            # Column Based modelling of test_pulp_1 with empty constraints
            prob = LpProblem("test075", const.LpMinimize)
            obj = LpConstraintVar("obj")
            # constraints
            a = LpConstraintVar("C1", const.LpConstraintLE, 5)
            b = LpConstraintVar("C2", const.LpConstraintGE, 10)
            c = LpConstraintVar("C3", const.LpConstraintEQ, 7)

            prob.setObjective(obj)
            prob += a
            prob += b
            prob += c
            # Variables
            x = LpVariable("x", 0, 4, const.LpContinuous, obj + b)
            y = LpVariable("y", -1, 1, const.LpContinuous, 4 * obj - c)
            z = LpVariable("z", 0, None, const.LpContinuous, 9 * obj + b + c)
            if self.solver.__class__ in [
                CPLEX_CMD,
                COINMP_DLL,
                YAPOSIB,
                PYGLPK,
            ]:
                print("\t Testing column based modelling with empty constraints")
                pulpTestCheck(
                    prob, self.solver, [const.LpStatusOptimal], {x: 4, y: -1, z: 6}
                )

        def test_pulp_080(self):
            """
            Test the reporting of dual variables slacks and reduced costs
            """
            prob = LpProblem("test080", const.LpMinimize)
            x = LpVariable("x", 0, 5)
            y = LpVariable("y", -1, 1)
            z = LpVariable("z", 0)
            c1 = x + y <= 5
            c2 = x + z >= 10
            c3 = -y + z == 7

            prob += x + 4 * y + 9 * z, "obj"
            prob += c1, "c1"
            prob += c2, "c2"
            prob += c3, "c3"

            if self.solver.__class__ in [
                CPLEX_CMD,
                COINMP_DLL,
                PULP_CBC_CMD,
                YAPOSIB,
                PYGLPK,
            ]:
                print("\t Testing dual variables and slacks reporting")
                pulpTestCheck(
                    prob,
                    self.solver,
                    [const.LpStatusOptimal],
                    sol={x: 4, y: -1, z: 6},
                    reducedcosts={x: 0, y: 12, z: 0},
                    duals={"c1": 0, "c2": 1, "c3": 8},
                    slacks={"c1": 2, "c2": 0, "c3": 0},
                )

        def test_pulp_090(self):
            # Column Based modelling of test_pulp_1 with a resolve
            prob = LpProblem("test090", const.LpMinimize)
            obj = LpConstraintVar("obj")
            # constraints
            a = LpConstraintVar("C1", const.LpConstraintLE, 5)
            b = LpConstraintVar("C2", const.LpConstraintGE, 10)
            c = LpConstraintVar("C3", const.LpConstraintEQ, 7)

            prob.setObjective(obj)
            prob += a
            prob += b
            prob += c

            prob.setSolver(self.solver)  # Variables
            x = LpVariable("x", 0, 4, const.LpContinuous, obj + a + b)
            y = LpVariable("y", -1, 1, const.LpContinuous, 4 * obj + a - c)
            prob.resolve()
            z = LpVariable("z", 0, None, const.LpContinuous, 9 * obj + b + c)
            if self.solver.__class__ in [COINMP_DLL]:
                print("\t Testing resolve of problem")
                prob.resolve()
                # difficult to check this is doing what we want as the resolve is
                # over ridden if it is not implemented
                # test_pulp_Check(prob, self.solver, [const.LpStatusOptimal], {x:4, y:-1, z:6})

        def test_pulp_100(self):
            """
            Test the ability to sequentially solve a problem
            """
            # set up a cubic feasible region
            prob = LpProblem("test100", const.LpMinimize)
            x = LpVariable("x", 0, 1)
            y = LpVariable("y", 0, 1)
            z = LpVariable("z", 0, 1)

            obj1 = x + 0 * y + 0 * z
            obj2 = 0 * x - 1 * y + 0 * z
            prob += x <= 1, "c1"

            if self.solver.__class__ in [COINMP_DLL, GUROBI]:
                print("\t Testing Sequential Solves")
                status = prob.sequentialSolve([obj1, obj2], solver=self.solver)
                pulpTestCheck(
                    prob,
                    self.solver,
                    [[const.LpStatusOptimal, const.LpStatusOptimal]],
                    sol={x: 0, y: 1},
                    status=status,
                )

        def test_pulp_110(self):
            """
            Test the ability to use fractional constraints
            """
            prob = LpProblem("test110", const.LpMinimize)
            x = LpVariable("x", 0, 4)
            y = LpVariable("y", -1, 1)
            z = LpVariable("z", 0)
            w = LpVariable("w", 0)
            prob += x + 4 * y + 9 * z, "obj"
            prob += x + y <= 5, "c1"
            prob += x + z >= 10, "c2"
            prob += -y + z == 7, "c3"
            prob += w >= 0, "c4"
            prob += LpFractionConstraint(x, z, const.LpConstraintEQ, 0.5, name="c5")
            print("\t Testing fractional constraints")
            pulpTestCheck(
                prob,
                self.solver,
                [const.LpStatusOptimal],
                {x: 10 / 3.0, y: -1 / 3.0, z: 20 / 3.0, w: 0},
            )

        def test_pulp_120(self):
            """
            Test the ability to use Elastic constraints
            """
            prob = LpProblem("test120", const.LpMinimize)
            x = LpVariable("x", 0, 4)
            y = LpVariable("y", -1, 1)
            z = LpVariable("z", 0)
            w = LpVariable("w")
            prob += x + 4 * y + 9 * z + w, "obj"
            prob += x + y <= 5, "c1"
            prob += x + z >= 10, "c2"
            prob += -y + z == 7, "c3"
            prob.extend((w >= -1).makeElasticSubProblem())
            print("\t Testing elastic constraints (no change)")
            pulpTestCheck(
                prob, self.solver, [const.LpStatusOptimal], {x: 4, y: -1, z: 6, w: -1}
            )

        def test_pulp_121(self):
            """
            Test the ability to use Elastic constraints
            """
            prob = LpProblem("test121", const.LpMinimize)
            x = LpVariable("x", 0, 4)
            y = LpVariable("y", -1, 1)
            z = LpVariable("z", 0)
            w = LpVariable("w")
            prob += x + 4 * y + 9 * z + w, "obj"
            prob += x + y <= 5, "c1"
            prob += x + z >= 10, "c2"
            prob += -y + z == 7, "c3"
            prob.extend((w >= -1).makeElasticSubProblem(proportionFreeBound=0.1))
            print("\t Testing elastic constraints (freebound)")
            pulpTestCheck(
                prob, self.solver, [const.LpStatusOptimal], {x: 4, y: -1, z: 6, w: -1.1}
            )

        def test_pulp_122(self):
            """
            Test the ability to use Elastic constraints (penalty unchanged)
            """
            prob = LpProblem("test122", const.LpMinimize)
            x = LpVariable("x", 0, 4)
            y = LpVariable("y", -1, 1)
            z = LpVariable("z", 0)
            w = LpVariable("w")
            prob += x + 4 * y + 9 * z + w, "obj"
            prob += x + y <= 5, "c1"
            prob += x + z >= 10, "c2"
            prob += -y + z == 7, "c3"
            prob.extend((w >= -1).makeElasticSubProblem(penalty=1.1))
            print("\t Testing elastic constraints (penalty unchanged)")
            pulpTestCheck(
                prob, self.solver, [const.LpStatusOptimal], {x: 4, y: -1, z: 6, w: -1.0}
            )

        def test_pulp_123(self):
            """
            Test the ability to use Elastic constraints (penalty unbounded)
            """
            prob = LpProblem("test123", const.LpMinimize)
            x = LpVariable("x", 0, 4)
            y = LpVariable("y", -1, 1)
            z = LpVariable("z", 0)
            w = LpVariable("w")
            prob += x + 4 * y + 9 * z + w, "obj"
            prob += x + y <= 5, "c1"
            prob += x + z >= 10, "c2"
            prob += -y + z == 7, "c3"
            prob.extend((w >= -1).makeElasticSubProblem(penalty=0.9))
            print("\t Testing elastic constraints (penalty unbounded)")
            if self.solver.__class__ in [COINMP_DLL, GUROBI, CPLEX_CMD, YAPOSIB, MOSEK]:
                # COINMP_DLL Does not report unbounded problems, correctly
                pulpTestCheck(
                    prob,
                    self.solver,
                    [const.LpStatusInfeasible, const.LpStatusUnbounded],
                )
            elif self.solver.__class__ is GLPK_CMD:
                # GLPK_CMD Does not report unbounded problems, correctly
                pulpTestCheck(prob, self.solver, [const.LpStatusUndefined])
            elif self.solver.__class__ in [GUROBI_CMD, SCIP_CMD]:
                # GLPK_CMD Does not report unbounded problems, correctly
                pulpTestCheck(prob, self.solver, [const.LpStatusNotSolved])
            elif self.solver.__class__ in [PULP_CHOCO_CMD, CHOCO_CMD]:
                # choco bounds all variables. Would not return unbounded status
                pass
            else:
                pulpTestCheck(prob, self.solver, [const.LpStatusUnbounded])

        def test_pulpTestAll(self):
            """
            Test the availability of the function pulpTestAll
            """
            print("\t Testing the availability of the function pulpTestAll")
            from pulp import pulpTestAll

        def test_export_dict_LP(self):
            prob = LpProblem("test_export_dict_LP", const.LpMinimize)
            x = LpVariable("x", 0, 4)
            y = LpVariable("y", -1, 1)
            z = LpVariable("z", 0)
            w = LpVariable("w", 0)
            prob += x + 4 * y + 9 * z, "obj"
            prob += x + y <= 5, "c1"
            prob += x + z >= 10, "c2"
            prob += -y + z == 7, "c3"
            prob += w >= 0, "c4"
            data = prob.toDict()
            var1, prob1 = LpProblem.fromDict(data)
            x, y, z, w = [var1[name] for name in ["x", "y", "z", "w"]]
            print("\t Testing continuous LP solution - export dict")
            pulpTestCheck(
                prob1, self.solver, [const.LpStatusOptimal], {x: 4, y: -1, z: 6, w: 0}
            )

        def test_export_dict_LP_no_obj(self):
            prob = LpProblem("test_export_dict_LP_no_obj", const.LpMinimize)
            x = LpVariable("x", 0, 4)
            y = LpVariable("y", -1, 1)
            z = LpVariable("z", 0)
            w = LpVariable("w", 0, 0)
            prob += x + y >= 5, "c1"
            prob += x + z == 10, "c2"
            prob += -y + z <= 7, "c3"
            prob += w >= 0, "c4"
            data = prob.toDict()
            var1, prob1 = LpProblem.fromDict(data)
            x, y, z, w = [var1[name] for name in ["x", "y", "z", "w"]]
            print("\t Testing export dict for LP")
            pulpTestCheck(
                prob1, self.solver, [const.LpStatusOptimal], {x: 4, y: 1, z: 6, w: 0}
            )

        def test_export_json_LP(self):
            name = self._testMethodName
            prob = LpProblem(name, const.LpMinimize)
            x = LpVariable("x", 0, 4)
            y = LpVariable("y", -1, 1)
            z = LpVariable("z", 0)
            w = LpVariable("w", 0)
            prob += x + 4 * y + 9 * z, "obj"
            prob += x + y <= 5, "c1"
            prob += x + z >= 10, "c2"
            prob += -y + z == 7, "c3"
            prob += w >= 0, "c4"
            filename = name + ".json"
            prob.toJson(filename, indent=4)
            var1, prob1 = LpProblem.fromJson(filename)
            try:
                os.remove(filename)
            except:
                pass
            x, y, z, w = [var1[name] for name in ["x", "y", "z", "w"]]
            print("\t Testing continuous LP solution - export JSON")
            pulpTestCheck(
                prob1, self.solver, [const.LpStatusOptimal], {x: 4, y: -1, z: 6, w: 0}
            )

        def test_export_dict_MIP(self):
            import copy

            prob = LpProblem("test_export_dict_MIP", const.LpMinimize)
            x = LpVariable("x", 0, 4)
            y = LpVariable("y", -1, 1)
            z = LpVariable("z", 0, None, const.LpInteger)
            prob += x + 4 * y + 9 * z, "obj"
            prob += x + y <= 5, "c1"
            prob += x + z >= 10, "c2"
            prob += -y + z == 7.5, "c3"
            data = prob.toDict()
            data_backup = copy.deepcopy(data)
            var1, prob1 = LpProblem.fromDict(data)
            x, y, z = [var1[name] for name in ["x", "y", "z"]]
            print("\t Testing export dict MIP")
            pulpTestCheck(
                prob1, self.solver, [const.LpStatusOptimal], {x: 3, y: -0.5, z: 7}
            )
            # we also test that we have not modified the dictionary when importing it
            self.assertDictEqual(data, data_backup)

        def test_export_dict_max(self):
            prob = LpProblem("test_export_dict_max", const.LpMaximize)
            x = LpVariable("x", 0, 4)
            y = LpVariable("y", -1, 1)
            z = LpVariable("z", 0)
            w = LpVariable("w", 0)
            prob += x + 4 * y + 9 * z, "obj"
            prob += x + y <= 5, "c1"
            prob += x + z >= 10, "c2"
            prob += -y + z == 7, "c3"
            prob += w >= 0, "c4"
            data = prob.toDict()
            var1, prob1 = LpProblem.fromDict(data)
            x, y, z, w = [var1[name] for name in ["x", "y", "z", "w"]]
            print("\t Testing maximize continuous LP solution")
            pulpTestCheck(
                prob1, self.solver, [const.LpStatusOptimal], {x: 4, y: 1, z: 8, w: 0}
            )

        def test_export_solver_dict_LP(self):
            prob = LpProblem("test_export_dict_LP", const.LpMinimize)
            x = LpVariable("x", 0, 4)
            y = LpVariable("y", -1, 1)
            z = LpVariable("z", 0)
            w = LpVariable("w", 0)
            prob += x + 4 * y + 9 * z, "obj"
            prob += x + y <= 5, "c1"
            prob += x + z >= 10, "c2"
            prob += -y + z == 7, "c3"
            prob += w >= 0, "c4"
            data = self.solver.toDict()
            solver1 = getSolverFromDict(data)
            print("\t Testing continuous LP solution - export solver dict")
            pulpTestCheck(
                prob, solver1, [const.LpStatusOptimal], {x: 4, y: -1, z: 6, w: 0}
            )

        def test_export_solver_json(self):
            name = self._testMethodName
            prob = LpProblem(name, const.LpMinimize)
            x = LpVariable("x", 0, 4)
            y = LpVariable("y", -1, 1)
            z = LpVariable("z", 0)
            w = LpVariable("w", 0)
            prob += x + 4 * y + 9 * z, "obj"
            prob += x + y <= 5, "c1"
            prob += x + z >= 10, "c2"
            prob += -y + z == 7, "c3"
            prob += w >= 0, "c4"
            self.solver.mip = True
            logFilename = name + ".log"
            if self.solver.name == "CPLEX_CMD":
                self.solver.optionsDict = dict(
                    gapRel=0.1,
                    gapAbs=1,
                    maxMemory=1000,
                    maxNodes=1,
                    threads=1,
                    logPath=logFilename,
                    warmStart=True,
                )
            elif self.solver.name in ["GUROBI_CMD", "COIN_CMD", "PULP_CBC_CMD"]:
                self.solver.optionsDict = dict(
                    gapRel=0.1, gapAbs=1, threads=1, logPath=logFilename, warmStart=True
                )
            filename = name + ".json"
            self.solver.toJson(filename, indent=4)
            solver1 = getSolverFromJson(filename)
            try:
                os.remove(filename)
            except:
                pass
            print("\t Testing continuous LP solution - export solver JSON")
            pulpTestCheck(
                prob, solver1, [const.LpStatusOptimal], {x: 4, y: -1, z: 6, w: 0}
            )

        def test_timeLimit(self):
            name = self._testMethodName
            prob = LpProblem(name, const.LpMinimize)
            x = LpVariable("x", 0, 4)
            y = LpVariable("y", -1, 1)
            z = LpVariable("z", 0)
            w = LpVariable("w", 0)
            prob += x + 4 * y + 9 * z, "obj"
            prob += x + y <= 5, "c1"
            prob += x + z >= 10, "c2"
            prob += -y + z == 7, "c3"
            prob += w >= 0, "c4"
            self.solver.timeLimit = 20
            # CHOCO has issues when given a time limit
            print("\t Testing timeLimit argument")
            if self.solver.name != "PULP_CHOCO_CMD":
                pulpTestCheck(
                    prob,
                    self.solver,
                    [const.LpStatusOptimal],
                    {x: 4, y: -1, z: 6, w: 0},
                )

        def test_assignInvalidStatus(self):
            print("\t Testing invalid status")
            t = LpProblem("test")
            Invalid = -100
            self.assertRaises(const.PulpError, lambda: t.assignStatus(Invalid))
            self.assertRaises(const.PulpError, lambda: t.assignStatus(0, Invalid))

        def test_logPath(self):
            name = self._testMethodName
            prob = LpProblem(name, const.LpMinimize)
            x = LpVariable("x", 0, 4)
            y = LpVariable("y", -1, 1)
            z = LpVariable("z", 0)
            w = LpVariable("w", 0)
            prob += x + 4 * y + 9 * z, "obj"
            prob += x + y <= 5, "c1"
            prob += x + z >= 10, "c2"
            prob += -y + z == 7, "c3"
            prob += w >= 0, "c4"
            logFilename = name + ".log"
            self.solver.optionsDict["logPath"] = logFilename
            if self.solver.name in [
                "CPLEX_PY",
                "CPLEX_CMD",
                "GUROBI",
                "GUROBI_CMD",
                "PULP_CBC_CMD",
                "COIN_CMD",
            ]:
                print("\t Testing logPath argument")
                pulpTestCheck(
                    prob,
                    self.solver,
                    [const.LpStatusOptimal],
                    {x: 4, y: -1, z: 6, w: 0},
                )
                if not os.path.exists(logFilename):
                    raise PulpError("Test failed for solver: {}".format(self.solver))
                if not os.path.getsize(logFilename):
                    raise PulpError("Test failed for solver: {}".format(self.solver))

        def test_makeDict_behavior(self):
            """
            Test if makeDict is returning the expected value.
            """
            headers = [["A", "B"], ["C", "D"]]
            values = [[1, 2], [3, 4]]
            target = {"A": {"C": 1, "D": 2}, "B": {"C": 3, "D": 4}}
            dict_with_default = makeDict(headers, values, default=0)
            dict_without_default = makeDict(headers, values)
            print("\t Testing makeDict general behavior")
            self.assertEqual(dict_with_default, target)
            self.assertEqual(dict_without_default, target)

        def test_makeDict_default_value(self):
            """
            Test if makeDict is returning a default value when specified.
            """
            headers = [["A", "B"], ["C", "D"]]
            values = [[1, 2], [3, 4]]
            dict_with_default = makeDict(headers, values, default=0)
            dict_without_default = makeDict(headers, values)
            print("\t Testing makeDict default value behavior")
            # Check if a default value is passed
            self.assertEqual(dict_with_default["X"]["Y"], 0)
            # Check if a KeyError is raised
            _func = lambda: dict_without_default["X"]["Y"]
            self.assertRaises(KeyError, _func)

        def test_importMPS_maximize(self):
            name = self._testMethodName
            prob = LpProblem(name, const.LpMaximize)
            x = LpVariable("x", 0, 4)
            y = LpVariable("y", -1, 1)
            z = LpVariable("z", 0)
            w = LpVariable("w", 0)
            prob += x + 4 * y + 9 * z, "obj"
            prob += x + y <= 5, "c1"
            prob += x + z >= 10, "c2"
            prob += -y + z == 7, "c3"
            prob += w >= 0, "c4"
            filename = name + ".mps"
            prob.writeMPS(filename)
            _vars, prob2 = LpProblem.fromMPS(filename, sense=prob.sense)
            _dict1 = getSortedDict(prob)
            _dict2 = getSortedDict(prob2)
            print("\t Testing reading MPS files - maximize")
            self.assertDictEqual(_dict1, _dict2)

        def test_importMPS_integer(self):
            name = self._testMethodName
            prob = LpProblem(name, const.LpMinimize)
            x = LpVariable("x", 0, 4)
            y = LpVariable("y", -1, 1)
            z = LpVariable("z", 0, None, const.LpInteger)
            prob += 1.1 * x + 4.1 * y + 9.1 * z, "obj"
            prob += x + y <= 5, "c1"
            prob += x + z >= 10, "c2"
            prob += -y + z == 7.5, "c3"
            filename = name + ".mps"
            prob.writeMPS(filename)
            _vars, prob2 = LpProblem.fromMPS(filename, sense=prob.sense)
            _dict1 = getSortedDict(prob)
            _dict2 = getSortedDict(prob2)
            print("\t Testing reading MPS files - integer variable")
            self.assertDictEqual(_dict1, _dict2)

        def test_importMPS_binary(self):
            name = self._testMethodName
            prob = LpProblem(name, const.LpMaximize)
            dummy = LpVariable("dummy")
            c1 = LpVariable("c1", 0, 1, const.LpBinary)
            c2 = LpVariable("c2", 0, 1, const.LpBinary)
            prob += dummy
            prob += c1 + c2 == 2
            prob += c1 <= 0
            filename = name + ".mps"
            prob.writeMPS(filename)
            _vars, prob2 = LpProblem.fromMPS(
                filename, sense=prob.sense, dropConsNames=True
            )
            _dict1 = getSortedDict(prob, keyCons="constant")
            _dict2 = getSortedDict(prob2, keyCons="constant")
            print("\t Testing reading MPS files - binary variable, no constraint names")
            self.assertDictEqual(_dict1, _dict2)

        # def test_importMPS_2(self):
        #     name = self._testMethodName
        #     # filename = name + ".mps"
        #     filename = "/home/pchtsp/Downloads/test.mps"
        #     _vars, _prob = LpProblem.fromMPS(filename)
        #     _prob.solve()
        #     for k, v in _vars.items():
        #         print(k, v.value())

        def test_unset_objective_value__is_valid(self):
            """Given a valid problem that does not converge,
            assert that it is still categorised as valid.
            """
            name = self._testMethodName
            prob = LpProblem(name, const.LpMaximize)
            x = LpVariable("x")
            prob += 0 * x
            prob += x >= 1
            pulpTestCheck(prob, self.solver, [const.LpStatusOptimal])
            self.assertTrue(prob.valid())

        def test_unbounded_problem__is_not_valid(self):
            """Given an unbounded problem, where x will tend to infinity
            to maximise the objective, assert that it is categorised
            as invalid."""
            name = self._testMethodName
            prob = LpProblem(name, const.LpMaximize)
            x = LpVariable("x")
            prob += 1000 * x
            prob += x >= 1
            self.assertFalse(prob.valid())

        def test_infeasible_problem__is_not_valid(self):
            """Given a problem where x cannot converge to any value
            given conflicting constraints, assert that it is invalid."""
            name = self._testMethodName
            prob = LpProblem(name, const.LpMaximize)
            x = LpVariable("x")
            prob += 1 * x
            prob += x >= 2  # Constraint x to be more than 2
            prob += x <= 1  # Constraint x to be less than 1
            if self.solver.name in ["GUROBI_CMD"]:
                pulpTestCheck(
                    prob,
                    self.solver,
                    [
                        const.LpStatusNotSolved,
                        const.LpStatusInfeasible,
                        const.LpStatusUndefined,
                    ],
                )
            else:
                pulpTestCheck(
                    prob,
                    self.solver,
                    [const.LpStatusInfeasible, const.LpStatusUndefined],
                )
            self.assertFalse(prob.valid())

        def test_false_constraint(self):
            prob = LpProblem(self._testMethodName, const.LpMinimize)

            def add_const(prob):
                prob += 0 - 3 == 0

            self.assertRaises(TypeError, add_const, prob=prob)

        def test_measuring_solving_time(self):
            print("\t Testing measuring optimization time")

            time_limit = 5
            solver_settings = dict(
                PULP_CBC_CMD=30, COIN_CMD=30, SCIP_CMD=30, GUROBI_CMD=50, CPLEX_CMD=50
            )

            bins = solver_settings.get(self.solver.name)
<<<<<<< HEAD
            if bins is None:
                return
            prob = create_bin_packing_problem(bins=bins)
            self.solver.timeLimit = time_limit
            prob.solve(self.solver)
            if self.solver.name in ["PULP_CBC_CMD", "COIN_CMD"]:
                reported_time = prob.solutionCpuTime
            else:
                reported_time = prob.solutionTime

            self.assertAlmostEqual(
                reported_time,
                time_limit,
                delta=4,
                msg="optimization time for solver {}".format(self.solver.name),
            )
=======
            if bins is not None:
                prob = create_bin_packing_problem(bins=bins)
                self.solver.timeLimit = time_limit
                delta = 2
                if self.solver.name in ["CPLEX_CMD", "GUROBI_CMD"]:
                    self.solver.optionsDict["threads"] = 1
                prob.solve(self.solver)
                if self.solver.name in ["PULP_CBC_CMD", "COIN_CMD"]:
                    reported_time = prob.solutionCpuTime
                    delta = 4
                else:
                    reported_time = prob.solutionTime

                self.assertAlmostEqual(
                    reported_time,
                    time_limit,
                    delta=delta,
                    msg="optimization time for solver {}".format(self.solver.name),
                )
            self.assertTrue(True)
>>>>>>> f2af74e5


class PULP_CBC_CMDTest(BaseSolverTest.PuLPTest):
    solveInst = PULP_CBC_CMD


class CPLEX_CMDTest(BaseSolverTest.PuLPTest):
    solveInst = CPLEX_CMD


class CPLEX_PYTest(BaseSolverTest.PuLPTest):
    solveInst = CPLEX_CMD


class XPRESSTest(BaseSolverTest.PuLPTest):
    solveInst = XPRESS


class COIN_CMDTest(BaseSolverTest.PuLPTest):
    solveInst = COIN_CMD


class COINMP_DLLTest(BaseSolverTest.PuLPTest):
    solveInst = COINMP_DLL


class GLPK_CMDTest(BaseSolverTest.PuLPTest):
    solveInst = GLPK_CMD


class GUROBITest(BaseSolverTest.PuLPTest):
    solveInst = GUROBI


class GUROBI_CMDTest(BaseSolverTest.PuLPTest):
    solveInst = GUROBI_CMD


class PYGLPKTest(BaseSolverTest.PuLPTest):
    solveInst = PYGLPK


class YAPOSIBTest(BaseSolverTest.PuLPTest):
    solveInst = YAPOSIB


class PULP_CHOCO_CMDTest(BaseSolverTest.PuLPTest):
    solveInst = PULP_CHOCO_CMD


class CHOCO_CMDTest(BaseSolverTest.PuLPTest):
    solveInst = CHOCO_CMD


class MIPCL_CMDTest(BaseSolverTest.PuLPTest):
    solveInst = MIPCL_CMD


class MOSEKTest(BaseSolverTest.PuLPTest):
    solveInst = MOSEK


class SCIP_CMDTest(BaseSolverTest.PuLPTest):
    solveInst = SCIP_CMD

    def test_invalid_var_names(self):
        prob = LpProblem(self._testMethodName, const.LpMinimize)
        x = LpVariable("a")
        w = LpVariable("b")
        y = LpVariable("g", -1, 1)
        z = LpVariable("End")
        prob += x + 4 * y + 9 * z, "obj"
        prob += x + y <= 5, "c1"
        prob += x + z >= 10, "c2"
        prob += -y + z == 7, "c3"
        prob += w >= 0, "c4"
        print("\t Testing invalid var names")
        pulpTestCheck(
            prob, self.solver, [const.LpStatusOptimal], {x: 4, y: -1, z: 6, w: 0}
        )


def pulpTestCheck(
    prob,
    solver,
    okstatus,
    sol=None,
    reducedcosts=None,
    duals=None,
    slacks=None,
    eps=10 ** -3,
    status=None,
    objective=None,
    **kwargs
):
    if status is None:
        status = prob.solve(solver, **kwargs)
    if status not in okstatus:
        dumpTestProblem(prob)
        raise PulpError(
            "Tests failed for solver {}:\nstatus == {} not in {}\nstatus == {} not in {}".format(
                solver,
                status,
                okstatus,
                const.LpStatus[status],
                [const.LpStatus[s] for s in okstatus],
            )
        )
    if sol is not None:
        for v, x in sol.items():
            if abs(v.varValue - x) > eps:
                dumpTestProblem(prob)
                raise PulpError(
                    "Tests failed for solver {}:\nvar {} == {} != {}".format(
                        solver, v, v.varValue, x
                    )
                )
    if reducedcosts:
        for v, dj in reducedcosts.items():
            if abs(v.dj - dj) > eps:
                dumpTestProblem(prob)
                raise PulpError(
                    "Tests failed for solver {}:\nTest failed: var.dj {} == {} != {}".format(
                        solver, v, v.dj, dj
                    )
                )
    if duals:
        for cname, p in duals.items():
            c = prob.constraints[cname]
            if abs(c.pi - p) > eps:
                dumpTestProblem(prob)
                raise PulpError(
                    "Tests failed for solver {}:\nconstraint.pi {} == {} != {}".format(
                        solver, cname, c.pi, p
                    )
                )
    if slacks:
        for cname, slack in slacks.items():
            c = prob.constraints[cname]
            if abs(c.slack - slack) > eps:
                dumpTestProblem(prob)
                raise PulpError(
                    "Tests failed for solver {}:\nconstraint.slack {} == {} != {}".format(
                        solver, cname, c.slack, slack
                    )
                )
    if objective is not None:
        z = prob.objective.value()
        if abs(z - objective) > eps:
            dumpTestProblem(prob)
            raise PulpError(
                "Tests failed for solver {}:\nobjective {} != {}".format(
                    solver, z, objective
                )
            )


def getSortedDict(prob, keyCons="name", keyVars="name"):
    _dict = prob.toDict()
    _dict["constraints"].sort(key=lambda v: v[keyCons])
    _dict["variables"].sort(key=lambda v: v[keyVars])
    return _dict


if __name__ == "__main__":
    unittest.main()<|MERGE_RESOLUTION|>--- conflicted
+++ resolved
@@ -1152,18 +1152,18 @@
             solver_settings = dict(
                 PULP_CBC_CMD=30, COIN_CMD=30, SCIP_CMD=30, GUROBI_CMD=50, CPLEX_CMD=50
             )
+            delta = 2
 
             bins = solver_settings.get(self.solver.name)
-<<<<<<< HEAD
             if bins is None:
                 return
             prob = create_bin_packing_problem(bins=bins)
             self.solver.timeLimit = time_limit
             prob.solve(self.solver)
+            reported_time = prob.solutionTime
             if self.solver.name in ["PULP_CBC_CMD", "COIN_CMD"]:
                 reported_time = prob.solutionCpuTime
-            else:
-                reported_time = prob.solutionTime
+                delta = 4
 
             self.assertAlmostEqual(
                 reported_time,
@@ -1171,28 +1171,6 @@
                 delta=4,
                 msg="optimization time for solver {}".format(self.solver.name),
             )
-=======
-            if bins is not None:
-                prob = create_bin_packing_problem(bins=bins)
-                self.solver.timeLimit = time_limit
-                delta = 2
-                if self.solver.name in ["CPLEX_CMD", "GUROBI_CMD"]:
-                    self.solver.optionsDict["threads"] = 1
-                prob.solve(self.solver)
-                if self.solver.name in ["PULP_CBC_CMD", "COIN_CMD"]:
-                    reported_time = prob.solutionCpuTime
-                    delta = 4
-                else:
-                    reported_time = prob.solutionTime
-
-                self.assertAlmostEqual(
-                    reported_time,
-                    time_limit,
-                    delta=delta,
-                    msg="optimization time for solver {}".format(self.solver.name),
-                )
-            self.assertTrue(True)
->>>>>>> f2af74e5
 
 
 class PULP_CBC_CMDTest(BaseSolverTest.PuLPTest):
