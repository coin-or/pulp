"""
Tests for pulp
"""
from pulp.constants import PulpError
from pulp.apis import *
from pulp import LpVariable, LpProblem, lpSum, LpConstraintVar, LpFractionConstraint
from pulp import constants as const
from pulp.tests.bin_packing_problem import create_bin_packing_problem
from pulp.utilities import makeDict
import unittest


def dumpTestProblem(prob):
    try:
        prob.writeLP("debug.lp")
        prob.writeMPS("debug.mps")
    except:
        print("(Failed to write the test problem.)")


class BaseSolverTest:
    class PuLPTest(unittest.TestCase):
        solveInst = None

        def setUp(self):
            self.solver = self.solveInst(msg=False)
            if not self.solver.available():
                self.skipTest("solver {} not available".format(self.solveInst))

        def tearDown(self):
            for ext in ["mst", "log", "lp", "mps", "sol"]:
                filename = "{}.{}".format(self._testMethodName, ext)
                try:
                    os.remove(filename)
                except:
                    pass
            pass

        def test_pulp_001(self):
            """
            Test that a variable is deleted when it is suptracted to 0
            """
            x = LpVariable("x", 0, 4)
            y = LpVariable("y", -1, 1)
            z = LpVariable("z", 0)
            c1 = x + y <= 5
            c2 = c1 + z - z
            print("\t Testing zero subtraction")
            assert str(c2)  # will raise an exception

        def test_pulp_009(self):
            # infeasible
            prob = LpProblem("test09", const.LpMinimize)
            x = LpVariable("x", 0, 4)
            y = LpVariable("y", -1, 1)
            z = LpVariable("z", 0)
            w = LpVariable("w", 0)
            prob += x + 4 * y + 9 * z, "obj"
            prob += (
                lpSum([v for v in [x] if False]) >= 5,
                "c1",
            )  # this is a 0 >=5 constraint
            prob += x + z >= 10, "c2"
            prob += -y + z == 7, "c3"
            prob += w >= 0, "c4"
            print("\t Testing inconsistent lp solution")
            # this was a problem with use_mps=false
            if self.solver.__class__ in [PULP_CBC_CMD, COIN_CMD]:
                pulpTestCheck(
                    prob,
                    self.solver,
                    [const.LpStatusInfeasible],
                    {x: 4, y: -1, z: 6, w: 0},
                    use_mps=False,
                )
            elif self.solver.__class__ in [PULP_CHOCO_CMD, CHOCO_CMD, MIPCL_CMD]:
                # this error is not detected with mps and choco, MIPCL_CMD can only use mps files
                pass
            else:
                pulpTestCheck(
                    prob,
                    self.solver,
                    [
                        const.LpStatusInfeasible,
                        const.LpStatusNotSolved,
                        const.LpStatusUndefined,
                    ],
                )

        def test_pulp_010(self):
            # Continuous
            prob = LpProblem("test010", const.LpMinimize)
            x = LpVariable("x", 0, 4)
            y = LpVariable("y", -1, 1)
            z = LpVariable("z", 0)
            w = LpVariable("w", 0)
            prob += x + 4 * y + 9 * z, "obj"
            prob += x + y <= 5, "c1"
            prob += x + z >= 10, "c2"
            prob += -y + z == 7, "c3"
            prob += w >= 0, "c4"
            print("\t Testing continuous LP solution")
            pulpTestCheck(
                prob, self.solver, [const.LpStatusOptimal], {x: 4, y: -1, z: 6, w: 0}
            )

        def test_pulp_011(self):
            # Continuous Maximisation
            prob = LpProblem("test011", const.LpMaximize)
            x = LpVariable("x", 0, 4)
            y = LpVariable("y", -1, 1)
            z = LpVariable("z", 0)
            w = LpVariable("w", 0)
            prob += x + 4 * y + 9 * z, "obj"
            prob += x + y <= 5, "c1"
            prob += x + z >= 10, "c2"
            prob += -y + z == 7, "c3"
            prob += w >= 0, "c4"
            print("\t Testing maximize continuous LP solution")
            pulpTestCheck(
                prob, self.solver, [const.LpStatusOptimal], {x: 4, y: 1, z: 8, w: 0}
            )

        def test_pulp_012(self):
            # Unbounded
            prob = LpProblem("test012", const.LpMaximize)
            x = LpVariable("x", 0, 4)
            y = LpVariable("y", -1, 1)
            z = LpVariable("z", 0)
            w = LpVariable("w", 0)
            prob += x + 4 * y + 9 * z + w, "obj"
            prob += x + y <= 5, "c1"
            prob += x + z >= 10, "c2"
            prob += -y + z == 7, "c3"
            prob += w >= 0, "c4"
            print("\t Testing unbounded continuous LP solution")
            if self.solver.__class__ in [GUROBI, CPLEX_CMD, YAPOSIB, MOSEK]:
                # These solvers report infeasible or unbounded
                pulpTestCheck(
                    prob,
                    self.solver,
                    [const.LpStatusInfeasible, const.LpStatusUnbounded],
                )
            elif self.solver.__class__ in [COINMP_DLL, MIPCL_CMD]:
                # COINMP_DLL is just plain wrong
                # also MIPCL_CMD
                print("\t\t Error in CoinMP and MIPCL_CMD: reports Optimal")
                pulpTestCheck(prob, self.solver, [const.LpStatusOptimal])
            elif self.solver.__class__ is GLPK_CMD:
                # GLPK_CMD Does not report unbounded problems, correctly
                pulpTestCheck(prob, self.solver, [const.LpStatusUndefined])
            elif self.solver.__class__ in [CPLEX_DLL, GUROBI_CMD, SCIP_CMD]:
                # CPLEX_DLL Does not report unbounded problems, correctly
                # GUROBI_CMD has a very simple interface
                pulpTestCheck(prob, self.solver, [const.LpStatusNotSolved])
            elif self.solver.__class__ in [PULP_CHOCO_CMD, CHOCO_CMD]:
                # choco bounds all variables. Would not return unbounded status
                pass
            else:
                pulpTestCheck(prob, self.solver, [const.LpStatusUnbounded])

        def test_pulp_013(self):
            # Long name
            prob = LpProblem("test013", const.LpMinimize)
            x = LpVariable("x" * 120, 0, 4)
            y = LpVariable("y", -1, 1)
            z = LpVariable("z", 0)
            w = LpVariable("w", 0)
            prob += x + 4 * y + 9 * z, "obj"
            prob += x + y <= 5, "c1"
            prob += x + z >= 10, "c2"
            prob += -y + z == 7, "c3"
            prob += w >= 0, "c4"
            print("\t Testing Long Names")
            if self.solver.__class__ in [
                CPLEX_CMD,
                GLPK_CMD,
                GUROBI_CMD,
                MIPCL_CMD,
                SCIP_CMD,
            ]:
                try:
                    pulpTestCheck(
                        prob,
                        self.solver,
                        [const.LpStatusOptimal],
                        {x: 4, y: -1, z: 6, w: 0},
                    )
                except PulpError:
                    # these solvers should raise an error'
                    pass
            else:
                pulpTestCheck(
                    prob,
                    self.solver,
                    [const.LpStatusOptimal],
                    {x: 4, y: -1, z: 6, w: 0},
                )

        def test_pulp_014(self):
            # repeated name
            prob = LpProblem("test014", const.LpMinimize)
            x = LpVariable("x", 0, 4)
            y = LpVariable("x", -1, 1)
            z = LpVariable("z", 0)
            w = LpVariable("w", 0)
            prob += x + 4 * y + 9 * z, "obj"
            prob += x + y <= 5, "c1"
            prob += x + z >= 10, "c2"
            prob += -y + z == 7, "c3"
            prob += w >= 0, "c4"
            print("\t Testing repeated Names")
            if self.solver.__class__ in [
                COIN_CMD,
                COINMP_DLL,
                PULP_CBC_CMD,
                CPLEX_CMD,
                CPLEX_DLL,
                CPLEX_PY,
                GLPK_CMD,
                GUROBI_CMD,
                PULP_CHOCO_CMD,
                CHOCO_CMD,
                MIPCL_CMD,
                MOSEK,
                SCIP_CMD,
            ]:
                try:
                    pulpTestCheck(
                        prob,
                        self.solver,
                        [const.LpStatusOptimal],
                        {x: 4, y: -1, z: 6, w: 0},
                    )
                except PulpError:
                    # these solvers should raise an error
                    pass
            else:
                pulpTestCheck(
                    prob,
                    self.solver,
                    [const.LpStatusOptimal],
                    {x: 4, y: -1, z: 6, w: 0},
                )

        def test_pulp_015(self):
            # zero constraint
            prob = LpProblem("test015", const.LpMinimize)
            x = LpVariable("x", 0, 4)
            y = LpVariable("y", -1, 1)
            z = LpVariable("z", 0)
            w = LpVariable("w", 0)
            prob += x + 4 * y + 9 * z, "obj"
            prob += x + y <= 5, "c1"
            prob += x + z >= 10, "c2"
            prob += -y + z == 7, "c3"
            prob += w >= 0, "c4"
            prob += lpSum([0, 0]) <= 0, "c5"
            print("\t Testing zero constraint")
            pulpTestCheck(
                prob, self.solver, [const.LpStatusOptimal], {x: 4, y: -1, z: 6, w: 0}
            )

        def test_pulp_016(self):
            # zero objective
            prob = LpProblem("test016", const.LpMinimize)
            x = LpVariable("x", 0, 4)
            y = LpVariable("y", -1, 1)
            z = LpVariable("z", 0)
            w = LpVariable("w", 0)
            prob += x + y <= 5, "c1"
            prob += x + z >= 10, "c2"
            prob += -y + z == 7, "c3"
            prob += w >= 0, "c4"
            prob += lpSum([0, 0]) <= 0, "c5"
            print("\t Testing zero objective")
            pulpTestCheck(prob, self.solver, [const.LpStatusOptimal])

        def test_pulp_017(self):
            # variable as objective
            prob = LpProblem("test017", const.LpMinimize)
            x = LpVariable("x", 0, 4)
            y = LpVariable("y", -1, 1)
            z = LpVariable("z", 0)
            w = LpVariable("w", 0)
            prob.setObjective(x)
            prob += x + y <= 5, "c1"
            prob += x + z >= 10, "c2"
            prob += -y + z == 7, "c3"
            prob += w >= 0, "c4"
            prob += lpSum([0, 0]) <= 0, "c5"
            print("\t Testing LpVariable (not LpAffineExpression) objective")
            pulpTestCheck(prob, self.solver, [const.LpStatusOptimal])

        def test_pulp_018(self):
            # Long name in lp
            prob = LpProblem("test018", const.LpMinimize)
            x = LpVariable("x" * 90, 0, 4)
            y = LpVariable("y" * 90, -1, 1)
            z = LpVariable("z" * 90, 0)
            w = LpVariable("w" * 90, 0)
            prob += x + 4 * y + 9 * z, "obj"
            prob += x + y <= 5, "c1"
            prob += x + z >= 10, "c2"
            prob += -y + z == 7, "c3"
            prob += w >= 0, "c4"
            if self.solver.__class__ in [PULP_CBC_CMD, COIN_CMD]:
                print("\t Testing Long lines in LP")
                pulpTestCheck(
                    prob,
                    self.solver,
                    [const.LpStatusOptimal],
                    {x: 4, y: -1, z: 6, w: 0},
                    use_mps=False,
                )

        def test_pulp_019(self):
            # divide
            prob = LpProblem("test019", const.LpMinimize)
            x = LpVariable("x", 0, 4)
            y = LpVariable("y", -1, 1)
            z = LpVariable("z", 0)
            w = LpVariable("w", 0)
            prob += x + 4 * y + 9 * z, "obj"
            prob += (2 * x + 2 * y).__div__(2.0) <= 5, "c1"
            prob += x + z >= 10, "c2"
            prob += -y + z == 7, "c3"
            prob += w >= 0, "c4"
            print("\t Testing LpAffineExpression divide")
            pulpTestCheck(
                prob, self.solver, [const.LpStatusOptimal], {x: 4, y: -1, z: 6, w: 0}
            )

        def test_pulp_020(self):
            # MIP
            prob = LpProblem("test020", const.LpMinimize)
            x = LpVariable("x", 0, 4)
            y = LpVariable("y", -1, 1)
            z = LpVariable("z", 0, None, const.LpInteger)
            prob += x + 4 * y + 9 * z, "obj"
            prob += x + y <= 5, "c1"
            prob += x + z >= 10, "c2"
            prob += -y + z == 7.5, "c3"
            print("\t Testing MIP solution")
            pulpTestCheck(
                prob, self.solver, [const.LpStatusOptimal], {x: 3, y: -0.5, z: 7}
            )

        def test_pulp_021(self):
            # MIP with floats in objective
            prob = LpProblem("test021", const.LpMinimize)
            x = LpVariable("x", 0, 4)
            y = LpVariable("y", -1, 1)
            z = LpVariable("z", 0, None, const.LpInteger)
            prob += 1.1 * x + 4.1 * y + 9.1 * z, "obj"
            prob += x + y <= 5, "c1"
            prob += x + z >= 10, "c2"
            prob += -y + z == 7.5, "c3"
            print("\t Testing MIP solution with floats in objective")
            pulpTestCheck(
                prob,
                self.solver,
                [const.LpStatusOptimal],
                {x: 3, y: -0.5, z: 7},
                objective=64.95,
            )

        def test_pulp_022(self):
            # Initial value
            prob = LpProblem("test022", const.LpMinimize)
            x = LpVariable("x", 0, 4)
            y = LpVariable("y", -1, 1)
            z = LpVariable("z", 0, None, const.LpInteger)
            prob += x + 4 * y + 9 * z, "obj"
            prob += x + y <= 5, "c1"
            prob += x + z >= 10, "c2"
            prob += -y + z == 7.5, "c3"
            x.setInitialValue(3)
            y.setInitialValue(-0.5)
            z.setInitialValue(7)
            if self.solver.name in ["GUROBI", "GUROBI_CMD", "CPLEX_CMD", "CPLEX_PY"]:
                self.solver.optionsDict["warmStart"] = True
            print("\t Testing Initial value in MIP solution")
            pulpTestCheck(
                prob, self.solver, [const.LpStatusOptimal], {x: 3, y: -0.5, z: 7}
            )

        def test_pulp_023(self):
            # Initial value (fixed)
            prob = LpProblem("test023", const.LpMinimize)
            x = LpVariable("x", 0, 4)
            y = LpVariable("y", -1, 1)
            z = LpVariable("z", 0, None, const.LpInteger)
            prob += x + 4 * y + 9 * z, "obj"
            prob += x + y <= 5, "c1"
            prob += x + z >= 10, "c2"
            prob += -y + z == 7.5, "c3"
            solution = {x: 4, y: -0.5, z: 7}
            for v in [x, y, z]:
                v.setInitialValue(solution[v])
                v.fixValue()
            self.solver.optionsDict["warmStart"] = True
            print("\t Testing fixing value in MIP solution")
            pulpTestCheck(prob, self.solver, [const.LpStatusOptimal], solution)

        def test_pulp_030(self):
            # relaxed MIP
            prob = LpProblem("test030", const.LpMinimize)
            x = LpVariable("x", 0, 4)
            y = LpVariable("y", -1, 1)
            z = LpVariable("z", 0, None, const.LpInteger)
            prob += x + 4 * y + 9 * z, "obj"
            prob += x + y <= 5, "c1"
            prob += x + z >= 10, "c2"
            prob += -y + z == 7.5, "c3"
            self.solver.mip = 0
            print("\t Testing MIP relaxation")
            if self.solver.__class__ in [
                GUROBI_CMD,
                PULP_CHOCO_CMD,
                CHOCO_CMD,
                MIPCL_CMD,
                SCIP_CMD,
            ]:
                # gurobi command, choco and mipcl do not let the problem be relaxed
                pulpTestCheck(
                    prob, self.solver, [const.LpStatusOptimal], {x: 3.0, y: -0.5, z: 7}
                )
            else:
                pulpTestCheck(
                    prob, self.solver, [const.LpStatusOptimal], {x: 3.5, y: -1, z: 6.5}
                )

        def test_pulp_040(self):
            # Feasibility only
            prob = LpProblem("test040", const.LpMinimize)
            x = LpVariable("x", 0, 4)
            y = LpVariable("y", -1, 1)
            z = LpVariable("z", 0, None, const.LpInteger)
            prob += x + y <= 5, "c1"
            prob += x + z >= 10, "c2"
            prob += -y + z == 7.5, "c3"
            print("\t Testing feasibility problem (no objective)")
            pulpTestCheck(prob, self.solver, [const.LpStatusOptimal])

        def test_pulp_050(self):
            # Infeasible
            prob = LpProblem("test050", const.LpMinimize)
            x = LpVariable("x", 0, 4)
            y = LpVariable("y", -1, 1)
            z = LpVariable("z", 0, 10)
            prob += x + y <= 5.2, "c1"
            prob += x + z >= 10.3, "c2"
            prob += -y + z == 17.5, "c3"
            print("\t Testing an infeasible problem")
            if self.solver.__class__ is GLPK_CMD:
                # GLPK_CMD return codes are not informative enough
                pulpTestCheck(prob, self.solver, [const.LpStatusUndefined])
            elif self.solver.__class__ in [CPLEX_DLL, GUROBI_CMD]:
                # CPLEX_DLL Does not solve the problem
                pulpTestCheck(prob, self.solver, [const.LpStatusNotSolved])
            else:
                pulpTestCheck(prob, self.solver, [const.LpStatusInfeasible])

        def test_pulp_060(self):
            # Integer Infeasible
            prob = LpProblem("test060", const.LpMinimize)
            x = LpVariable("x", 0, 4, const.LpInteger)
            y = LpVariable("y", -1, 1, const.LpInteger)
            z = LpVariable("z", 0, 10, const.LpInteger)
            prob += x + y <= 5.2, "c1"
            prob += x + z >= 10.3, "c2"
            prob += -y + z == 7.4, "c3"
            print("\t Testing an integer infeasible problem")
            if self.solver.__class__ in [GLPK_CMD, COIN_CMD, PULP_CBC_CMD, MOSEK]:
                # GLPK_CMD returns InfeasibleOrUnbounded
                pulpTestCheck(
                    prob,
                    self.solver,
                    [const.LpStatusInfeasible, const.LpStatusUndefined],
                )
            elif self.solver.__class__ in [COINMP_DLL, CPLEX_DLL]:
                # Currently there is an error in COINMP for problems where
                # presolve eliminates too many variables
                print("\t\t Error in CoinMP to be fixed, reports Optimal")
                pulpTestCheck(prob, self.solver, [const.LpStatusOptimal])
            elif self.solver.__class__ in [GUROBI_CMD]:
                pulpTestCheck(prob, self.solver, [const.LpStatusNotSolved])
            else:
                pulpTestCheck(prob, self.solver, [const.LpStatusInfeasible])

        def test_pulp_061(self):
            # Integer Infeasible
            prob = LpProblem("sample", const.LpMaximize)

            dummy = LpVariable("dummy")
            c1 = LpVariable("c1", 0, 1, const.LpBinary)
            c2 = LpVariable("c2", 0, 1, const.LpBinary)

            prob += dummy
            prob += c1 + c2 == 2
            prob += c1 <= 0
            print("\t Testing another integer infeasible problem")
            if self.solver.__class__ in [GUROBI_CMD, SCIP_CMD]:
                pulpTestCheck(prob, self.solver, [const.LpStatusNotSolved])
            elif self.solver.__class__ in [GLPK_CMD, CPLEX_DLL]:
                # GLPK_CMD returns InfeasibleOrUnbounded
                pulpTestCheck(
                    prob,
                    self.solver,
                    [const.LpStatusInfeasible, const.LpStatusUndefined],
                )
            else:
                pulpTestCheck(prob, self.solver, [const.LpStatusInfeasible])

        def test_pulp_070(self):
            # Column Based modelling of test_pulp_1
            prob = LpProblem("test070", const.LpMinimize)
            obj = LpConstraintVar("obj")
            # constraints
            a = LpConstraintVar("C1", const.LpConstraintLE, 5)
            b = LpConstraintVar("C2", const.LpConstraintGE, 10)
            c = LpConstraintVar("C3", const.LpConstraintEQ, 7)

            prob.setObjective(obj)
            prob += a
            prob += b
            prob += c
            # Variables
            x = LpVariable("x", 0, 4, const.LpContinuous, obj + a + b)
            y = LpVariable("y", -1, 1, const.LpContinuous, 4 * obj + a - c)
            z = LpVariable("z", 0, None, const.LpContinuous, 9 * obj + b + c)
            print("\t Testing column based modelling")
            pulpTestCheck(
                prob, self.solver, [const.LpStatusOptimal], {x: 4, y: -1, z: 6}
            )

        def test_pulp_075(self):
            # Column Based modelling of test_pulp_1 with empty constraints
            prob = LpProblem("test075", const.LpMinimize)
            obj = LpConstraintVar("obj")
            # constraints
            a = LpConstraintVar("C1", const.LpConstraintLE, 5)
            b = LpConstraintVar("C2", const.LpConstraintGE, 10)
            c = LpConstraintVar("C3", const.LpConstraintEQ, 7)

            prob.setObjective(obj)
            prob += a
            prob += b
            prob += c
            # Variables
            x = LpVariable("x", 0, 4, const.LpContinuous, obj + b)
            y = LpVariable("y", -1, 1, const.LpContinuous, 4 * obj - c)
            z = LpVariable("z", 0, None, const.LpContinuous, 9 * obj + b + c)
            if self.solver.__class__ in [
                CPLEX_DLL,
                CPLEX_CMD,
                COINMP_DLL,
                YAPOSIB,
                PYGLPK,
            ]:
                print("\t Testing column based modelling with empty constraints")
                pulpTestCheck(
                    prob, self.solver, [const.LpStatusOptimal], {x: 4, y: -1, z: 6}
                )

        def test_pulp_080(self):
            """
            Test the reporting of dual variables slacks and reduced costs
            """
            prob = LpProblem("test080", const.LpMinimize)
            x = LpVariable("x", 0, 5)
            y = LpVariable("y", -1, 1)
            z = LpVariable("z", 0)
            c1 = x + y <= 5
            c2 = x + z >= 10
            c3 = -y + z == 7

            prob += x + 4 * y + 9 * z, "obj"
            prob += c1, "c1"
            prob += c2, "c2"
            prob += c3, "c3"

            if self.solver.__class__ in [
                CPLEX_DLL,
                CPLEX_CMD,
                COINMP_DLL,
                PULP_CBC_CMD,
                YAPOSIB,
                PYGLPK,
            ]:
                print("\t Testing dual variables and slacks reporting")
                pulpTestCheck(
                    prob,
                    self.solver,
                    [const.LpStatusOptimal],
                    sol={x: 4, y: -1, z: 6},
                    reducedcosts={x: 0, y: 12, z: 0},
                    duals={"c1": 0, "c2": 1, "c3": 8},
                    slacks={"c1": 2, "c2": 0, "c3": 0},
                )

        def test_pulp_090(self):
            # Column Based modelling of test_pulp_1 with a resolve
            prob = LpProblem("test090", const.LpMinimize)
            obj = LpConstraintVar("obj")
            # constraints
            a = LpConstraintVar("C1", const.LpConstraintLE, 5)
            b = LpConstraintVar("C2", const.LpConstraintGE, 10)
            c = LpConstraintVar("C3", const.LpConstraintEQ, 7)

            prob.setObjective(obj)
            prob += a
            prob += b
            prob += c

            prob.setSolver(self.solver)  # Variables
            x = LpVariable("x", 0, 4, const.LpContinuous, obj + a + b)
            y = LpVariable("y", -1, 1, const.LpContinuous, 4 * obj + a - c)
            prob.resolve()
            z = LpVariable("z", 0, None, const.LpContinuous, 9 * obj + b + c)
            if self.solver.__class__ in [CPLEX_DLL, COINMP_DLL]:
                print("\t Testing resolve of problem")
                prob.resolve()
                # difficult to check this is doing what we want as the resolve is
                # over ridden if it is not implemented
                # test_pulp_Check(prob, self.solver, [const.LpStatusOptimal], {x:4, y:-1, z:6})

        def test_pulp_100(self):
            """
            Test the ability to sequentially solve a problem
            """
            # set up a cubic feasible region
            prob = LpProblem("test100", const.LpMinimize)
            x = LpVariable("x", 0, 1)
            y = LpVariable("y", 0, 1)
            z = LpVariable("z", 0, 1)

            obj1 = x + 0 * y + 0 * z
            obj2 = 0 * x - 1 * y + 0 * z
            prob += x <= 1, "c1"

            if self.solver.__class__ in [CPLEX_DLL, COINMP_DLL, GUROBI]:
                print("\t Testing Sequential Solves")
                status = prob.sequentialSolve([obj1, obj2], solver=self.solver)
                pulpTestCheck(
                    prob,
                    self.solver,
                    [[const.LpStatusOptimal, const.LpStatusOptimal]],
                    sol={x: 0, y: 1},
                    status=status,
                )

        def test_pulp_110(self):
            """
            Test the ability to use fractional constraints
            """
            prob = LpProblem("test110", const.LpMinimize)
            x = LpVariable("x", 0, 4)
            y = LpVariable("y", -1, 1)
            z = LpVariable("z", 0)
            w = LpVariable("w", 0)
            prob += x + 4 * y + 9 * z, "obj"
            prob += x + y <= 5, "c1"
            prob += x + z >= 10, "c2"
            prob += -y + z == 7, "c3"
            prob += w >= 0, "c4"
            prob += LpFractionConstraint(x, z, const.LpConstraintEQ, 0.5, name="c5")
            print("\t Testing fractional constraints")
            pulpTestCheck(
                prob,
                self.solver,
                [const.LpStatusOptimal],
                {x: 10 / 3.0, y: -1 / 3.0, z: 20 / 3.0, w: 0},
            )

        def test_pulp_120(self):
            """
            Test the ability to use Elastic constraints
            """
            prob = LpProblem("test120", const.LpMinimize)
            x = LpVariable("x", 0, 4)
            y = LpVariable("y", -1, 1)
            z = LpVariable("z", 0)
            w = LpVariable("w")
            prob += x + 4 * y + 9 * z + w, "obj"
            prob += x + y <= 5, "c1"
            prob += x + z >= 10, "c2"
            prob += -y + z == 7, "c3"
            prob.extend((w >= -1).makeElasticSubProblem())
            print("\t Testing elastic constraints (no change)")
            pulpTestCheck(
                prob, self.solver, [const.LpStatusOptimal], {x: 4, y: -1, z: 6, w: -1}
            )

        def test_pulp_121(self):
            """
            Test the ability to use Elastic constraints
            """
            prob = LpProblem("test121", const.LpMinimize)
            x = LpVariable("x", 0, 4)
            y = LpVariable("y", -1, 1)
            z = LpVariable("z", 0)
            w = LpVariable("w")
            prob += x + 4 * y + 9 * z + w, "obj"
            prob += x + y <= 5, "c1"
            prob += x + z >= 10, "c2"
            prob += -y + z == 7, "c3"
            prob.extend((w >= -1).makeElasticSubProblem(proportionFreeBound=0.1))
            print("\t Testing elastic constraints (freebound)")
            pulpTestCheck(
                prob, self.solver, [const.LpStatusOptimal], {x: 4, y: -1, z: 6, w: -1.1}
            )

        def test_pulp_122(self):
            """
            Test the ability to use Elastic constraints (penalty unchanged)
            """
            prob = LpProblem("test122", const.LpMinimize)
            x = LpVariable("x", 0, 4)
            y = LpVariable("y", -1, 1)
            z = LpVariable("z", 0)
            w = LpVariable("w")
            prob += x + 4 * y + 9 * z + w, "obj"
            prob += x + y <= 5, "c1"
            prob += x + z >= 10, "c2"
            prob += -y + z == 7, "c3"
            prob.extend((w >= -1).makeElasticSubProblem(penalty=1.1))
            print("\t Testing elastic constraints (penalty unchanged)")
            pulpTestCheck(
                prob, self.solver, [const.LpStatusOptimal], {x: 4, y: -1, z: 6, w: -1.0}
            )

        def test_pulp_123(self):
            """
            Test the ability to use Elastic constraints (penalty unbounded)
            """
            prob = LpProblem("test123", const.LpMinimize)
            x = LpVariable("x", 0, 4)
            y = LpVariable("y", -1, 1)
            z = LpVariable("z", 0)
            w = LpVariable("w")
            prob += x + 4 * y + 9 * z + w, "obj"
            prob += x + y <= 5, "c1"
            prob += x + z >= 10, "c2"
            prob += -y + z == 7, "c3"
            prob.extend((w >= -1).makeElasticSubProblem(penalty=0.9))
            print("\t Testing elastic constraints (penalty unbounded)")
            if self.solver.__class__ in [COINMP_DLL, GUROBI, CPLEX_CMD, YAPOSIB, MOSEK]:
                # COINMP_DLL Does not report unbounded problems, correctly
                pulpTestCheck(
                    prob,
                    self.solver,
                    [const.LpStatusInfeasible, const.LpStatusUnbounded],
                )
            elif self.solver.__class__ is GLPK_CMD:
                # GLPK_CMD Does not report unbounded problems, correctly
                pulpTestCheck(prob, self.solver, [const.LpStatusUndefined])
            elif self.solver.__class__ in [CPLEX_DLL, GUROBI_CMD, SCIP_CMD]:
                # GLPK_CMD Does not report unbounded problems, correctly
                pulpTestCheck(prob, self.solver, [const.LpStatusNotSolved])
            elif self.solver.__class__ in [PULP_CHOCO_CMD, CHOCO_CMD]:
                # choco bounds all variables. Would not return unbounded status
                pass
            else:
                pulpTestCheck(prob, self.solver, [const.LpStatusUnbounded])

        def test_pulpTestAll(self):
            """
            Test the availability of the function pulpTestAll
            """
            print("\t Testing the availability of the function pulpTestAll")
            from pulp import pulpTestAll

        def test_export_dict_LP(self):
            prob = LpProblem("test_export_dict_LP", const.LpMinimize)
            x = LpVariable("x", 0, 4)
            y = LpVariable("y", -1, 1)
            z = LpVariable("z", 0)
            w = LpVariable("w", 0)
            prob += x + 4 * y + 9 * z, "obj"
            prob += x + y <= 5, "c1"
            prob += x + z >= 10, "c2"
            prob += -y + z == 7, "c3"
            prob += w >= 0, "c4"
            data = prob.toDict()
            var1, prob1 = LpProblem.fromDict(data)
            x, y, z, w = [var1[name] for name in ["x", "y", "z", "w"]]
            print("\t Testing continuous LP solution - export dict")
            pulpTestCheck(
                prob1, self.solver, [const.LpStatusOptimal], {x: 4, y: -1, z: 6, w: 0}
            )

        def test_export_dict_LP_no_obj(self):
            prob = LpProblem("test_export_dict_LP_no_obj", const.LpMinimize)
            x = LpVariable("x", 0, 4)
            y = LpVariable("y", -1, 1)
            z = LpVariable("z", 0)
            w = LpVariable("w", 0, 0)
            prob += x + y >= 5, "c1"
            prob += x + z == 10, "c2"
            prob += -y + z <= 7, "c3"
            prob += w >= 0, "c4"
            data = prob.toDict()
            var1, prob1 = LpProblem.fromDict(data)
            x, y, z, w = [var1[name] for name in ["x", "y", "z", "w"]]
            print("\t Testing export dict for LP")
            pulpTestCheck(
                prob1, self.solver, [const.LpStatusOptimal], {x: 4, y: 1, z: 6, w: 0}
            )

        def test_export_json_LP(self):
            name = self._testMethodName
            prob = LpProblem(name, const.LpMinimize)
            x = LpVariable("x", 0, 4)
            y = LpVariable("y", -1, 1)
            z = LpVariable("z", 0)
            w = LpVariable("w", 0)
            prob += x + 4 * y + 9 * z, "obj"
            prob += x + y <= 5, "c1"
            prob += x + z >= 10, "c2"
            prob += -y + z == 7, "c3"
            prob += w >= 0, "c4"
            filename = name + ".json"
            prob.toJson(filename, indent=4)
            var1, prob1 = LpProblem.fromJson(filename)
            try:
                os.remove(filename)
            except:
                pass
            x, y, z, w = [var1[name] for name in ["x", "y", "z", "w"]]
            print("\t Testing continuous LP solution - export JSON")
            pulpTestCheck(
                prob1, self.solver, [const.LpStatusOptimal], {x: 4, y: -1, z: 6, w: 0}
            )

        def test_export_dict_MIP(self):
            import copy

            prob = LpProblem("test_export_dict_MIP", const.LpMinimize)
            x = LpVariable("x", 0, 4)
            y = LpVariable("y", -1, 1)
            z = LpVariable("z", 0, None, const.LpInteger)
            prob += x + 4 * y + 9 * z, "obj"
            prob += x + y <= 5, "c1"
            prob += x + z >= 10, "c2"
            prob += -y + z == 7.5, "c3"
            data = prob.toDict()
            data_backup = copy.deepcopy(data)
            var1, prob1 = LpProblem.fromDict(data)
            x, y, z = [var1[name] for name in ["x", "y", "z"]]
            print("\t Testing export dict MIP")
            pulpTestCheck(
                prob1, self.solver, [const.LpStatusOptimal], {x: 3, y: -0.5, z: 7}
            )
            # we also test that we have not modified the dictionary when importing it
            self.assertDictEqual(data, data_backup)

        def test_export_dict_max(self):
            prob = LpProblem("test_export_dict_max", const.LpMaximize)
            x = LpVariable("x", 0, 4)
            y = LpVariable("y", -1, 1)
            z = LpVariable("z", 0)
            w = LpVariable("w", 0)
            prob += x + 4 * y + 9 * z, "obj"
            prob += x + y <= 5, "c1"
            prob += x + z >= 10, "c2"
            prob += -y + z == 7, "c3"
            prob += w >= 0, "c4"
            data = prob.toDict()
            var1, prob1 = LpProblem.fromDict(data)
            x, y, z, w = [var1[name] for name in ["x", "y", "z", "w"]]
            print("\t Testing maximize continuous LP solution")
            pulpTestCheck(
                prob1, self.solver, [const.LpStatusOptimal], {x: 4, y: 1, z: 8, w: 0}
            )

        def test_export_solver_dict_LP(self):
            if self.solver.name == "CPLEX_DLL":
                warnings.warn("CPLEX_DLL does not like being exported")
                return
            prob = LpProblem("test_export_dict_LP", const.LpMinimize)
            x = LpVariable("x", 0, 4)
            y = LpVariable("y", -1, 1)
            z = LpVariable("z", 0)
            w = LpVariable("w", 0)
            prob += x + 4 * y + 9 * z, "obj"
            prob += x + y <= 5, "c1"
            prob += x + z >= 10, "c2"
            prob += -y + z == 7, "c3"
            prob += w >= 0, "c4"
            data = self.solver.toDict()
            solver1 = getSolverFromDict(data)
            print("\t Testing continuous LP solution - export solver dict")
            pulpTestCheck(
                prob, solver1, [const.LpStatusOptimal], {x: 4, y: -1, z: 6, w: 0}
            )

        def test_export_solver_json(self):
            if self.solver.name == "CPLEX_DLL":
                warnings.warn("CPLEX_DLL does not like being exported")
                return
            name = self._testMethodName
            prob = LpProblem(name, const.LpMinimize)
            x = LpVariable("x", 0, 4)
            y = LpVariable("y", -1, 1)
            z = LpVariable("z", 0)
            w = LpVariable("w", 0)
            prob += x + 4 * y + 9 * z, "obj"
            prob += x + y <= 5, "c1"
            prob += x + z >= 10, "c2"
            prob += -y + z == 7, "c3"
            prob += w >= 0, "c4"
            self.solver.mip = True
            logFilename = name + ".log"
            if self.solver.name == "CPLEX_CMD":
                self.solver.optionsDict = dict(
                    gapRel=0.1,
                    gapAbs=1,
                    maxMemory=1000,
                    maxNodes=1,
                    threads=1,
                    logPath=logFilename,
                    warmStart=True,
                )
            elif self.solver.name in ["GUROBI_CMD", "COIN_CMD", "PULP_CBC_CMD"]:
                self.solver.optionsDict = dict(
                    gapRel=0.1, gapAbs=1, threads=1, logPath=logFilename, warmStart=True
                )
            filename = name + ".json"
            self.solver.toJson(filename, indent=4)
            solver1 = getSolverFromJson(filename)
            try:
                os.remove(filename)
            except:
                pass
            print("\t Testing continuous LP solution - export solver JSON")
            pulpTestCheck(
                prob, solver1, [const.LpStatusOptimal], {x: 4, y: -1, z: 6, w: 0}
            )

        def test_timeLimit(self):
            name = self._testMethodName
            prob = LpProblem(name, const.LpMinimize)
            x = LpVariable("x", 0, 4)
            y = LpVariable("y", -1, 1)
            z = LpVariable("z", 0)
            w = LpVariable("w", 0)
            prob += x + 4 * y + 9 * z, "obj"
            prob += x + y <= 5, "c1"
            prob += x + z >= 10, "c2"
            prob += -y + z == 7, "c3"
            prob += w >= 0, "c4"
            self.solver.timeLimit = 20
            # CHOCO has issues when given a time limit
            print("\t Testing timeLimit argument")
            if self.solver.name != "PULP_CHOCO_CMD":
                pulpTestCheck(
                    prob,
                    self.solver,
                    [const.LpStatusOptimal],
                    {x: 4, y: -1, z: 6, w: 0},
                )

        def test_assignInvalidStatus(self):
            print("\t Testing invalid status")
            t = LpProblem("test")
            Invalid = -100
            self.assertRaises(const.PulpError, lambda: t.assignStatus(Invalid))
            self.assertRaises(const.PulpError, lambda: t.assignStatus(0, Invalid))

        def test_logPath(self):
            name = self._testMethodName
            prob = LpProblem(name, const.LpMinimize)
            x = LpVariable("x", 0, 4)
            y = LpVariable("y", -1, 1)
            z = LpVariable("z", 0)
            w = LpVariable("w", 0)
            prob += x + 4 * y + 9 * z, "obj"
            prob += x + y <= 5, "c1"
            prob += x + z >= 10, "c2"
            prob += -y + z == 7, "c3"
            prob += w >= 0, "c4"
            logFilename = name + ".log"
            self.solver.optionsDict["logPath"] = logFilename
            if self.solver.name in [
                "CPLEX_PY",
                "CPLEX_CMD",
                "GUROBI",
                "GUROBI_CMD",
                "PULP_CBC_CMD",
                "COIN_CMD",
            ]:
                print("\t Testing logPath argument")
                pulpTestCheck(
                    prob,
                    self.solver,
                    [const.LpStatusOptimal],
                    {x: 4, y: -1, z: 6, w: 0},
                )
                if not os.path.exists(logFilename):
                    raise PulpError("Test failed for solver: {}".format(self.solver))
                if not os.path.getsize(logFilename):
                    raise PulpError("Test failed for solver: {}".format(self.solver))

        def test_makeDict_behavior(self):
            """
            Test if makeDict is returning the expected value.
            """
            headers = [["A", "B"], ["C", "D"]]
            values = [[1, 2], [3, 4]]
            target = {"A": {"C": 1, "D": 2}, "B": {"C": 3, "D": 4}}
            dict_with_default = makeDict(headers, values, default=0)
            dict_without_default = makeDict(headers, values)
            print("\t Testing makeDict general behavior")
            self.assertEqual(dict_with_default, target)
            self.assertEqual(dict_without_default, target)

        def test_makeDict_default_value(self):
            """
            Test if makeDict is returning a default value when specified.
            """
            headers = [["A", "B"], ["C", "D"]]
            values = [[1, 2], [3, 4]]
            dict_with_default = makeDict(headers, values, default=0)
            dict_without_default = makeDict(headers, values)
            print("\t Testing makeDict default value behavior")
            # Check if a default value is passed
            self.assertEqual(dict_with_default["X"]["Y"], 0)
            # Check if a KeyError is raised
            _func = lambda: dict_without_default["X"]["Y"]
            self.assertRaises(KeyError, _func)

        def test_importMPS_maximize(self):
            name = self._testMethodName
            prob = LpProblem(name, const.LpMaximize)
            x = LpVariable("x", 0, 4)
            y = LpVariable("y", -1, 1)
            z = LpVariable("z", 0)
            w = LpVariable("w", 0)
            prob += x + 4 * y + 9 * z, "obj"
            prob += x + y <= 5, "c1"
            prob += x + z >= 10, "c2"
            prob += -y + z == 7, "c3"
            prob += w >= 0, "c4"
            filename = name + ".mps"
            prob.writeMPS(filename)
            _vars, prob2 = LpProblem.fromMPS(filename, sense=prob.sense)
            _dict1 = getSortedDict(prob)
            _dict2 = getSortedDict(prob2)
            print("\t Testing reading MPS files - maximize")
            self.assertDictEqual(_dict1, _dict2)

        def test_importMPS_integer(self):
            name = self._testMethodName
            prob = LpProblem(name, const.LpMinimize)
            x = LpVariable("x", 0, 4)
            y = LpVariable("y", -1, 1)
            z = LpVariable("z", 0, None, const.LpInteger)
            prob += 1.1 * x + 4.1 * y + 9.1 * z, "obj"
            prob += x + y <= 5, "c1"
            prob += x + z >= 10, "c2"
            prob += -y + z == 7.5, "c3"
            filename = name + ".mps"
            prob.writeMPS(filename)
            _vars, prob2 = LpProblem.fromMPS(filename, sense=prob.sense)
            _dict1 = getSortedDict(prob)
            _dict2 = getSortedDict(prob2)
            print("\t Testing reading MPS files - integer variable")
            self.assertDictEqual(_dict1, _dict2)

        def test_importMPS_binary(self):
            name = self._testMethodName
            prob = LpProblem(name, const.LpMaximize)
            dummy = LpVariable("dummy")
            c1 = LpVariable("c1", 0, 1, const.LpBinary)
            c2 = LpVariable("c2", 0, 1, const.LpBinary)
            prob += dummy
            prob += c1 + c2 == 2
            prob += c1 <= 0
            filename = name + ".mps"
            prob.writeMPS(filename)
            _vars, prob2 = LpProblem.fromMPS(
                filename, sense=prob.sense, dropConsNames=True
            )
            _dict1 = getSortedDict(prob, keyCons="constant")
            _dict2 = getSortedDict(prob2, keyCons="constant")
            print("\t Testing reading MPS files - binary variable, no constraint names")
            self.assertDictEqual(_dict1, _dict2)

        # def test_importMPS_2(self):
        #     name = self._testMethodName
        #     # filename = name + ".mps"
        #     filename = "/home/pchtsp/Downloads/test.mps"
        #     _vars, _prob = LpProblem.fromMPS(filename)
        #     _prob.solve()
        #     for k, v in _vars.items():
        #         print(k, v.value())

        def test_unset_objective_value__is_valid(self):
            """Given a valid problem that does not converge,
            assert that it is still categorised as valid.
            """
            name = self._testMethodName
            prob = LpProblem(name, const.LpMaximize)
            x = LpVariable("x")
            prob += 0 * x
            prob += x >= 1
            pulpTestCheck(prob, self.solver, [const.LpStatusOptimal])
            self.assertTrue(prob.valid())

        def test_unbounded_problem__is_not_valid(self):
            """Given an unbounded problem, where x will tend to infinity
            to maximise the objective, assert that it is categorised
            as invalid."""
            name = self._testMethodName
            prob = LpProblem(name, const.LpMaximize)
            x = LpVariable("x")
            prob += 1000 * x
            prob += x >= 1
            self.assertFalse(prob.valid())

        def test_infeasible_problem__is_not_valid(self):
            """Given a problem where x cannot converge to any value
            given conflicting constraints, assert that it is invalid."""
            name = self._testMethodName
            prob = LpProblem(name, const.LpMaximize)
            x = LpVariable("x")
            prob += 1 * x
            prob += x >= 2  # Constraint x to be more than 2
            prob += x <= 1  # Constraint x to be less than 1
            if self.solver.name in ["GUROBI_CMD"]:
                pulpTestCheck(
                    prob,
                    self.solver,
                    [
                        const.LpStatusNotSolved,
                        const.LpStatusInfeasible,
                        const.LpStatusUndefined,
                    ],
                )
            else:
                pulpTestCheck(
                    prob,
                    self.solver,
                    [const.LpStatusInfeasible, const.LpStatusUndefined],
                )
            self.assertFalse(prob.valid())

        def test_false_constraint(self):
            prob = LpProblem(self._testMethodName, const.LpMinimize)

            def add_const(prob):
                prob += 0 - 3 == 0

            self.assertRaises(TypeError, add_const, prob=prob)

<<<<<<< HEAD
            if self.solver.name in (PULP_CBC_CMD, COIN_CMD):
                reported_time = prob.solutionCpuTime
            else:
                reported_time = prob.solutionTime
            self.assertAlmostEqual(
                reported_time,
                time_limit,
                delta=2,
                msg="optimization time for solver {}".format(self.solver.name),
=======
        def test_measuring_solving_time(self):
            print("\t Testing measuring optimization time")

            time_limit = 10.23
            solver_settings = dict(
                PULP_CBC_CMD=30, COIN_CMD=30, SCIP_CMD=30, GUROBI_CMD=50, CPLEX_CMD=50
>>>>>>> 00a6f61f
            )

            bins = solver_settings.get(self.solver.name)
            if bins is not None:
                prob = create_bin_packing_problem(bins=bins)
                self.solver.timeLimit = time_limit
                if self.solver.name in ["CPLEX_CMD", "GUROBI_CMD"]:
                    self.solver.optionsDict["threads"] = 1
                prob.solve(self.solver)

                self.assertAlmostEqual(
                    prob.solutionTime,
                    time_limit,
                    delta=2,
                    msg="optimization time for solver {}".format(self.solver.name),
                )
            self.assertTrue(True)


class PULP_CBC_CMDTest(BaseSolverTest.PuLPTest):
    solveInst = PULP_CBC_CMD


class CPLEX_CMDTest(BaseSolverTest.PuLPTest):
    solveInst = CPLEX_CMD


class CPLEX_PYTest(BaseSolverTest.PuLPTest):
    solveInst = CPLEX_CMD


class XPRESSTest(BaseSolverTest.PuLPTest):
    solveInst = XPRESS


class COIN_CMDTest(BaseSolverTest.PuLPTest):
    solveInst = COIN_CMD


class COINMP_DLLTest(BaseSolverTest.PuLPTest):
    solveInst = COINMP_DLL


class GLPK_CMDTest(BaseSolverTest.PuLPTest):
    solveInst = GLPK_CMD


class GUROBITest(BaseSolverTest.PuLPTest):
    solveInst = GUROBI


class GUROBI_CMDTest(BaseSolverTest.PuLPTest):
    solveInst = GUROBI_CMD


class PYGLPKTest(BaseSolverTest.PuLPTest):
    solveInst = PYGLPK


class YAPOSIBTest(BaseSolverTest.PuLPTest):
    solveInst = YAPOSIB


class PULP_CHOCO_CMDTest(BaseSolverTest.PuLPTest):
    solveInst = PULP_CHOCO_CMD


class CHOCO_CMDTest(BaseSolverTest.PuLPTest):
    solveInst = CHOCO_CMD


class MIPCL_CMDTest(BaseSolverTest.PuLPTest):
    solveInst = MIPCL_CMD


class MOSEKTest(BaseSolverTest.PuLPTest):
    solveInst = MOSEK


class SCIP_CMDTest(BaseSolverTest.PuLPTest):
    solveInst = SCIP_CMD

    def test_invalid_var_names(self):
        prob = LpProblem(self._testMethodName, const.LpMinimize)
        x = LpVariable("a")
        w = LpVariable("b")
        y = LpVariable("g", -1, 1)
        z = LpVariable("End")
        prob += x + 4 * y + 9 * z, "obj"
        prob += x + y <= 5, "c1"
        prob += x + z >= 10, "c2"
        prob += -y + z == 7, "c3"
        prob += w >= 0, "c4"
        print("\t Testing invalid var names")
        pulpTestCheck(
            prob, self.solver, [const.LpStatusOptimal], {x: 4, y: -1, z: 6, w: 0}
        )


def pulpTestCheck(
    prob,
    solver,
    okstatus,
    sol=None,
    reducedcosts=None,
    duals=None,
    slacks=None,
    eps=10 ** -3,
    status=None,
    objective=None,
    **kwargs
):
    if status is None:
        status = prob.solve(solver, **kwargs)
    if status not in okstatus:
        dumpTestProblem(prob)
        raise PulpError(
            "Tests failed for solver {}:\nstatus == {} not in {}\nstatus == {} not in {}".format(
                solver,
                status,
                okstatus,
                const.LpStatus[status],
                [const.LpStatus[s] for s in okstatus],
            )
        )
    if sol is not None:
        for v, x in sol.items():
            if abs(v.varValue - x) > eps:
                dumpTestProblem(prob)
                raise PulpError(
                    "Tests failed for solver {}:\nvar {} == {} != {}".format(
                        solver, v, v.varValue, x
                    )
                )
    if reducedcosts:
        for v, dj in reducedcosts.items():
            if abs(v.dj - dj) > eps:
                dumpTestProblem(prob)
                raise PulpError(
                    "Tests failed for solver {}:\nTest failed: var.dj {} == {} != {}".format(
                        solver, v, v.dj, dj
                    )
                )
    if duals:
        for cname, p in duals.items():
            c = prob.constraints[cname]
            if abs(c.pi - p) > eps:
                dumpTestProblem(prob)
                raise PulpError(
                    "Tests failed for solver {}:\nconstraint.pi {} == {} != {}".format(
                        solver, cname, c.pi, p
                    )
                )
    if slacks:
        for cname, slack in slacks.items():
            c = prob.constraints[cname]
            if abs(c.slack - slack) > eps:
                dumpTestProblem(prob)
                raise PulpError(
                    "Tests failed for solver {}:\nconstraint.slack {} == {} != {}".format(
                        solver, cname, c.slack, slack
                    )
                )
    if objective is not None:
        z = prob.objective.value()
        if abs(z - objective) > eps:
            dumpTestProblem(prob)
            raise PulpError(
                "Tests failed for solver {}:\nobjective {} != {}".format(
                    solver, z, objective
                )
            )


def getSortedDict(prob, keyCons="name", keyVars="name"):
    _dict = prob.toDict()
    _dict["constraints"].sort(key=lambda v: v[keyCons])
    _dict["variables"].sort(key=lambda v: v[keyVars])
    return _dict<|MERGE_RESOLUTION|>--- conflicted
+++ resolved
@@ -1155,30 +1155,22 @@
 
             self.assertRaises(TypeError, add_const, prob=prob)
 
-<<<<<<< HEAD
-            if self.solver.name in (PULP_CBC_CMD, COIN_CMD):
-                reported_time = prob.solutionCpuTime
-            else:
-                reported_time = prob.solutionTime
-            self.assertAlmostEqual(
-                reported_time,
-                time_limit,
-                delta=2,
-                msg="optimization time for solver {}".format(self.solver.name),
-=======
         def test_measuring_solving_time(self):
             print("\t Testing measuring optimization time")
 
             time_limit = 10.23
             solver_settings = dict(
                 PULP_CBC_CMD=30, COIN_CMD=30, SCIP_CMD=30, GUROBI_CMD=50, CPLEX_CMD=50
->>>>>>> 00a6f61f
             )
 
             bins = solver_settings.get(self.solver.name)
             if bins is not None:
                 prob = create_bin_packing_problem(bins=bins)
                 self.solver.timeLimit = time_limit
+                if self.solver.name in (PULP_CBC_CMD, COIN_CMD):
+                    reported_time = prob.solutionCpuTime
+                else:
+                    reported_time = prob.solutionTime
                 if self.solver.name in ["CPLEX_CMD", "GUROBI_CMD"]:
                     self.solver.optionsDict["threads"] = 1
                 prob.solve(self.solver)
