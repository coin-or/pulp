--- conflicted
+++ resolved
@@ -936,8 +936,6 @@
         print("\t Testing reading MPS files - binary variable, no constraint names")
         self.assertDictEqual(_dict1, _dict2)
 
-<<<<<<< HEAD
-=======
     def test_unset_objective_value__is_valid(self):
         """Given a valid problem that does not converge,
         assert that it is still categorised as valid.
@@ -950,7 +948,6 @@
         pulpTestCheck(prob, self.solver, [const.LpStatusOptimal])
         self.assertTrue(prob.valid())
 
->>>>>>> c9221bd3
     def test_unbounded_problem__is_not_valid(self):
         """Given an unbounded problem, where x will tend to infinity
         to maximise the objective, assert that it is categorised
@@ -959,10 +956,6 @@
         prob = LpProblem(name, const.LpMaximize)
         x = LpVariable('x')
         prob += (1000 * x)
-<<<<<<< HEAD
-        prob += (x >= 0)
-        prob.solve()
-=======
         prob += (x >= 1)
         self.assertFalse(prob.valid())
 
@@ -976,7 +969,6 @@
         prob += (x >= 2)  # Constraint x to be more than 2
         prob += (x <= 1)  # Constraint x to be less than 1
         pulpTestCheck(prob, self.solver, [const.LpStatusInfeasible, const.LpStatusUndefined])
->>>>>>> c9221bd3
         self.assertFalse(prob.valid())
 
 
