"""

@author: Franco Peschiera

"""

from __future__ import annotations

import re
from typing import TYPE_CHECKING, Any, Union

from . import constants as const

if TYPE_CHECKING:
    from pulp.pulp import LpProblem, LpVariable, LpAffineExpression

CORE_FILE_ROW_MODE = "ROWS"
CORE_FILE_COL_MODE = "COLUMNS"
CORE_FILE_RHS_MODE = "RHS"
CORE_FILE_BOUNDS_MODE = "BOUNDS"

CORE_FILE_BOUNDS_MODE_NAME_GIVEN = "BOUNDS_NAME"
CORE_FILE_BOUNDS_MODE_NO_NAME = "BOUNDS_NO_NAME"
CORE_FILE_RHS_MODE_NAME_GIVEN = "RHS_NAME"
CORE_FILE_RHS_MODE_NO_NAME = "RHS_NO_NAME"

ROW_MODE_OBJ = "N"

ROW_EQUIV = {v: k for k, v in const.LpConstraintTypeToMps.items()}
COL_EQUIV = {1: "Integer", 0: "Continuous"}

from dataclasses import dataclass


@dataclass
class MPSParameters:
    name: str
    sense: int
    status: int
    sol_status: int

    @classmethod
    def fromDict(cls, data: dict[str, Any]) -> MPSParameters:
        return cls(
            str(data["name"]),
            int(data["sense"]),
            int(data["status"]),
            int(data["sol_status"]),
        )


@dataclass
class MPSCoefficient:
    name: str
    value: float

    @classmethod
    def fromDict(cls, data: dict[str, Any]) -> MPSCoefficient:
        return cls(data["name"], float(data["value"]))


@dataclass
class MPSObjective:
    name: str | None
    coefficients: list[MPSCoefficient]

    @classmethod
    def fromDict(cls, data: dict[str, Any]) -> MPSObjective:
        return cls(
            data["name"], [MPSCoefficient.fromDict(d) for d in data["coefficients"]]
        )


@dataclass
class MPSVariable:
    name: str
    cat: str
    lowBound: float | None = 0
    upBound: float | None = None
    varValue: float | None = None
    dj: float | None = None

    @classmethod
    def fromDict(cls, data: dict[str, Any]) -> MPSVariable:
        return cls(
            data["name"],
            data["cat"],
            data.get("lowBound", 0),
            data.get("upBound", None),
            data.get("varValue", None),
            data.get("dj", None),
        )


@dataclass
class MPSConstraint:
    name: str | None
    sense: int
    coefficients: list[MPSCoefficient]
    pi: float | None = None
    constant: float = 0

    @classmethod
    def fromDict(cls, data: dict[str, Any]) -> MPSConstraint:
        return cls(
            data.get("name", None),
            data["sense"],
            [MPSCoefficient.fromDict(d) for d in data["coefficients"]],
            data.get("pi", None),
            data.get("constant", 0),
        )


@dataclass
class MPS:
    parameters: MPSParameters
    objective: MPSObjective
    variables: list[MPSVariable]
    constraints: list[MPSConstraint]
    sos1: list[Any]
    sos2: list[Any]

    @classmethod
    def fromDict(cls, data: dict[str, Any]) -> MPS:
        return cls(
            MPSParameters.fromDict(data["parameters"]),
            MPSObjective.fromDict(data["objective"]),
            [MPSVariable.fromDict(d) for d in data["variables"]],
            [MPSConstraint.fromDict(d) for d in data["constraints"]],
            data["sos1"],
            data["sos2"],
        )


def readMPS(path: str, sense: int, dropConsNames: bool = False) -> MPS:
    """
    adapted from Julian Märte (https://github.com/pchtsp/pysmps)
    returns a dictionary with the contents of the model.
    This dictionary can be used to generate an LpProblem

    :param path: path of mps file
    :param sense: 1 for minimize, -1 for maximize
    :param dropConsNames: if True, do not store the names of constraints
    :return: a dictionary with all the problem data
    """

    mode = ""
    parameters = MPSParameters(name="", sense=sense, status=0, sol_status=0)
    variable_info: dict[str, MPSVariable] = {}
    constraints: dict[str, MPSConstraint] = {}
    objective = MPSObjective(name="", coefficients=[])
    sos1: list[Any] = []
    sos2: list[Any] = []
    # TODO: maybe take out rhs_names and bnd_names? not sure if they're useful
    rhs_names: list[str] = []
    bnd_names: list[str] = []
    integral_marker: bool = False

    with open(path) as reader:
        for line in reader:
            line = re.split(" |\t", line)
            line = [x.strip() for x in line]
            line = list(filter(None, line))

            if line[0] == "ENDATA":
                break
            if line[0] == "*":
                continue
            if line[0] == "NAME":
                if len(line) > 1:
                    parameters.name = line[1]
                else:
                    parameters.name = ""
                continue

            # here we get the mode
            if line[0] in [CORE_FILE_ROW_MODE, CORE_FILE_COL_MODE]:
                mode = line[0]
            elif line[0] == CORE_FILE_RHS_MODE and len(line) <= 2:
                if len(line) > 1:
                    rhs_names.append(line[1])
                    mode = CORE_FILE_RHS_MODE_NAME_GIVEN
                else:
                    mode = CORE_FILE_RHS_MODE_NO_NAME
            elif line[0] == CORE_FILE_BOUNDS_MODE and len(line) <= 2:
                if len(line) > 1:
                    bnd_names.append(line[1])
                    mode = CORE_FILE_BOUNDS_MODE_NAME_GIVEN
                else:
                    mode = CORE_FILE_BOUNDS_MODE_NO_NAME

            # here we query the mode variable
            elif mode == CORE_FILE_ROW_MODE:
                row_type = line[0]
                row_name = line[1]
                if row_type == ROW_MODE_OBJ:
                    objective.name = row_name
                else:
                    constraints[row_name] = MPSConstraint(
                        name=row_name, sense=ROW_EQUIV[row_type], coefficients=[]
                    )
            elif mode == CORE_FILE_COL_MODE:
                var_name = line[0]
                if len(line) > 1 and line[1] == "'MARKER'":
                    if line[2] == "'INTORG'":
                        integral_marker = True
                    elif line[2] == "'INTEND'":
                        integral_marker = False
                    continue
                if var_name not in variable_info:
                    variable_info[var_name] = MPSVariable(
                        cat=COL_EQUIV[integral_marker], name=var_name
                    )
                j = 1
                while j < len(line) - 1:
                    if line[j] == objective.name:
                        # we store the variable objective coefficient
                        objective.coefficients.append(
                            MPSCoefficient(name=var_name, value=float(line[j + 1]))
                        )
                    else:
                        # we store the variable coefficient
                        constraints[line[j]].coefficients.append(
                            MPSCoefficient(name=var_name, value=float(line[j + 1]))
                        )
                    j = j + 2
            elif mode == CORE_FILE_RHS_MODE_NAME_GIVEN:
                if line[0] != rhs_names[-1]:
                    raise const.PulpError(
                        "Other RHS name was given even though name was set after RHS tag."
                    )
                readMPSSetRhs(line, constraints)
            elif mode == CORE_FILE_RHS_MODE_NO_NAME:
                readMPSSetRhs(line, constraints)
                if line[0] not in rhs_names:
                    rhs_names.append(line[0])
            elif mode == CORE_FILE_BOUNDS_MODE_NAME_GIVEN:
                if line[1] != bnd_names[-1]:
                    raise const.PulpError(
                        "Other BOUNDS name was given even though name was set after BOUNDS tag."
                    )
                readMPSSetBounds(line, variable_info)
            elif mode == CORE_FILE_BOUNDS_MODE_NO_NAME:
                readMPSSetBounds(line, variable_info)
                if line[1] not in bnd_names:
                    bnd_names.append(line[1])
    constraints_list = list(constraints.values())
    if dropConsNames:
        for c in constraints_list:
            c.name = None
        objective.name = None
    variable_info_list = list(variable_info.values())
    return MPS(
        parameters=parameters,
        objective=objective,
        variables=variable_info_list,
        constraints=constraints_list,
        sos1=sos1,
        sos2=sos2,
    )


def readMPSSetBounds(line: list[str], variable_dict: dict[str, MPSVariable]):
    bound = line[0]
    var_name = line[2]

    if bound == "FR":
        variable_dict[var_name].lowBound = None
        variable_dict[var_name].upBound = None
    elif bound == "BV":
        variable_dict[var_name].lowBound = 0
        variable_dict[var_name].upBound = 1
    elif bound == "PL":
        variable_dict[var_name].lowBound = 0
        variable_dict[var_name].upBound = None
    elif bound == "MI":
        variable_dict[var_name].lowBound = None
        variable_dict[var_name].upBound = 0
    else:
        value = float(line[3])
        if bound == "LO":
            variable_dict[var_name].lowBound = value
        elif bound == "UP":
            variable_dict[var_name].upBound = value
        elif bound == "FX":
            variable_dict[var_name].lowBound = value
            variable_dict[var_name].upBound = value
        else:
            raise const.PulpError(f"Unknown bound {bound}")


def readMPSSetRhs(line: list[str], constraintsDict: dict[str, MPSConstraint]):
    constraintsDict[line[1]].constant = -float(line[2])
    if len(line) == 5:  # read fields 5, 6
        constraintsDict[line[3]].constant = -float(line[4])


def writeMPS(
    lp: LpProblem,
    filename: str,
    mpsSense: int = 0,
    rename: bool = False,
    mip: bool = True,
    with_objsense: bool = False,
):
    wasNone, dummyVar = lp.fixObjective()
    if mpsSense == 0:
        mpsSense = lp.sense
    cobj = lp.objective
    if cobj is None:
        raise ValueError("objective is None")
    if mpsSense != lp.sense:
        n = cobj.name
        cobj = -cobj
        cobj.name = n
    if rename:
        constrNames, varNames, cobj.name = lp.normalisedNames()
        # No need to call self.variables() again, we have just filled self._variables:
        vs = lp._variables  # type: ignore
    else:
        vs = lp.variables()
        varNames = {v.name: v.name for v in vs}
        constrNames = {c: c for c in lp.constraints}
    model_name = lp.name
    if rename:
        model_name = "MODEL"
    objName = cobj.name
    if not objName:
        objName = "OBJ"

    # constraints
    row_lines = [
        " " + const.LpConstraintTypeToMps[c.sense] + "  " + constrNames[k] + "\n"
        for k, c in lp.constraints.items()
    ]
    # Creation of a dict of dict:
    # coefs[variable_name][constraint_name] = coefficient
<<<<<<< HEAD
    coefs: dict[str, dict] = {varNames[v.name]: {} for v in vs}
    for k, c in LpProblem.constraints.items():
=======
    coefs: dict[str, dict[str, Union[int, float]]] = {varNames[v.name]: {} for v in vs}
    for k, c in lp.constraints.items():
>>>>>>> 68c56f9a
        k = constrNames[k]
        for v, value in c.items():
            coefs[varNames[v.name]][k] = value

    # matrix
    columns_lines: list[str] = []
    for v in vs:
        name = varNames[v.name]
        columns_lines.extend(
            writeMPSColumnLines(coefs[name], v, mip, name, cobj, objName)
        )

    # right hand side
    rhs_lines = [
        "    RHS       %-8s  % .12e\n"
        % (constrNames[k], -c.constant if c.constant != 0 else 0)
        for k, c in lp.constraints.items()
    ]
    # bounds
    bound_lines: list[str] = []
    for v in vs:
        bound_lines.extend(writeMPSBoundLines(varNames[v.name], v, mip))

    with open(filename, "w") as f:
        if with_objsense:
            f.write("OBJSENSE\n")
            f.write(f" {const.LpSensesMPS[mpsSense]}\n")
        else:
            f.write(f"*SENSE:{const.LpSenses[mpsSense]}\n")
        f.write(f"NAME          {model_name}\n")
        f.write("ROWS\n")
        f.write(f" N  {objName}\n")
        f.write("".join(row_lines))
        f.write("COLUMNS\n")
        f.write("".join(columns_lines))
        f.write("RHS\n")
        f.write("".join(rhs_lines))
        f.write("BOUNDS\n")
        f.write("".join(bound_lines))
        f.write("ENDATA\n")
    lp.restoreObjective(wasNone, dummyVar)
    # returns the variables, in writing order
    if not rename:
        return vs
    else:
        return vs, varNames, constrNames, cobj.name


def writeMPSColumnLines(
    cv: dict[str, Union[int, float]],
    variable: LpVariable,
    mip: bool,
    name: str,
    cobj: LpAffineExpression,
    objName: str,
) -> list[str]:
    columns_lines: list[str] = []
    if mip and variable.cat == const.LpInteger:
        columns_lines.append("    MARK      'MARKER'                 'INTORG'\n")
    # Most of the work is done here
    _tmp = ["    %-8s  %-8s  % .12e\n" % (name, k, v) for k, v in cv.items()]
    columns_lines.extend(_tmp)

    # objective function
    if variable in cobj:
        columns_lines.append(
            "    %-8s  %-8s  % .12e\n" % (name, objName, cobj[variable])
        )
    if mip and variable.cat == const.LpInteger:
        columns_lines.append("    MARK      'MARKER'                 'INTEND'\n")
    return columns_lines


def writeMPSBoundLines(name: str, variable: LpVariable, mip: bool) -> list[str]:
    if variable.lowBound is not None and variable.lowBound == variable.upBound:
        return [" FX BND       %-8s  % .12e\n" % (name, variable.lowBound)]
    elif (
        variable.lowBound == 0
        and variable.upBound == 1
        and mip
        and variable.cat == const.LpInteger
    ):
        return [" BV BND       %-8s\n" % name]
    bound_lines: list[str] = []
    if variable.lowBound is not None:
        # In MPS files, variables with no bounds (i.e. >= 0)
        # are assumed BV by COIN and CPLEX.
        # So we explicitly write a 0 lower bound in this case.
        if variable.lowBound != 0 or (
            mip and variable.cat == const.LpInteger and variable.upBound is None
        ):
            bound_lines.append(
                " LO BND       %-8s  % .12e\n" % (name, variable.lowBound)
            )
    else:
        if variable.upBound is not None:
            bound_lines.append(" MI BND       %-8s\n" % name)
        else:
            bound_lines.append(" FR BND       %-8s\n" % name)
    if variable.upBound is not None:
        bound_lines.append(" UP BND       %-8s  % .12e\n" % (name, variable.upBound))
    return bound_lines


def writeLP(
    lp: LpProblem,
    filename: str,
    writeSOS: bool = True,
    mip: bool = True,
    max_length: int = 100,
):
    f = open(filename, "w")
    f.write("\\* " + lp.name + " *\\\n")
    if lp.sense == 1:
        f.write("Minimize\n")
    else:
        f.write("Maximize\n")
    wasNone, objectiveDummyVar = lp.fixObjective()
    assert lp.objective is not None
    objName = lp.objective.name
    if not objName:
        objName = "OBJ"
    f.write(lp.objective.asCplexLpAffineExpression(objName, include_constant=False))
    f.write("Subject To\n")
    ks = list(lp.constraints.keys())
    ks.sort()
    dummyWritten = False
    for k in ks:
        constraint = lp.constraints[k]
        if not list(constraint.keys()):
            # empty constraint add the dummyVar
            dummyVar = lp.get_dummyVar()
            constraint += dummyVar
            # set this dummyvar to zero so infeasible problems are not made feasible
            if not dummyWritten:
                f.write((dummyVar == 0.0).asCplexLpConstraint("_dummy"))
                dummyWritten = True
        f.write(constraint.asCplexLpConstraint(k))
    # check if any names are longer than 100 characters
    lp.checkLengthVars(max_length)
    vs = lp.variables()
    # check for repeated names
    lp.checkDuplicateVars()
    # Bounds on non-"positive" variables
    # Note: XPRESS and CPLEX do not interpret integer variables without
    # explicit bounds
    if mip:
        vg = [
            v
            for v in vs
            if not (v.isPositive() and v.cat == const.LpContinuous) and not v.isBinary()
        ]
    else:
        vg = [v for v in vs if not v.isPositive()]
    if vg:
        f.write("Bounds\n")
        for v in vg:
            f.write(f" {v.asCplexLpVariable()}\n")
    # Integer non-binary variables
    if mip:
        vg = [v for v in vs if v.cat == const.LpInteger and not v.isBinary()]
        if vg:
            f.write("Generals\n")
            for v in vg:
                f.write(f"{v.name}\n")
        # Binary variables
        vg = [v for v in vs if v.isBinary()]
        if vg:
            f.write("Binaries\n")
            for v in vg:
                f.write(f"{v.name}\n")
    # Special Ordered Sets
    if writeSOS and (lp.sos1 or lp.sos2):
        f.write("SOS\n")
        if lp.sos1:
            for sos in lp.sos1.values():
                f.write("S1:: \n")
                for v, val in sos.items():
                    f.write(f" {v.name}: {val:.12g}\n")
        if lp.sos2:
            for sos in lp.sos2.values():
                f.write("S2:: \n")
                for v, val in sos.items():
                    f.write(f" {v.name}: {val:.12g}\n")
    f.write("End\n")
    f.close()
    lp.restoreObjective(wasNone, objectiveDummyVar)
    return vs<|MERGE_RESOLUTION|>--- conflicted
+++ resolved
@@ -335,13 +335,8 @@
     ]
     # Creation of a dict of dict:
     # coefs[variable_name][constraint_name] = coefficient
-<<<<<<< HEAD
-    coefs: dict[str, dict] = {varNames[v.name]: {} for v in vs}
-    for k, c in LpProblem.constraints.items():
-=======
     coefs: dict[str, dict[str, Union[int, float]]] = {varNames[v.name]: {} for v in vs}
     for k, c in lp.constraints.items():
->>>>>>> 68c56f9a
         k = constrNames[k]
         for v, value in c.items():
             coefs[varNames[v.name]][k] = value
