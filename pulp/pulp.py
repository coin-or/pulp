--- conflicted
+++ resolved
@@ -128,11 +128,7 @@
 import warnings
 import math
 from time import time
-<<<<<<< HEAD
 from typing import Any, Literal, Mapping
-=======
-from typing import Any, Literal
->>>>>>> 6f9138a5
 
 from .apis import LpSolverDefault
 from .apis.core import clock
@@ -1195,15 +1191,9 @@
             self.expr.addInPlace(other, sign)
         elif isinstance(other, LpAffineExpression):
             self.constant += other.constant * sign
-<<<<<<< HEAD
             self.expr.addInPlace(other, sign)
         elif isinstance(other, LpVariable):
             self.expr.addInPlace(other, sign)
-=======
-            self.expr.addInPlace(other, sign)
-        elif isinstance(other, LpVariable):
-            self.expr.addInPlace(other, sign)
->>>>>>> 6f9138a5
         else:
             raise TypeError(f"Constraints and {type(other)} cannot be added")
         return self
