--- conflicted
+++ resolved
@@ -141,14 +141,6 @@
 
 log = logging.getLogger(__name__)
 
-<<<<<<< HEAD
-try:  # allow Python 2/3 compatibility
-    maketrans = str.maketrans
-except AttributeError:
-    from string import maketrans  # type: ignore[attr-defined,no-redef]
-
-=======
->>>>>>> aae2a29c
 _DICT_TYPE = dict
 
 if sys.platform not in ["cli"]:
