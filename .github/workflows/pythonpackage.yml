name: Python package

on: [push, pull_request]

jobs:
  build:
    runs-on: ${{ matrix.os }}
    strategy:
      max-parallel: 21
      matrix:
        python-version: ['3.7', '3.8', '3.9', '3.10']
        os: [ubuntu-latest, macOS-latest, windows-latest]

    steps:
      - uses: actions/checkout@v3
      - name: Set up Python ${{ matrix.python-version }}
        uses: actions/setup-python@v4
        with:
          python-version: ${{ matrix.python-version }}
      - name: install glpk
        if: matrix.os == 'ubuntu-latest'
        run: |
          sudo apt-get update -qq
          sudo apt-get install -qq glpk-utils
      - name: Install dependencies
        run: |
          python -m pip install --upgrade pip
          pip install .
<<<<<<< HEAD
      - name: Install highspy
        if: matrix.os == 'ubuntu-latest' || matrix.os == 'macOS-latest'
        run: |
          pip install highspy
      - name: Install coptpy
        if: matrix.os == 'ubuntu-latest' || matrix.os == 'macOS-latest' || matrix.os == 'windows-latest'
        run: |
          pip install coptpy
=======
#      - name: Install highspy
#        if: matrix.os == 'ubuntu-latest' || matrix.os == 'macOS-latest'
#        run: |
#          pip install highspy
>>>>>>> bd7cace5
      - name: Test with pulptest
        run: pulptest
      - name: Code Quality
        run: |
          pip install black
          black pulp/ --check<|MERGE_RESOLUTION|>--- conflicted
+++ resolved
@@ -26,21 +26,14 @@
         run: |
           python -m pip install --upgrade pip
           pip install .
-<<<<<<< HEAD
-      - name: Install highspy
-        if: matrix.os == 'ubuntu-latest' || matrix.os == 'macOS-latest'
-        run: |
-          pip install highspy
+#      - name: Install highspy
+#        if: matrix.os == 'ubuntu-latest' || matrix.os == 'macOS-latest'
+#        run: |
+#          pip install highspy
       - name: Install coptpy
         if: matrix.os == 'ubuntu-latest' || matrix.os == 'macOS-latest' || matrix.os == 'windows-latest'
         run: |
           pip install coptpy
-=======
-#      - name: Install highspy
-#        if: matrix.os == 'ubuntu-latest' || matrix.os == 'macOS-latest'
-#        run: |
-#          pip install highspy
->>>>>>> bd7cace5
       - name: Test with pulptest
         run: pulptest
       - name: Code Quality
