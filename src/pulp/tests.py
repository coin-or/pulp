"""
Tests for pulp
"""
from pulp import *

def pulpTestCheck(prob, solver, okstatus, sol = {},
                   reducedcosts = None,
                   duals = None,
                   slacks = None,
                   eps = 10**-3,
                   status = None,
                   **kwargs):

    if status is None:
        status = prob.solve(solver, **kwargs)
    if status not in okstatus:
        prob.writeLP("debug.lp")
        prob.writeMPS("debug.mps")
        print "Failure: status ==", status, "not in", okstatus
        print "Failure: status ==", LpStatus[status], "not in", \
                                [LpStatus[s] for s in okstatus]
        raise PulpError, "Tests failed for solver %s"%solver
    if sol:
        for v,x in sol.iteritems():
            if abs(v.varValue - x) > eps:
                prob.writeLP("debug.lp")
                prob.writeMPS("debug.mps")
                print "Test failed: var", v, "==", v.varValue, "!=", x
                raise PulpError, "Tests failed for solver %s"%solver
    if reducedcosts:
        for v,dj in reducedcosts.iteritems():
            if abs(v.dj - dj) > eps:
                prob.writeLP("debug.lp")
                prob.writeMPS("debug.mps")
                print "Test failed: var.dj", v, "==", v.dj, "!=", dj
                raise PulpError, "Tests failed for solver %s"%solver
    if duals:
        for cname,p in duals.iteritems():
            c = prob.constraints[cname]
            if abs(c.pi - p) > eps:
                prob.writeLP("debug.lp")
                prob.writeMPS("debug.mps")
                print "Test failed: constraint.pi", cname , "==", c.pi, "!=", p
                raise PulpError, "Tests failed for solver %s"%solver
    if slacks:
        for cname,slack in slacks.iteritems():
            c = prob.constraints[cname]
            if abs(c.slack - slack) > eps:
                prob.writeLP("debug.lp")
                prob.writeMPS("debug.mps")
                print ("Test failed: constraint.slack", cname , "==",
                        c.slack, "!=", slack)
                raise PulpError, "Tests failed for solver %s"%solver

def pulpTest001(solver):
    """
    Test that a variable is deleted when it is suptracted to 0
    """
    x = LpVariable("x", 0, 4)
    y = LpVariable("y", -1, 1)
    z = LpVariable("z", 0)
    c1 = x+y <= 5
    c2 = c1 + z -z
    print "\t Testing zero subtraction"
    assert str(c2)  #will raise an exception

def pulpTest010(solver):
    # Continuous
    prob = LpProblem("test010", LpMinimize)
    x = LpVariable("x", 0, 4)
    y = LpVariable("y", -1, 1)
    z = LpVariable("z", 0)
    w = LpVariable("w", 0)
    prob += x + 4*y + 9*z, "obj"
    prob += x+y <= 5, "c1"
    prob += x+z >= 10, "c2"
    prob += -y+z == 7, "c3"
    prob += w >= 0, "c4"
    print "\t Testing continuous LP solution"
    pulpTestCheck(prob, solver, [LpStatusOptimal], {x:4, y:-1, z:6, w:0})

def pulpTest011(solver):
    # Continuous Maximisation
    prob = LpProblem("test011", LpMaximize)
    x = LpVariable("x", 0, 4)
    y = LpVariable("y", -1, 1)
    z = LpVariable("z", 0)
    w = LpVariable("w", 0)
    prob += x + 4*y + 9*z, "obj"
    prob += x+y <= 5, "c1"
    prob += x+z >= 10, "c2"
    prob += -y+z == 7, "c3"
    prob += w >= 0, "c4"
    print "\t Testing maximize continuous LP solution"
    pulpTestCheck(prob, solver, [LpStatusOptimal], {x:4, y:1, z:8, w:0})

def pulpTest012(solver):
    # Unbounded
    prob = LpProblem("test012", LpMaximize)
    x = LpVariable("x", 0, 4)
    y = LpVariable("y", -1, 1)
    z = LpVariable("z", 0)
    w = LpVariable("w", 0)
    prob += x + 4*y + 9*z + w, "obj"
    prob += x+y <= 5, "c1"
    prob += x+z >= 10, "c2"
    prob += -y+z == 7, "c3"
    prob += w >= 0, "c4"
    print "\t Testing unbounded continuous LP solution"
    if solver.__class__ in [GUROBI, CPLEX_CMD, YAPOSIB, CPLEX_PY]:
        # These solvers report infeasible or unbounded
        pulpTestCheck(prob, solver, [LpStatusInfeasible])
    elif solver.__class__ in [COINMP_DLL,]:
        # COINMP_DLL is just plain wrong
        print '\t\t Error in CoinMP it reports Optimal'
        pulpTestCheck(prob, solver, [LpStatusOptimal])
    elif solver.__class__ is GLPK_CMD:
        # GLPK_CMD Does not report unbounded problems, correctly
         pulpTestCheck(prob, solver, [LpStatusUndefined])
    elif solver.__class__ in [CPLEX_DLL, GUROBI_CMD]:
        # CPLEX_DLL Does not report unbounded problems, correctly
        # GUROBI_CMD has a very simple interface
         pulpTestCheck(prob, solver, [LpStatusNotSolved])
    else:
        pulpTestCheck(prob, solver, [LpStatusUnbounded])

def pulpTest013(solver):
    # Long name
    prob = LpProblem("test013", LpMinimize)
    x = LpVariable("x"*120, 0, 4)
    y = LpVariable("y", -1, 1)
    z = LpVariable("z", 0)
    w = LpVariable("w", 0)
    prob += x + 4*y + 9*z, "obj"
    prob += x+y <= 5, "c1"
    prob += x+z >= 10, "c2"
    prob += -y+z == 7, "c3"
    prob += w >= 0, "c4"
    print "\t Testing Long Names"
    if solver.__class__ in [CPLEX_CMD, GLPK_CMD, GUROBI_CMD]:
        try:
            pulpTestCheck(prob, solver, [LpStatusOptimal], {x:4, y:-1, z:6, w:0})
        except PulpError:
            #these solvers should raise an error'
            pass
    else:
        pulpTestCheck(prob, solver, [LpStatusOptimal], {x:4, y:-1, z:6, w:0})

def pulpTest014(solver):
    # repeated name
    prob = LpProblem("test014", LpMinimize)
    x = LpVariable("x", 0, 4)
    y = LpVariable("x", -1, 1)
    z = LpVariable("z", 0)
    w = LpVariable("w", 0)
    prob += x + 4*y + 9*z, "obj"
    prob += x+y <= 5, "c1"
    prob += x+z >= 10, "c2"
    prob += -y+z == 7, "c3"
    prob += w >= 0, "c4"
    print "\t Testing repeated Names"
    if solver.__class__ in [COIN_CMD, PULP_CBC_CMD, CPLEX_CMD, CPLEX_PY,
            GLPK_CMD, GUROBI_CMD]:
        try:
            pulpTestCheck(prob, solver, [LpStatusOptimal], {x:4, y:-1, z:6, w:0})
        except PulpError:
            #these solvers should raise an error'
            pass
    else:
        pulpTestCheck(prob, solver, [LpStatusOptimal], {x:4, y:-1, z:6, w:0})

def pulpTest015(solver):
    # zero constraint
    prob = LpProblem("test015", LpMinimize)
    x = LpVariable("x", 0, 4)
    y = LpVariable("y", -1, 1)
    z = LpVariable("z", 0)
    w = LpVariable("w", 0)
    prob += x + 4*y + 9*z, "obj"
    prob += x+y <= 5, "c1"
    prob += x+z >= 10, "c2"
    prob += -y+z == 7, "c3"
    prob += w >= 0, "c4"
    prob += lpSum([0, 0]) <= 0, "c5"
    print "\t Testing zero constraint"
    pulpTestCheck(prob, solver, [LpStatusOptimal], {x:4, y:-1, z:6, w:0})

def pulpTest016(solver):
    # zero objective
    prob = LpProblem("test016", LpMinimize)
    x = LpVariable("x", 0, 4)
    y = LpVariable("y", -1, 1)
    z = LpVariable("z", 0)
    w = LpVariable("w", 0)
    prob += x+y <= 5, "c1"
    prob += x+z >= 10, "c2"
    prob += -y+z == 7, "c3"
    prob += w >= 0, "c4"
    prob += lpSum([0, 0]) <= 0, "c5"
    print "\t Testing zero objective"
    pulpTestCheck(prob, solver, [LpStatusOptimal])

def pulpTest017(solver):
    # variable as objective
    prob = LpProblem("test016", LpMinimize)
    x = LpVariable("x", 0, 4)
    y = LpVariable("y", -1, 1)
    z = LpVariable("z", 0)
    w = LpVariable("w", 0)
    prob.setObjective(x)
    prob += x+y <= 5, "c1"
    prob += x+z >= 10, "c2"
    prob += -y+z == 7, "c3"
    prob += w >= 0, "c4"
    prob += lpSum([0, 0]) <= 0, "c5"
    print "\t Testing LpVariable (not LpAffineExpression) objective"
    pulpTestCheck(prob, solver, [LpStatusOptimal])

def pulpTest018(solver):
    # Long name in lp
    prob = LpProblem("test013", LpMinimize)
    x = LpVariable("x"*90, 0, 4)
    y = LpVariable("y"*90, -1, 1)
    z = LpVariable("z"*90, 0)
    w = LpVariable("w"*90, 0)
    prob += x + 4*y + 9*z, "obj"
    prob += x+y <= 5, "c1"
    prob += x+z >= 10, "c2"
    prob += -y+z == 7, "c3"
    prob += w >= 0, "c4"
    if solver.__class__ in [COIN_CMD]:
        print "\t Testing Long lines in LP"
        pulpTestCheck(prob, solver, [LpStatusOptimal], {x:4, y:-1, z:6, w:0},
                    use_mps=False)

def pulpTest020(solver):
    # MIP
    prob = LpProblem("test020", LpMinimize)
    x = LpVariable("x", 0, 4)
    y = LpVariable("y", -1, 1)
    z = LpVariable("z", 0, None, LpInteger)
    prob += x + 4*y + 9*z, "obj"
    prob += x+y <= 5, "c1"
    prob += x+z >= 10, "c2"
    prob += -y+z == 7.5, "c3"
    print "\t Testing MIP solution"
    pulpTestCheck(prob, solver, [LpStatusOptimal], {x:3, y:-0.5, z:7})

def pulpTest030(solver):
    # relaxed MIP
    prob = LpProblem("test030", LpMinimize)
    x = LpVariable("x", 0, 4)
    y = LpVariable("y", -1, 1)
    z = LpVariable("z", 0, None, LpInteger)
    prob += x + 4*y + 9*z, "obj"
    prob += x+y <= 5, "c1"
    prob += x+z >= 10, "c2"
    prob += -y+z == 7.5, "c3"
    solver.mip = 0
    print "\t Testing MIP relaxation"
    if solver.__class__ in [GUROBI_CMD]:
        #gurobi command does not let the problem be relaxed
        pulpTestCheck(prob, solver, [LpStatusOptimal], {x:3.0, y:-0.5, z:7})
    else:
        pulpTestCheck(prob, solver, [LpStatusOptimal], {x:3.5, y:-1, z:6.5})


def pulpTest040(solver):
    # Feasibility only
    prob = LpProblem("test040", LpMinimize)
    x = LpVariable("x", 0, 4)
    y = LpVariable("y", -1, 1)
    z = LpVariable("z", 0, None, LpInteger)
    prob += x+y <= 5, "c1"
    prob += x+z >= 10, "c2"
    prob += -y+z == 7.5, "c3"
    print "\t Testing feasibility problem (no objective)"
    pulpTestCheck(prob, solver, [LpStatusOptimal])


def pulpTest050(solver):
    # Infeasible
    prob = LpProblem("test050", LpMinimize)
    x = LpVariable("x", 0, 4)
    y = LpVariable("y", -1, 1)
    z = LpVariable("z", 0, 10)
    prob += x+y <= 5.2, "c1"
    prob += x+z >= 10.3, "c2"
    prob += -y+z == 17.5, "c3"
    print "\t Testing an infeasible problem"
    if solver.__class__ is GLPK_CMD:
        # GLPK_CMD return codes are not informative enough
        pulpTestCheck(prob, solver, [LpStatusUndefined])
    elif solver.__class__ in [CPLEX_DLL, GUROBI_CMD]:
        # CPLEX_DLL Does not solve the problem
        pulpTestCheck(prob, solver, [LpStatusNotSolved])
    else:
        pulpTestCheck(prob, solver, [LpStatusInfeasible])

def pulpTest060(solver):
    # Integer Infeasible
    prob = LpProblem("test060", LpMinimize)
    x = LpVariable("x", 0, 4, LpInteger)
    y = LpVariable("y", -1, 1, LpInteger)
    z = LpVariable("z", 0, 10, LpInteger)
    prob += x+y <= 5.2, "c1"
    prob += x+z >= 10.3, "c2"
    prob += -y+z == 7.4, "c3"
    print "\t Testing an integer infeasible problem"
    if solver.__class__ in [GLPK_CMD, COIN_CMD, PULP_CBC_CMD]:
        # GLPK_CMD returns InfeasibleOrUnbounded
        pulpTestCheck(prob, solver, [LpStatusInfeasible, LpStatusUndefined])
    elif solver.__class__ in [COINMP_DLL]:
        #Currently there is an error in COINMP for problems where
        #presolve eliminates too many variables
        print "\t\t Error in CoinMP to be fixed, reports Optimal"
        pulpTestCheck(prob, solver, [LpStatusOptimal])
    elif solver.__class__ in [GUROBI_CMD]:
        pulpTestCheck(prob, solver, [LpStatusNotSolved])
    else:
        pulpTestCheck(prob, solver, [LpStatusInfeasible])

def pulpTest070(solver):
    #Column Based modelling of PulpTest1
    prob = LpProblem("test070", LpMinimize)
    obj = LpConstraintVar("obj")
    # constraints
    a = LpConstraintVar("C1", LpConstraintLE, 5)
    b = LpConstraintVar("C2", LpConstraintGE, 10)
    c = LpConstraintVar("C3", LpConstraintEQ, 7)

    prob.setObjective(obj)
    prob += a
    prob += b
    prob += c
    # Variables
    x = LpVariable("x", 0, 4, LpContinuous, obj + a + b)
    y = LpVariable("y", -1, 1, LpContinuous, 4*obj + a - c)
    z = LpVariable("z", 0, None, LpContinuous, 9*obj + b + c)
    print "\t Testing column based modelling"
    pulpTestCheck(prob, solver, [LpStatusOptimal], {x:4, y:-1, z:6})

def pulpTest075(solver):
    #Column Based modelling of PulpTest1 with empty constraints
    prob = LpProblem("test075", LpMinimize)
    obj = LpConstraintVar("obj")
    # constraints
    a = LpConstraintVar("C1", LpConstraintLE, 5)
    b = LpConstraintVar("C2", LpConstraintGE, 10)
    c = LpConstraintVar("C3", LpConstraintEQ, 7)

    prob.setObjective(obj)
    prob += a
    prob += b
    prob += c
    # Variables
    x = LpVariable("x", 0, 4, LpContinuous, obj + b)
    y = LpVariable("y", -1, 1, LpContinuous, 4*obj - c)
    z = LpVariable("z", 0, None, LpContinuous, 9*obj + b + c)
    if solver.__class__ in [CPLEX_DLL, CPLEX_CMD, COINMP_DLL, YAPOSIB,
            PYGLPK]:
        print "\t Testing column based modelling with empty constraints"
        pulpTestCheck(prob, solver, [LpStatusOptimal], {x:4, y:-1, z:6})

def pulpTest080(solver):
    """
    Test the reporting of dual variables slacks and reduced costs
    """
    prob = LpProblem("test080", LpMinimize)
    x = LpVariable("x", 0, 5)
    y = LpVariable("y", -1, 1)
    z = LpVariable("z", 0)
    c1 = x+y <= 5
    c2 = x+z >= 10
    c3 = -y+z == 7

    prob += x + 4*y + 9*z, "obj"
    prob += c1, "c1"
    prob += c2,"c2"
    prob += c3,"c3"

<<<<<<< HEAD
    if solver.__class__ in [CPLEX_DLL, CPLEX_CMD, COINMP_DLL, PULP_CBC_CMD]:
=======
    if solver.__class__ in [CPLEX_DLL, CPLEX_CMD, COINMP_DLL, YAPOSIB,
            PYGLPK]:
>>>>>>> 1e633dea
        print "\t Testing dual variables and slacks reporting"
        pulpTestCheck(prob, solver, [LpStatusOptimal],
                  sol = {x:4, y:-1, z:6},
                  reducedcosts = {x:0, y:12, z:0},
                  duals = {"c1":0, "c2":1, "c3":8},
                  slacks = {"c1":2, "c2":0, "c3":0})

def pulpTest090(solver):
    #Column Based modelling of PulpTest1 with a resolve
    prob = LpProblem("test090", LpMinimize)
    obj = LpConstraintVar("obj")
    # constraints
    a = LpConstraintVar("C1", LpConstraintLE, 5)
    b = LpConstraintVar("C2", LpConstraintGE, 10)
    c = LpConstraintVar("C3", LpConstraintEQ, 7)

    prob.setObjective(obj)
    prob += a
    prob += b
    prob += c

    prob.setSolver(solver)# Variables
    x = LpVariable("x", 0, 4, LpContinuous, obj + a + b)
    y = LpVariable("y", -1, 1, LpContinuous, 4*obj + a - c)
    prob.resolve()
    z = LpVariable("z", 0, None, LpContinuous, 9*obj + b + c)
    if solver.__class__ in [CPLEX_DLL, COINMP_DLL]:
        print "\t Testing resolve of problem"
        prob.resolve()
        #difficult to check this is doing what we want as the resolve is
        #over ridden if it is not implemented
        #pulpTestCheck(prob, solver, [LpStatusOptimal], {x:4, y:-1, z:6})

def pulpTest100(solver):
    """
    Test the ability to sequentially solve a problem
    """
    # set up a cubic feasible region
    prob = LpProblem("test100", LpMinimize)
    x = LpVariable("x", 0, 1)
    y = LpVariable("y", 0, 1)
    z = LpVariable("z", 0, 1)

    obj1 = x+0*y+0*z
    obj2 = 0*x-1*y+0*z
    prob += x <= 1, "c1"

    if solver.__class__ in [CPLEX_DLL, COINMP_DLL, GUROBI]:
        print "\t Testing Sequential Solves"
        status = prob.sequentialSolve([obj1,obj2], solver = solver)
        pulpTestCheck(prob, solver, [[LpStatusOptimal,LpStatusOptimal]],
                  sol = {x:0, y:1},
                  status = status)

def pulpTest110(solver):
    """
    Test the ability to use fractional constraints
    """
    prob = LpProblem("test110", LpMinimize)
    x = LpVariable("x", 0, 4)
    y = LpVariable("y", -1, 1)
    z = LpVariable("z", 0)
    w = LpVariable("w", 0)
    prob += x + 4*y + 9*z, "obj"
    prob += x+y <= 5, "c1"
    prob += x+z >= 10, "c2"
    prob += -y+z == 7, "c3"
    prob += w >= 0, "c4"
    prob += LpFractionConstraint(x, z, LpConstraintEQ, 0.5, name = 'c5')
    print "\t Testing fractional constraints"
    pulpTestCheck(prob, solver, [LpStatusOptimal],
                    {x:10/3.0, y:-1/3.0, z:20/3.0, w:0})

def pulpTest120(solver):
    """
    Test the ability to use Elastic constraints
    """
    prob = LpProblem("test120", LpMinimize)
    x = LpVariable("x", 0, 4)
    y = LpVariable("y", -1, 1)
    z = LpVariable("z", 0)
    w = LpVariable("w")
    prob += x + 4*y + 9*z + w, "obj"
    prob += x+y <= 5, "c1"
    prob += x+z >= 10, "c2"
    prob += -y+z == 7, "c3"
    prob.extend((w >= -1).makeElasticSubProblem())
    print "\t Testing elastic constraints (no change)"
    pulpTestCheck(prob, solver, [LpStatusOptimal],
                    {x:4, y:-1, z:6, w:-1})

def pulpTest121(solver):
    """
    Test the ability to use Elastic constraints
    """
    prob = LpProblem("test121", LpMinimize)
    x = LpVariable("x", 0, 4)
    y = LpVariable("y", -1, 1)
    z = LpVariable("z", 0)
    w = LpVariable("w")
    prob += x + 4*y + 9*z + w, "obj"
    prob += x+y <= 5, "c1"
    prob += x+z >= 10, "c2"
    prob += -y+z == 7, "c3"
    prob.extend((w >= -1).makeElasticSubProblem(proportionFreeBound = 0.1))
    print "\t Testing elastic constraints (freebound)"
    pulpTestCheck(prob, solver, [LpStatusOptimal],
                    {x:4, y:-1, z:6, w:-1.1})

def pulpTest122(solver):
    """
    Test the ability to use Elastic constraints (penalty unchanged)
    """
    prob = LpProblem("test122", LpMinimize)
    x = LpVariable("x", 0, 4)
    y = LpVariable("y", -1, 1)
    z = LpVariable("z", 0)
    w = LpVariable("w")
    prob += x + 4*y + 9*z + w, "obj"
    prob += x+y <= 5, "c1"
    prob += x+z >= 10, "c2"
    prob += -y+z == 7, "c3"
    prob.extend((w >= -1).makeElasticSubProblem(penalty = 1.1))
    print "\t Testing elastic constraints (penalty unchanged)"
    prob.writeLP('debug.lp')
    pulpTestCheck(prob, solver, [LpStatusOptimal],
                    {x:4, y:-1, z:6, w:-1.0})

def pulpTest123(solver):
    """
    Test the ability to use Elastic constraints (penalty unbounded)
    """
    prob = LpProblem("test123", LpMinimize)
    x = LpVariable("x", 0, 4)
    y = LpVariable("y", -1, 1)
    z = LpVariable("z", 0)
    w = LpVariable("w")
    prob += x + 4*y + 9*z + w, "obj"
    prob += x+y <= 5, "c1"
    prob += x+z >= 10, "c2"
    prob += -y+z == 7, "c3"
    prob.extend((w >= -1).makeElasticSubProblem(penalty = 0.9))
    print "\t Testing elastic constraints (penalty unbounded)"
    prob.writeLP('debug.lp')
    if solver.__class__ in [COINMP_DLL, GUROBI, CPLEX_CMD, CPLEX_PY, YAPOSIB]:
        # COINMP_DLL Does not report unbounded problems, correctly
         pulpTestCheck(prob, solver, [LpStatusInfeasible])
    elif solver.__class__ is GLPK_CMD:
        # GLPK_CMD Does not report unbounded problems, correctly
         pulpTestCheck(prob, solver, [LpStatusUndefined])
    elif solver.__class__ in [CPLEX_DLL, GUROBI_CMD]:
        # GLPK_CMD Does not report unbounded problems, correctly
         pulpTestCheck(prob, solver, [LpStatusNotSolved])
    else:
        pulpTestCheck(prob, solver, [LpStatusUnbounded])


def pulpTestSolver(solver, msg = 0):
<<<<<<< HEAD
    tests = [
            pulpTest001,
=======
    tests = [pulpTest001,
>>>>>>> 1e633dea
            pulpTest010, pulpTest011, pulpTest012, pulpTest013, pulpTest014,
            pulpTest015, pulpTest016, pulpTest017,
            pulpTest018,
            pulpTest020,
            pulpTest030,
            pulpTest040,
            pulpTest050,
            pulpTest060,
            pulpTest070, pulpTest075,
            pulpTest080,
            pulpTest090,
            pulpTest100,
            pulpTest110,
            pulpTest120, pulpTest121, pulpTest122, pulpTest123
            ]
    for t in tests:
        t(solver(msg=msg))<|MERGE_RESOLUTION|>--- conflicted
+++ resolved
@@ -379,12 +379,8 @@
     prob += c2,"c2"
     prob += c3,"c3"
 
-<<<<<<< HEAD
-    if solver.__class__ in [CPLEX_DLL, CPLEX_CMD, COINMP_DLL, PULP_CBC_CMD]:
-=======
-    if solver.__class__ in [CPLEX_DLL, CPLEX_CMD, COINMP_DLL, YAPOSIB,
-            PYGLPK]:
->>>>>>> 1e633dea
+    if solver.__class__ in [CPLEX_DLL, CPLEX_CMD, COINMP_DLL,
+            PULP_CBC_CMD, YAPOSIB, PYGLPK]:
         print "\t Testing dual variables and slacks reporting"
         pulpTestCheck(prob, solver, [LpStatusOptimal],
                   sol = {x:4, y:-1, z:6},
@@ -543,12 +539,8 @@
 
 
 def pulpTestSolver(solver, msg = 0):
-<<<<<<< HEAD
     tests = [
             pulpTest001,
-=======
-    tests = [pulpTest001,
->>>>>>> 1e633dea
             pulpTest010, pulpTest011, pulpTest012, pulpTest013, pulpTest014,
             pulpTest015, pulpTest016, pulpTest017,
             pulpTest018,
