--- conflicted
+++ resolved
@@ -521,12 +521,8 @@
 
 def pulpTestSolver(solver, msg = 0):
     tests = [pulpTest001,
-<<<<<<< HEAD
-            pulpTest010, pulpTest011, pulpTest012, pulpTest013, #pulpTest014,
-            pulpTest015, pulpTest016,
-=======
-            pulpTest010, pulpTest011, pulpTest012, pulpTest013, pulpTest014, pulpTest015, pulpTest016, pulpTest017,
->>>>>>> 291328c7
+            pulpTest010, pulpTest011, pulpTest012, pulpTest013, pulpTest014, 
+            pulpTest015, pulpTest016, pulpTest017,
             pulpTest020,
             pulpTest030,
             pulpTest040,
