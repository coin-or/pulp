# PuLP : Python LP Modeler
# Version 1.4.2

# Copyright (c) 2002-2005, Jean-Sebastien Roy (js@jeannot.org)
# Modifications Copyright (c) 2007- Stuart Anthony Mitchell (s.mitchell@auckland.ac.nz)
# $Id:solvers.py 1791 2008-04-23 22:54:34Z smit023 $

# Permission is hereby granted, free of charge, to any person obtaining a
# copy of this software and associated documentation files (the
# "Software"), to deal in the Software without restriction, including
# without limitation the rights to use, copy, modify, merge, publish,
# distribute, sublicense, and/or sell copies of the Software, and to
# permit persons to whom the Software is furnished to do so, subject to
# the following conditions:

# The above copyright notice and this permission notice shall be included
# in all copies or substantial portions of the Software.

# THE SOFTWARE IS PROVIDED "AS IS", WITHOUT WARRANTY OF ANY KIND, EXPRESS
# OR IMPLIED, INCLUDING BUT NOT LIMITED TO THE WARRANTIES OF
# MERCHANTABILITY, FITNESS FOR A PARTICULAR PURPOSE AND NONINFRINGEMENT.
# IN NO EVENT SHALL THE AUTHORS OR COPYRIGHT HOLDERS BE LIABLE FOR ANY
# CLAIM, DAMAGES OR OTHER LIABILITY, WHETHER IN AN ACTION OF CONTRACT,
# TORT OR OTHERWISE, ARISING FROM, OUT OF OR IN CONNECTION WITH THE
# SOFTWARE OR THE USE OR OTHER DEALINGS IN THE SOFTWARE."""

"""
This file contains the solver classes for PuLP
Note that the solvers that require a compiled extension may not work in
the current version
"""

import os
import subprocess
import sys
from time import clock
import ConfigParser
import sparse
import collections
import warnings
from tempfile import mktemp
from constants import *

import logging
log = logging.getLogger(__name__)

class PulpSolverError(PulpError):
    """
    Pulp Solver-related exceptions
    """
    pass

#import configuration information
def initialize(filename):
    """ reads the configuration file to initialise the module"""
    here = os.path.dirname(filename)
    config = ConfigParser.SafeConfigParser({'here':here})
    config.read(filename)
    try:
        cplex_dll_path = config.get("locations", "CplexPath")
    except ConfigParser.NoOptionError:
        cplex_dll_path = 'libcplex110.so'
    try:
        ilm_cplex_license = config.get("licenses",
                "ilm_cplex_license").decode("string-escape").replace('"','')
    except ConfigParser.NoOptionError:
        ilm_cplex_license = ''
    try:
        ilm_cplex_license_signature = config.getint("licenses",
                "ilm_cplex_license_signature")
    except ConfigParser.NoOptionError:
        ilm_cplex_license_signature = 0
    try:
        coinMP_path = config.get("locations", "CoinMPPath").split(', ')
    except ConfigParser.NoOptionError:
        coinMP_path = ['libCoinMP.so']
    try:
        gurobi_path = config.get("locations", "GurobiPath")
    except ConfigParser.NoOptionError:
        gurobi_path = '/opt/gurobi201/linux32/lib/python2.5'
    try:
        cbc_path = config.get("locations", "CbcPath")
    except ConfigParser.NoOptionError:
        cbc_path = 'cbc'
    try:
        glpk_path = config.get("locations", "GlpkPath")
    except ConfigParser.NoOptionError:
        glpk_path = 'glpsol'
    try:
        pulp_cbc_path = config.get("locations", "PulpCbcPath")
    except ConfigParser.NoOptionError:
        pulp_cbc_path = 'cbc'
    for i,path in enumerate(coinMP_path):
        if not os.path.dirname(path):
            #if no pathname is supplied assume the file is in the same directory
            coinMP_path[i] = os.path.join(os.path.dirname(config_filename),path)
    return cplex_dll_path, ilm_cplex_license, ilm_cplex_license_signature,\
        coinMP_path, gurobi_path, cbc_path, glpk_path, pulp_cbc_path

#pick up the correct config file depending on operating system
PULPCFGFILE = "pulp.cfg"
if sys.platform in ['win32', 'cli']:
    PULPCFGFILE += ".win"
else:
    PULPCFGFILE += ".linux"

if __name__ != '__main__':
    DIRNAME = os.path.dirname(__file__)
    config_filename = os.path.join(DIRNAME,
                                   PULPCFGFILE)
else: #run as a script
    from pulp import __file__ as fname
    DIRNAME = os.path.dirname(fname)
    config_filename = os.path.join(DIRNAME,
                                   PULPCFGFILE)
cplex_dll_path, ilm_cplex_license, ilm_cplex_license_signature, \
        coinMP_path, gurobi_path, cbc_path, glpk_path, pulp_cbc_path = \
        initialize(config_filename)


# See later for LpSolverDefault definition
class LpSolver:
    """A generic LP Solver"""

    def __init__(self, mip = True, msg = True, options = [], *args, **kwargs):
        self.mip = mip
        self.msg = msg
        self.options = options

    def available(self):
        """True if the solver is available"""
        raise NotImplementedError

    def actualSolve(self, lp):
        """Solve a well formulated lp problem"""
        raise NotImplementedError

    def actualResolve(self,lp, **kwargs):
        """
        uses existing problem information and solves the problem
        If it is not implelemented in the solver
        just solve again
        """
        self.actualSolve(lp, **kwargs)

    def copy(self):
        """Make a copy of self"""

        aCopy = self.__class__()
        aCopy.mip = self.mip
        aCopy.msg = self.msg
        aCopy.options = self.options
        return aCopy

    def solve(self, lp):
        """Solve the problem lp"""
        # Always go through the solve method of LpProblem
        return lp.solve(self)

    #TODO: Not sure if this code should be here or in a child class
    def getCplexStyleArrays(self,lp,
                       senseDict={LpConstraintEQ:"E", LpConstraintLE:"L", LpConstraintGE:"G"},
                       LpVarCategories = {LpContinuous: "C",LpInteger: "I"},
                       LpObjSenses = {LpMaximize : -1,
                                      LpMinimize : 1},
                       infBound =  1e20
                       ):
        """returns the arrays suitable to pass to a cdll Cplex
        or other solvers that are similar

        Copyright (c) Stuart Mitchell 2007
        """
        rangeCount = 0
        variables=list(lp.variables())
        numVars = len(variables)
        #associate each variable with a ordinal
        self.v2n=dict(((variables[i],i) for i in range(numVars)))
        self.vname2n=dict(((variables[i].name,i) for i in range(numVars)))
        self.n2v=dict((i,variables[i]) for i in range(numVars))
        #objective values
        objSense = LpObjSenses[lp.sense]
        NumVarDoubleArray = ctypes.c_double * numVars
        objectCoeffs=NumVarDoubleArray()
        #print "Get objective Values"
        for v,val in lp.objective.iteritems():
            objectCoeffs[self.v2n[v]]=val
        #values for variables
        objectConst = ctypes.c_double(0.0)
        NumVarStrArray = ctypes.c_char_p * numVars
        colNames = NumVarStrArray()
        lowerBounds = NumVarDoubleArray()
        upperBounds = NumVarDoubleArray()
        initValues = NumVarDoubleArray()
        for v in lp.variables():
            colNames[self.v2n[v]] = str(v.name)
            initValues[self.v2n[v]] = 0.0
            if v.lowBound != None:
                lowerBounds[self.v2n[v]] = v.lowBound
            else:
                lowerBounds[self.v2n[v]] = -infBound
            if v.upBound != None:
                upperBounds[self.v2n[v]] = v.upBound
            else:
                upperBounds[self.v2n[v]] = infBound
        #values for constraints
        numRows =len(lp.constraints)
        NumRowDoubleArray = ctypes.c_double * numRows
        NumRowStrArray = ctypes.c_char_p * numRows
        NumRowCharArray = ctypes.c_char * numRows
        rhsValues = NumRowDoubleArray()
        rangeValues = NumRowDoubleArray()
        rowNames = NumRowStrArray()
        rowType = NumRowCharArray()
        self.c2n = {}
        self.n2c = {}
        i = 0
        for c in lp.constraints:
            rhsValues[i] = -lp.constraints[c].constant
            #for ranged constraints a<= constraint >=b
            rangeValues[i] = 0.0
            rowNames[i] = str(c)
            rowType[i] = senseDict[lp.constraints[c].sense]
            self.c2n[c] = i
            self.n2c[i] = c
            i = i+1
        #return the coefficient matrix as a series of vectors
        coeffs = lp.coefficients()
        sparseMatrix = sparse.Matrix(range(numRows), range(numVars))
        for var,row,coeff in coeffs:
            sparseMatrix.add(self.c2n[row], self.vname2n[var], coeff)
        (numels, mystartsBase, mylenBase, myindBase,
         myelemBase) = sparseMatrix.col_based_arrays()
        elemBase = ctypesArrayFill(myelemBase, ctypes.c_double)
        indBase = ctypesArrayFill(myindBase, ctypes.c_int)
        startsBase = ctypesArrayFill(mystartsBase, ctypes.c_int)
        lenBase = ctypesArrayFill(mylenBase, ctypes.c_int)
        #MIP Variables
        NumVarCharArray = ctypes.c_char * numVars
        columnType = NumVarCharArray()
        if lp.isMIP():
            for v in lp.variables():
                columnType[self.v2n[v]] = LpVarCategories[v.cat]
        self.addedVars = numVars
        self.addedRows = numRows
        return  (numVars, numRows, numels, rangeCount,
            objSense, objectCoeffs, objectConst,
            rhsValues, rangeValues, rowType, startsBase, lenBase, indBase,
            elemBase, lowerBounds, upperBounds, initValues, colNames,
            rowNames, columnType, self.n2v, self.n2c)


class LpSolver_CMD(LpSolver):
    """A generic command line LP Solver"""
    def __init__(self, path=None, keepFiles=0, mip=1, msg=1, options=[]):
        LpSolver.__init__(self, mip, msg, options)
        if path is None:
            self.path = self.defaultPath()
        else:
            self.path = path
        self.keepFiles = keepFiles
        self.setTmpDir()

    def copy(self):
        """Make a copy of self"""

        aCopy = LpSolver.copy(self)
        aCopy.path = self.path
        aCopy.keepFiles = self.keepFiles
        aCopy.tmpDir = self.tmpDir
        return aCopy

    def setTmpDir(self):
        """Set the tmpDir attribute to a reasonnable location for a temporary
        directory"""
        if os.name != 'nt':
            # On unix use /tmp by default
            self.tmpDir = os.environ.get("TMPDIR", "/tmp")
            self.tmpDir = os.environ.get("TMP", self.tmpDir)
        else:
            # On Windows use the current directory
            self.tmpDir = os.environ.get("TMPDIR", "")
            self.tmpDir = os.environ.get("TMP", self.tmpDir)
            self.tmpDir = os.environ.get("TEMP", self.tmpDir)
        if not os.path.isdir(self.tmpDir):
            self.tmpDir = ""
        elif not os.access(self.tmpDir, os.F_OK + os.W_OK):
            self.tmpDir = ""

    def defaultPath(self):
        raise NotImplementedError

    def executableExtension(name):
        if os.name != 'nt':
            return name
        else:
            return name+".exe"
    executableExtension = staticmethod(executableExtension)

    def executable(command):
        """Checks that the solver command is executable,
        And returns the actual path to it."""

        if os.path.isabs(command):
            if os.path.exists(command) and os.access(command, os.X_OK):
                return command
        for path in os.environ.get("PATH", []).split(os.pathsep):
            new_path = os.path.join(path, command)
            if os.path.exists(new_path) and os.access(new_path, os.X_OK):
                return os.path.join(path, command)
        return False
    executable = staticmethod(executable)

class GLPK_CMD(LpSolver_CMD):
    """The GLPK LP solver"""
    def defaultPath(self):
        return self.executableExtension(glpk_path)

    def available(self):
        """True if the solver is available"""
        return self.executable(self.path)

    def actualSolve(self, lp):
        """Solve a well formulated lp problem"""
        if not self.executable(self.path):
            raise PulpSolverError, "PuLP: cannot execute "+self.path
        if not self.keepFiles:
            pid = os.getpid()
            tmpLp = os.path.join(self.tmpDir, "%d-pulp.lp" % pid)
            tmpSol = os.path.join(self.tmpDir, "%d-pulp.sol" % pid)
        else:
            tmpLp = lp.name+"-pulp.lp"
            tmpSol = lp.name+"-pulp.sol"
        lp.writeLP(tmpLp, writeSOS = 0)
        proc = ["glpsol", "--cpxlp", tmpLp, "-o", tmpSol]
        if not self.mip: proc.append('--nomip')
        proc.extend(self.options)

        self.solution_time = clock()
        if not self.msg:
            proc[0] = self.path
            pipe = open(os.devnull, 'w')
            rc = subprocess.call(proc, stdout = pipe,
                             stderr = pipe)
            if rc:
                raise PulpSolverError, "PuLP: Error while trying to execute "+self.path
        else:
            if os.name != 'nt':
                rc = os.spawnvp(os.P_WAIT, self.path, proc)
            else:
                rc = os.spawnv(os.P_WAIT, self.executable(self.path), proc)
            if rc == 127:
                raise PulpSolverError, "PuLP: Error while trying to execute "+self.path
        self.solution_time += clock()

        if not os.path.exists(tmpSol):
            raise PulpSolverError, "PuLP: Error while executing "+self.path
        lp.status, values = self.readsol(tmpSol)
        lp.assignVarsVals(values)
        if not self.keepFiles:
            try: os.remove(tmpLp)
            except: pass
            try: os.remove(tmpSol)
            except: pass
        return lp.status

    def readsol(self,filename):
        """Read a GLPK solution file"""
        f = file(filename)
        f.readline()
        rows = int(f.readline().split()[1])
        cols = int(f.readline().split()[1])
        f.readline()
        statusString = f.readline()[12:-1]
        glpkStatus = {
            "INTEGER OPTIMAL":LpStatusOptimal,
            "INTEGER NON-OPTIMAL":LpStatusOptimal,
            "OPTIMAL":LpStatusOptimal,
            "INFEASIBLE (FINAL)":LpStatusInfeasible,
            "INTEGER UNDEFINED":LpStatusUndefined,
            "UNBOUNDED":LpStatusUnbounded,
            "UNDEFINED":LpStatusUndefined,
            "INTEGER EMPTY":LpStatusInfeasible
            }
        #print "statusString ",statusString
        if statusString not in glpkStatus:
            raise PulpSolverError, "Unknown status returned by GLPK"
        status = glpkStatus[statusString]
        isInteger = statusString in ["INTEGER NON-OPTIMAL","INTEGER OPTIMAL","INTEGER UNDEFINED"]
        values = {}
        for i in range(4): f.readline()
        for i in range(rows):
            line = f.readline().split()
            if len(line) ==2: f.readline()
        for i in range(3):
            f.readline()
        for i in range(cols):
            line = f.readline().split()
            name = line[1]
            if len(line) ==2: line = [0,0]+f.readline().split()
            if isInteger:
                if line[2] == "*": value = int(line[3])
                else: value = float(line[2])
            else:
                value = float(line[3])
            values[name] = value
        return status, values
GLPK = GLPK_CMD

class CPLEX_CMD(LpSolver_CMD):
    """The CPLEX LP solver"""
    def defaultPath(self):
        return self.executableExtension("cplex")

    def available(self):
        """True if the solver is available"""
        return self.executable(self.path)

    def actualSolve(self, lp):
        """Solve a well formulated lp problem"""
        if not self.executable(self.path):
            raise PulpSolverError, "PuLP: cannot execute "+self.path
        if not self.keepFiles:
            pid = os.getpid()
            tmpLp = os.path.join(self.tmpDir, "%d-pulp.lp" % pid)
            tmpSol = os.path.join(self.tmpDir, "%d-pulp.sol" % pid)
        else:
            tmpLp = lp.name+"-pulp.lp"
            tmpSol = lp.name+"-pulp.sol"
        lp.writeLP(tmpLp, writeSOS = 1)
        try: os.remove(tmpSol)
        except: pass
        if not self.msg:
            cplex = subprocess.Popen(self.path, stdin = subprocess.PIPE,
                stdout = subprocess.PIPE, stderr = subprocess.PIPE)
        else:
            cplex = subprocess.Popen(self.path, stdin = subprocess.PIPE)
        cplex_cmds = "read "+tmpLp+"\n"
        for option in self.options:
            cplex_cmds += option+"\n"
        if lp.isMIP():
            if self.mip:
                cplex_cmds += "mipopt\n"
                cplex_cmds += "change problem fixed\n"
            else:
                cplex_cmds += "change problem lp\n"

        cplex_cmds += "optimize\n"
        cplex_cmds += "write "+tmpSol+"\n"
        cplex_cmds += "quit\n"
        cplex.communicate(cplex_cmds)
        if cplex.returncode != 0:
            raise PulpSolverError, "PuLP: Error while trying to execute "+self.path
        if not self.keepFiles:
            try: os.remove(tmpLp)
            except: pass
        if not os.path.exists(tmpSol):
            status = LpStatusInfeasible
        else:
            status, values, reducedCosts, shadowPrices, slacks = self.readsol(tmpSol)
        if not self.keepFiles:
            try: os.remove(tmpSol)
            except: pass
            try: os.remove("cplex.log")
            except: pass
        if status != LpStatusInfeasible:
            lp.assignVarsVals(values)
            lp.assignVarsDj(reducedCosts)
            lp.assignConsPi(shadowPrices)
            lp.assignConsSlack(slacks)
        lp.status = status
        return status

    def readsol(self,filename):
        """Read a CPLEX solution file"""
        try:
            import xml.etree.ElementTree as et
        except ImportError:
            import elementtree.ElementTree as et
        solutionXML = et.parse(filename).getroot()
        solutionheader = solutionXML.find("header")
        statusString = solutionheader.get("solutionStatusString")
        cplexStatus = {
            "optimal":LpStatusOptimal,
            }
        if statusString not in cplexStatus:
            raise PulpSolverError, "Unknown status returned by CPLEX: "+statusString
        status = cplexStatus[statusString]

        shadowPrices = {}
        slacks = {}
        shadowPrices = {}
        slacks = {}
        constraints = solutionXML.find("linearConstraints")
        for constraint in constraints:
                name = constraint.get("name")
                shadowPrice = constraint.get("dual")
                slack = constraint.get("slack")
                shadowPrices[name] = float(shadowPrice)
                slacks[name] = float(slack)

        values = {}
        reducedCosts = {}
        for variable in solutionXML.find("variables"):
                name = variable.get("name")
                value = variable.get("value")
                reducedCost = variable.get("reducedCost")
                values[name] = float(value)
                reducedCosts[name] = float(reducedCost)

        return status, values, reducedCosts, shadowPrices, slacks

def CPLEX_DLL_load_dll(path):
    """
    function that loads the DLL useful for debugging installation problems
    """
    import ctypes
    if os.name in ['nt','dos']:
        lib = ctypes.windll.LoadLibrary(path)
    else:
        lib = ctypes.cdll.LoadLibrary(path)
    return lib

try:
    import ctypes
    class CPLEX_DLL(LpSolver):
        """
        The CPLEX LP/MIP solver (via a Dynamic library DLL - windows or SO - Linux)

        This solver wraps the c library api of cplex.
        It has been tested against cplex 11.
        For api functions that have not been wrapped in this solver please use
        the ctypes library interface to the cplex api in CPLEX_DLL.lib
        """
        lib = CPLEX_DLL_load_dll(cplex_dll_path)
        #parameters manually found in solver manual
        CPX_PARAM_EPGAP = 2009
        CPX_PARAM_MEMORYEMPHASIS = 1082 # from Cplex 11.0 manual
        CPX_PARAM_TILIM = 1039
        #argtypes for CPLEX functions
        lib.CPXsetintparam.argtypes = [ctypes.c_void_p,
                         ctypes.c_int, ctypes.c_int]
        lib.CPXsetdblparam.argtypes = [ctypes.c_void_p, ctypes.c_int,
                                                ctypes.c_double]
        lib.CPXfopen.argtypes = [ctypes.c_char_p,
                                      ctypes.c_char_p]
        lib.CPXfopen.restype = ctypes.c_void_p
        lib.CPXsetlogfile.argtypes = [ctypes.c_void_p,
                                      ctypes.c_void_p]

        def __init__(self,
                    mip = True,
                    msg = True,
                    timeLimit = None,
                    epgap = None,
                    logfilename = None,
                    emphasizeMemory = False):
            """
            Initializes the CPLEX_DLL solver.

            @param mip: if False the solver will solve a MIP as an LP
            @param msg: displays information from the solver to stdout
            @param epgap: sets the integer bound gap
            @param logfilename: sets the filename of the cplex logfile
            @param emphasizeMemory: makes the solver emphasize Memory over
              solution time
            """
            LpSolver.__init__(self, mip, msg)
            self.timeLimit = timeLimit
            self.grabLicence()
            self.setMemoryEmphasis(emphasizeMemory)
            if epgap is not None:
                self.changeEpgap(epgap)
            if timeLimit is not None:
                self.changeTimeLimit(timeLimit)
            if logfilename is not None:
                self.setlogfile(logfilename)
            else:
                self.logfile = None

        def setlogfile(self, filename):
            """
            sets the logfile for cplex output
            """
            self.logfilep = CPLEX_DLL.lib.CPXfopen(filename, "w")
            CPLEX_DLL.lib.CPXsetlogfile(self.env, self.logfilep)

        def changeEpgap(self, epgap = 10**-4):
            """
            Change cplex solver integer bound gap tolerence
            """
            CPLEX_DLL.lib.CPXsetdblparam(self.env,CPLEX_DLL.CPX_PARAM_EPGAP,
                                            epgap)

        def setTimeLimit(self, timeLimit = 0.0):
            """
            Make cplex limit the time it takes --added CBM 8/28/09
            """
            CPLEX_DLL.lib.CPXsetdblparam(self.env,CPLEX_DLL.CPX_PARAM_TILIM,
                                                float(timeLimit))

        def setMemoryEmphasis(self, yesOrNo = False):
            """
            Make cplex try to conserve memory at the expense of
            performance.
            """
            CPLEX_DLL.lib.CPXsetintparam(self.env,
                            CPLEX_DLL.CPX_PARAM_MEMORYEMPHASIS,yesOrNo)

        def findSolutionValues(self, lp, numcols, numrows):
            byref = ctypes.byref
            solutionStatus = ctypes.c_int()
            objectiveValue = ctypes.c_double()
            x = (ctypes.c_double * numcols)()
            pi = (ctypes.c_double * numrows)()
            slack = (ctypes.c_double * numrows)()
            dj = (ctypes.c_double * numcols)()
            status= CPLEX_DLL.lib.CPXsolwrite(self.env, self.hprob,
                                                "CplexTest.sol")
            if lp.isMIP():
                solutionStatus.value = CPLEX_DLL.lib.CPXgetstat(self.env,
                                                                 self.hprob)
                status = CPLEX_DLL.lib.CPXgetobjval(self.env, self.hprob,
                                                    byref(objectiveValue))
                if status != 0 and status != 1217: #no solution exists
                    raise PulpSolverError, ("Error in CPXgetobjval status="
                                          + str(status))

                status = CPLEX_DLL.lib.CPXgetx(self.env, self.hprob,
                                                byref(x), 0, numcols - 1)
                if status != 0 and status != 1217:
                    raise PulpSolverError, "Error in CPXgetx status=" + str(status)
            else:
                status = CPLEX_DLL.lib.CPXsolution(self.env, self.hprob,
                                              byref(solutionStatus),
                                              byref(objectiveValue),
                                              byref(x), byref(pi),
                                              byref(slack), byref(dj))
            # 102 is the cplex return status for
            # integer optimal within tolerance
            # and is useful for breaking symmetry.
            CplexLpStatus = {1: LpStatusOptimal, 3: LpStatusInfeasible,
                                  2: LpStatusUnbounded, 0: LpStatusNotSolved,
                                  101: LpStatusOptimal, 102: LpStatusOptimal,
                                  103: LpStatusInfeasible}
            #populate pulp solution values
            variablevalues = {}
            variabledjvalues = {}
            constraintpivalues = {}
            constraintslackvalues = {}
            for i in range(numcols):
                variablevalues[self.n2v[i].name] = x[i]
                variabledjvalues[self.n2v[i].name] = dj[i]
            lp.assignVarsVals(variablevalues)
            lp.assignVarsDj(variabledjvalues)
            #put pi and slack variables against the constraints
            for i in range(numrows):
                constraintpivalues[self.n2c[i]] = pi[i]
                constraintslackvalues[self.n2c[i]] = slack[i]
            lp.assignConsPi(constraintpivalues)
            lp.assignConsSlack(constraintslackvalues)
            #TODO: clear up the name of self.n2c
            if self.msg:
                print "Cplex status=", solutionStatus.value
            lp.resolveOK = True
            for var in lp.variables():
                var.isModified = False
            lp.status = CplexLpStatus.get(solutionStatus.value,
                                          LpStatusUndefined)
            return lp.status

        def __del__(self):
            #LpSolver.__del__(self)
            self.releaseLicence()

        def available(self):
            """True if the solver is available"""
            return True

        def grabLicence(self):
            """
            Returns True if a CPLEX licence can be obtained.
            The licence is kept until releaseLicence() is called.
            """
            status = ctypes.c_int()
            # If the config file allows to do so (non null params), try to
            # grab a runtime license.
            if ilm_cplex_license and ilm_cplex_license_signature:
                runtime_status = CPLEX_DLL.lib.CPXsetstaringsol(
                        ilm_cplex_license,
                        ilm_cplex_license_signature)
                # if runtime_status is not zero, running with a runtime
                # license will fail. However, no error is thrown (yet)
                # because the second call might still succeed if the user
                # has another license. Let us forgive bad user
                # configuration:
                if not (runtime_status == 0) and self.msg:
                    print (
                    "CPLEX library failed to load the runtime license" +
                    "the call returned status=%s" % str(runtime_status) +
                    "Please check the pulp config file.")
            self.env = CPLEX_DLL.lib.CPXopenCPLEX(ctypes.byref(status))
            if not(status.value == 0):
                raise PulpSolverError, ("CPLEX library failed on " +
                                    "CPXopenCPLEX status=" + str(status))


        def releaseLicence(self):
            """Release a previously obtained CPLEX licence"""
            if getattr(self,"env",False):
                status=CPLEX_DLL.lib.CPXcloseCPLEX(self.env)
            else:
                raise PulpSolverError, "No CPLEX enviroment to close"

        def callSolver(self, isMIP):
            """Solves the problem with cplex
            """
            #solve the problem
            self.cplexTime = -clock()
            if isMIP and self.mip:
                status= CPLEX_DLL.lib.CPXmipopt(self.env, self.hprob)
                if status != 0:
                    raise PulpSolverError, ("Error in CPXmipopt status="
                                        + str(status))
            else:
                status = CPLEX_DLL.lib.CPXlpopt(self.env, self.hprob)
                if status != 0:
                    raise PulpSolverError, ("Error in CPXlpopt status="
                                            + str(status))
            self.cplexTime += clock()

        def actualSolve(self, lp):
            """Solve a well formulated lp problem"""
            #TODO alter so that msg parameter is handled correctly
            status = ctypes.c_int()
            byref = ctypes.byref   #shortcut to function
            self.hprob = CPLEX_DLL.lib.CPXcreateprob(self.env,
                                                    byref(status), lp.name)
            if status.value != 0:
                raise PulpSolverError, ("Error in CPXcreateprob status="
                                    + str(status))
            (numcols, numrows, numels, rangeCount,
                objSense, obj, objconst,
                rhs, rangeValues, rowSense, matbeg, matcnt, matind,
                matval, lb, ub, initValues, colname,
                rowname, xctype, n2v, n2c )= self.getCplexStyleArrays(lp)
            status.value = CPLEX_DLL.lib.CPXcopylpwnames (self.env, self.hprob,
                                 numcols, numrows,
                                 objSense, obj, rhs, rowSense, matbeg, matcnt,
                                 matind, matval, lb, ub, None, colname, rowname)
            if status.value != 0:
                raise PulpSolverError, ("Error in CPXcopylpwnames status=" +
                                        str(status))
            if lp.isMIP() and self.mip:
                status.value = CPLEX_DLL.lib.CPXcopyctype(self.env,
                                                          self.hprob,
                                                          xctype)
            if status.value != 0:
                raise PulpSolverError, ("Error in CPXcopyctype status=" +
                                        str(status))
            #set the initial solution
            self.callSolver(lp.isMIP())
            #get the solution information
            solutionStatus = self.findSolutionValues(lp, numcols, numrows)
            for var in lp.variables():
                var.modified = False
            return solutionStatus


        def actualResolve(self,lp):
            """looks at which variables have been modified and changes them
            """
            #TODO: Add changing variables not just adding them
            #TODO: look at constraints
            modifiedVars = [var for var in lp.variables() if var.modified]
            #assumes that all variables flagged as modified
            #need to be added to the problem
            newVars = modifiedVars
            #print newVars
            self.v2n.update([(var, i+self.addedVars)
                                for i,var in enumerate(newVars)])
            self.n2v.update([(i+self.addedVars, var)
                                for i,var in enumerate(newVars)])
            self.vname2n.update([(var.name, i+self.addedVars)
                                for i,var in enumerate(newVars)])
            oldVars = self.addedVars
            self.addedVars += len(newVars)
            (ccnt,nzcnt,obj,cmatbeg,
            cmatlen, cmatind,cmatval,
            lb,ub, initvals,
            colname, coltype) = self.getSparseCols(newVars, lp, oldVars,
                                defBound = 1e20)
            CPXaddcolsStatus = CPLEX_DLL.lib.CPXaddcols(self.env, self.hprob,
                                          ccnt, nzcnt,
                                          obj,cmatbeg,
                                          cmatind,cmatval,
                                          lb,ub,colname)
            #add the column types
            if lp.isMIP() and self.mip:
                indices = (ctypes.c_int * len(newVars))()
                for i,var in enumerate(newVars):
                    indices[i] = oldVars +i
                CPXchgctypeStatus = CPLEX_DLL.lib.CPXchgctype (self.env,
                                                 self.hprob,
                                                 ccnt, indices, coltype);
            #solve the problem
            self.callSolver(lp.isMIP())
            #get the solution information
            solutionStatus = self.findSolutionValues(lp, self.addedVars,
                                                     self.addedRows)
            for var in modifiedVars:
                var.modified = False
            return solutionStatus

        def getSparseCols(self, vars, lp, offset = 0, defBound = 1e20):
            """
            outputs the variables in var as a sparse matrix,
            suitable for cplex and Coin

            Copyright (c) Stuart Mitchell 2007
            """
            numVars = len(vars)
            obj = (ctypes.c_double * numVars)()
            cmatbeg = (ctypes.c_int * numVars)()
            mycmatind = []
            mycmatval = []
            rangeCount = 0
            #values for variables
            colNames =  (ctypes.c_char_p * numVars)()
            lowerBounds =  (ctypes.c_double * numVars)()
            upperBounds =  (ctypes.c_double * numVars)()
            initValues =  (ctypes.c_double * numVars)()
            i=0
            for v in vars:
                colNames[i] = str(v.name)
                initValues[i] = v.init
                if v.lowBound != None:
                    lowerBounds[i] = v.lowBound
                else:
                    lowerBounds[i] = -defBound
                if v.upBound != None:
                    upperBounds[i] = v.upBound
                else:
                    upperBounds[i] = defBound
                i+= 1
                #create the new variables
            #values for constraints
            #return the coefficient matrix as a series of vectors
            myobjectCoeffs = {}
            numRows = len(lp.constraints)
            sparseMatrix = sparse.Matrix(range(numRows), range(numVars))
            for var in vars:
                for row,coeff in var.expression.iteritems():
                   if row.name == lp.objective.name:
                        myobjectCoeffs[var] = coeff
                   else:
                        sparseMatrix.add(self.c2n[row.name], self.v2n[var] - offset, coeff)
            #objective values
            objectCoeffs = (ctypes.c_double * numVars)()
            for var in vars:
                objectCoeffs[self.v2n[var]-offset] = myobjectCoeffs[var]
            (numels, mystartsBase, mylenBase, myindBase,
             myelemBase) = sparseMatrix.col_based_arrays()
            elemBase = ctypesArrayFill(myelemBase, ctypes.c_double)
            indBase = ctypesArrayFill(myindBase, ctypes.c_int)
            startsBase = ctypesArrayFill(mystartsBase, ctypes.c_int)
            lenBase = ctypesArrayFill(mylenBase, ctypes.c_int)
            #MIP Variables
            NumVarCharArray = ctypes.c_char * numVars
            columnType = NumVarCharArray()
            if lp.isMIP():
                CplexLpCategories = {LpContinuous: "C",
                                    LpInteger: "I"}
                for v in vars:
                    columnType[self.v2n[v] - offset] = CplexLpCategories[v.cat]
            return  numVars, numels,  objectCoeffs, \
                startsBase, lenBase, indBase, \
                elemBase, lowerBounds, upperBounds, initValues, colNames, \
                columnType



    CPLEX = CPLEX_DLL
except (ImportError,OSError):
    class CPLEX_DLL(LpSolver):
        """The CPLEX LP/MIP solver PHANTOM Something went wrong!!!!"""
        def available(self):
            """True if the solver is available"""
            return False
        def actualSolve(self, lp):
            """Solve a well formulated lp problem"""
            raise PulpSolverError, "CPLEX_DLL: Not Available"
    CPLEX = CPLEX_CMD

try:
    import cplex
except (ImportError):
    class CPLEX_PY(LpSolver):
        """The CPLEX LP/MIP solver from python PHANTOM Something went wrong!!!!"""
        def available(self):
            """True if the solver is available"""
            return False
        def actualSolve(self, lp):
            """Solve a well formulated lp problem"""
            raise PulpSolverError, "CPLEX_PY: Not Available"
else:
    class CPLEX_PY(LpSolver):
        """
        The CPLEX LP/MIP solver (via a Python Binding)

        This solver wraps the python api of cplex.
        It has been tested against cplex 12.3.
        For api functions that have not been wrapped in this solver please use
        the base cplex classes
        """
        CplexLpStatus = {cplex.Cplex.solution.status.MIP_optimal: LpStatusOptimal,
                        cplex.Cplex.solution.status.optimal: LpStatusOptimal,
                        cplex.Cplex.solution.status.optimal_tolerance: LpStatusOptimal,
                        cplex.Cplex.solution.status.infeasible: LpStatusInfeasible,
                        cplex.Cplex.solution.status.infeasible_or_unbounded:  LpStatusInfeasible,
                        cplex.Cplex.solution.status.MIP_infeasible: LpStatusInfeasible,
                        cplex.Cplex.solution.status.MIP_infeasible_or_unbounded:  LpStatusInfeasible,
                        cplex.Cplex.solution.status.unbounded: LpStatusUnbounded,
                        cplex.Cplex.solution.status.MIP_unbounded: LpStatusUnbounded,
                        cplex.Cplex.solution.status.abort_dual_obj_limit: LpStatusNotSolved,
                        cplex.Cplex.solution.status.abort_iteration_limit: LpStatusNotSolved,
                        cplex.Cplex.solution.status.abort_obj_limit: LpStatusNotSolved,
                        cplex.Cplex.solution.status.abort_relaxed: LpStatusNotSolved,
                        cplex.Cplex.solution.status.abort_time_limit: LpStatusNotSolved,
                        cplex.Cplex.solution.status.abort_user: LpStatusNotSolved,
                        }

        def __init__(self,
                    mip = True,
                    msg = True,
                    timeLimit = None,
                    epgap = None,
                    logfilename = None):
            """
            Initializes the CPLEX_PY solver.

            @param mip: if False the solver will solve a MIP as an LP
            @param msg: displays information from the solver to stdout
            @param epgap: sets the integer bound gap
            @param logfilename: sets the filename of the cplex logfile
            """
            LpSolver.__init__(self, mip, msg)
            self.timeLimit = timeLimit
            self.epgap = epgap
            self.logfilename = logfilename

        def available(self):
            """True if the solver is available"""
            return True

        def actualSolve(self, lp, callback = None):
            """
            Solve a well formulated lp problem

            creates a cplex model, variables and constraints and attaches
            them to the lp model which it then solves
            """
            self.buildSolverModel(lp)
            #set the initial solution
            log.debug("Solve the Model using cplex")
            self.callSolver(lp)
            #get the solution information
            solutionStatus = self.findSolutionValues(lp)
            for var in lp.variables():
                var.modified = False
            for constraint in lp.constraints.values():
                constraint.modified = False
            return solutionStatus

        def buildSolverModel(self, lp):
            """
            Takes the pulp lp model and translates it into a cplex model
            """
            self.n2v = dict((var.name, var) for var in lp.variables())
            if len(self.n2v) != len(lp.variables()):
                raise PulpSolverError(
                        'Variables must have unique names for cplex solver')
            log.debug("create the cplex model")
            self.solverModel = lp.solverModel = cplex.Cplex()
            log.debug("set the name of the problem")
            if not self.mip:
                self.solverModel.set_problem_name(lp.name)
            log.debug("set the sense of the problem")
            if lp.sense == LpMaximize:
                lp.solverModel.objective.set_sense(
                                    lp.solverModel.objective.sense.maximize)
            obj = [float(lp.objective.get(var, 0.0)) for var in lp.variables()]
            def cplex_var_lb(var):
                if var.lowBound is not None:
                    return float(var.lowBound)
                else:
                    return -cplex.infinity
            lb = [cplex_var_lb(var) for var in lp.variables()]
            def cplex_var_ub(var):
                if var.upBound is not None:
                    return float(var.upBound)
                else:
                    return cplex.infinity
            ub = [cplex_var_ub(var) for var in lp.variables()]
            colnames = [var.name for var in lp.variables()]
            def cplex_var_types(var):
                if var.cat == LpInteger:
                    return 'I'
                else:
                    return 'C'
            ctype = [cplex_var_types(var) for var in lp.variables()]
            ctype = "".join(ctype)
            lp.solverModel.variables.add(obj=obj, lb=lb, ub=ub, types=ctype,
                       names=colnames)
            rows = []
            senses = []
            rhs = []
            rownames = []
            for name,constraint in lp.constraints.items():
                #build the expression
                expr = [(var.name, float(coeff)) for var, coeff in constraint.items()]
                if not expr:
                    #if the constraint is empty
                    rows.append(([],[]))
                else:
                    rows.append(zip(*expr))
                if constraint.sense == LpConstraintLE:
                    senses.append('L')
                elif constraint.sense == LpConstraintGE:
                    senses.append('G')
                elif constraint.sense == LpConstraintEQ:
                    senses.append('E')
                else:
                    raise PulpSolverError, 'Detected an invalid constraint type'
                rownames.append(name)
                rhs.append(float(-constraint.constant))
            lp.solverModel.linear_constraints.add(lin_expr=rows, senses=senses,
                                rhs=rhs, names=rownames)
            log.debug("set the type of the problem")
            if not self.mip:
                self.solverModel.set_problem_type(cplex.Cplex.problem_type.LP)
            log.debug("set the logging")
            if not self.msg:
                self.solverModel.set_error_stream(None)
                self.solverModel.set_log_stream(None)
                self.solverModel.set_warning_stream(None)
                self.solverModel.set_results_stream(None)
            if self.logfilename is not None:
                self.setlogfile(self.logfilename)
            if self.epgap is not None:
                self.changeEpgap(self.epgap)
            if self.timeLimit is not None:
                self.changeTimeLimit(self.timeLimit)

        def setlogfile(self, filename):
            """
            sets the logfile for cplex output
            """
            self.solverModel.set_log_stream(filename)

        def changeEpgap(self, epgap = 10**-4):
            """
            Change cplex solver integer bound gap tolerence
            """
            raise NotImplementedError("Changing Epgap in CPLEX_PY")

        def setTimeLimit(self, timeLimit = 0.0):
            """
            Make cplex limit the time it takes --added CBM 8/28/09
            """
            raise NotImplementedError("Changing TimeLimit in CPLEX_PY")

        def callSolver(self, isMIP):
            """Solves the problem with cplex
            """
            #solve the problem
            self.solveTime = -clock()
            self.solverModel.solve()
            self.solveTime += clock()

        def findSolutionValues(self, lp):
            lp.cplex_status = lp.solverModel.solution.get_status()
            lp.status = self.CplexLpStatus.get(lp.cplex_status, LpStatusUndefined)
            var_names = [var.name for var in lp.variables()]
            con_names = [con for con in lp.constraints]
            try:
                objectiveValue = lp.solverModel.solution.get_objective_value()
                variablevalues = dict(zip(var_names, lp.solverModel.solution.get_values(var_names)))
                lp.assignVarsVals(variablevalues)
                constraintslackvalues = dict(zip(con_names, lp.solverModel.solution.get_linear_slacks(con_names)))
                lp.assignConsSlack(constraintslackvalues)
                if lp.solverModel.get_problem_type == cplex.Cplex.problem_type.LP:
                    variabledjvalues = dict(zip(var_names, lp.solverModel.solution.get_reduced_costs(var_names)))
                    lp.assignVarsDj(variabledjvalues)
                    constraintpivalues = dict(zip(con_names, lp.solverModel.solution.get_dual_values(con_names)))
                    lp.assignConsPi(constraintpivalues)
            except cplex.exceptions.CplexSolverError:
                #raises this error when there is no solution
                pass
            #put pi and slack variables against the constraints
            #TODO: clear up the name of self.n2c
            if self.msg:
                print "Cplex status=", lp.cplex_status
            lp.resolveOK = True
            for var in lp.variables():
                var.isModified = False
            return lp.status

        def actualResolve(self,lp):
            """
            looks at which variables have been modified and changes them
            """
            raise NotImplementedError("Resolves in CPLEX_PY not yet implemented")

    CPLEX = CPLEX_PY


class XPRESS(LpSolver_CMD):
    """The XPRESS LP solver"""
    def defaultPath(self):
        return self.executableExtension("optimizer")

    def available(self):
        """True if the solver is available"""
        return self.executable(self.path)

    def actualSolve(self, lp):
        """Solve a well formulated lp problem"""
        if not self.executable(self.path):
            raise PulpSolverError, "PuLP: cannot execute "+self.path
        if not self.keepFiles:
            pid = os.getpid()
            tmpLp = os.path.join(self.tmpDir, "%d-pulp.lp" % pid)
            tmpSol = os.path.join(self.tmpDir, "%d-pulp.prt" % pid)
        else:
            tmpLp = lp.name+"-pulp.lp"
            tmpSol = lp.name+"-pulp.prt"
        lp.writeLP(tmpLp, writeSOS = 1, mip = self.mip)
        if not self.msg:
            xpress = os.popen(self.path+" "+lp.name+" > /dev/null 2> /dev/null", "w")
        else:
            xpress = os.popen(self.path+" "+lp.name, "w")
        xpress.write("READPROB "+tmpLp+"\n")
        if lp.sense == LpMaximize:
            xpress.write("MAXIM\n")
        else:
            xpress.write("MINIM\n")
        if lp.isMIP() and self.mip:
            xpress.write("GLOBAL\n")
        xpress.write("WRITEPRTSOL "+tmpSol+"\n")
        xpress.write("QUIT\n")
        if xpress.close() != None:
            raise PulpSolverError, "PuLP: Error while executing "+self.path
        status, values = self.readsol(tmpSol)
        if not self.keepFiles:
            try: os.remove(tmpLp)
            except: pass
            try: os.remove(tmpSol)
            except: pass
        lp.status = status
        lp.assignVarsVals(values)
        if abs(lp.infeasibilityGap(self.mip)) > 1e-5: # Arbitrary
            lp.status = LpStatusInfeasible
        return lp.status

    def readsol(self,filename):
        """Read an XPRESS solution file"""
        f = file(filename)
        for i in range(6): f.readline()
        l = f.readline().split()

        rows = int(l[2])
        cols = int(l[5])
        for i in range(3): f.readline()
        statusString = f.readline().split()[0]
        xpressStatus = {
            "Optimal":LpStatusOptimal,
            }
        if statusString not in xpressStatus:
            raise PulpSolverError, "Unknow status returned by XPRESS: "+statusString
        status = xpressStatus[statusString]
        values = {}
        while 1:
            l = f.readline()
            if l == "": break
            line = l.split()
            if len(line) and line[0] == 'C':
                name = line[2]
                value = float(line[4])
                values[name] = value
        return status, values

class COIN_CMD(LpSolver_CMD):
    """The COIN CLP/CBC LP solver
    now only uses cbc
    """

    def defaultPath(self):
        return self.executableExtension(cbc_path)

    def __init__(self, path = None, keepFiles = 0, mip = 1,
            msg = 0, cuts = None, presolve = None, dual = None,
            strong = None, options = [],
            fracGap = None, maxSeconds = None, threads = None):
        LpSolver_CMD.__init__(self, path, keepFiles, mip, msg, options)
        self.cuts = cuts
        self.presolve = presolve
        self.dual = dual
        self.strong = strong
        self.fracGap = fracGap
        self.maxSeconds = maxSeconds
        self.threads = threads
        #TODO hope this gets fixed in cbc as it does not like the c:\ in windows paths
        if os.name == 'nt':
            self.tmpDir = ''

    def copy(self):
        """Make a copy of self"""
        aCopy = LpSolver_CMD.copy(self)
        aCopy.cuts = self.cuts
        aCopy.presolve = self.presolve
        aCopy.dual = self.dual
        aCopy.strong = self.strong
        return aCopy

    def actualSolve(self, lp, **kwargs):
        """Solve a well formulated lp problem"""
        return self.solve_CBC(lp, **kwargs)

    def available(self):
        """True if the solver is available"""
        return self.executable(self.path)

    def solve_CBC(self, lp, use_mps=True):
        """Solve a MIP problem using CBC"""
        if not self.executable(self.path):
            raise PulpSolverError, "Pulp: cannot execute %s cwd: %s"%(self.path,
                                   os.getcwd())
        if not self.keepFiles:
            pid = os.getpid()
            tmpLp = os.path.join(self.tmpDir, "%d-pulp.lp" % pid)
            tmpMps = os.path.join(self.tmpDir, "%d-pulp.mps" % pid)
            tmpSol = os.path.join(self.tmpDir, "%d-pulp.sol" % pid)
        else:
            tmpLp = lp.name+"-pulp.lp"
            tmpMps = lp.name+"-pulp.mps"
            tmpSol = lp.name+"-pulp.sol"
        if use_mps:
            vs, variablesNames, constraintsNames, objectiveName = lp.writeMPS(
                        tmpMps, rename = 1)
            cmds = ' '+tmpMps+" "
            if lp.sense == LpMaximize:
                cmds += 'max '
        else:
            lp.writeLP(tmpLp)
            cmds = ' '+tmpLp+" "
        if self.threads:
            cmds += "threads %s "%self.threads
        if self.fracGap is not None:
            cmds += "ratio %s "%self.fracGap
        if self.maxSeconds is not None:
            cmds += "sec %s "%self.maxSeconds
        if self.presolve:
            cmds += "presolve on "
        if self.strong:
            cmds += "strong %d " % self.strong
        if self.cuts:
            cmds += "gomory on "
            #cbc.write("oddhole on "
            cmds += "knapsack on "
            cmds += "probing on "
        for option in self.options:
            cmds += option+" "
        if self.mip:
            cmds += "branch "
        else:
            cmds += "initialSolve "
        if lp.isMIP:
            cmds += "printingOptions rows "
        cmds += "solution "+tmpSol+" "
        if self.msg:
            pipe = None
        else:
            pipe = open(os.devnull, 'w')
        logging.debug(self.path + cmds)
        cbc = subprocess.Popen((self.path + cmds).split(), stdout = pipe,
                             stderr = pipe)
        if cbc.wait() != 0:
            raise PulpSolverError, "Pulp: Error while trying to execute " +  \
                                    self.path
        if not os.path.exists(tmpSol):
            raise PulpSolverError, "Pulp: Error while executing "+self.path
        if use_mps:
            lp.status, values, reducedCosts, shadowPrices, slacks = self.readsol_MPS(
                        tmpSol, lp, lp.variables(),
                        variablesNames, constraintsNames, objectiveName)
        else:
            lp.status, values, reducedCosts, shadowPrices, slacks = self.readsol_LP(
                    tmpSol, lp, lp.variables())
        lp.assignVarsVals(values)
        lp.assignVarsDj(reducedCosts)
        lp.assignConsPi(shadowPrices)
        lp.assignConsSlack(slacks, activity=True)
        if not self.keepFiles:
            try:
                os.remove(tmpLp)
            except:
                pass
            try:
                os.remove(tmpSol)
            except:
                pass
        return lp.status

    def readsol_MPS(self, filename, lp, vs, variablesNames, constraintsNames,
                objectiveName):
        """
        Read a CBC solution file generated from an mps file (different names)
        """
        values = {}

        reverseVn = {}
        for k, n in variablesNames.iteritems():
            reverseVn[n] = k
        reverseCn = {}
        for k, n in constraintsNames.iteritems():
            reverseCn[n] = k


        for v in vs:
            values[v.name] = 0.0

        reducedCosts = {}
        shadowPrices = {}
        slacks = {}
        cbcStatus = {'Optimal': LpStatusOptimal,
                    'Infeasible': LpStatusInfeasible,
                    'Unbounded': LpStatusUnbounded,
                    'Stopped': LpStatusNotSolved}
        f = file(filename)
        statusstr = f.readline().split()[0]
        status = cbcStatus.get(statusstr, LpStatusUndefined)
        for l in f:
            if len(l)<=2:
                break
            l = l.split()
            vn = l[1]
            val = l[2]
            dj = l[3]
            if vn in reverseVn:
                values[reverseVn[vn]] = float(val)
                reducedCosts[reverseVn[vn]] = float(dj)
            if vn in reverseCn:
                slacks[reverseCn[vn]] = float(val)
                shadowPrices[reverseCn[vn]] = float(dj)
        return status, values, reducedCosts, shadowPrices, slacks

    def readsol_LP(self, filename, lp, vs):
        """
        Read a CBC solution file generated from an lp (good names)
        """
        values = {}
        reducedCosts = {}
        shadowPrices = {}
        slacks = {}
        for v in vs:
            values[v.name] = 0.0
        cbcStatus = {'Optimal': LpStatusOptimal,
                    'Infeasible': LpStatusInfeasible,
                    'Unbounded': LpStatusUnbounded,
                    'Stopped': LpStatusNotSolved}
        f = file(filename)
        statusstr = f.readline().split()[0]
        status = cbcStatus.get(statusstr, LpStatusUndefined)
        for l in f:
            if len(l)<=2:
                break
            l = l.split()
            vn = l[1]
            val = l[2]
            dj = l[3]
            if vn in values:
                values[vn] = float(val)
                reducedCosts[vn] = float(dj)
            if vn in lp.constraints:
                slacks[vn] = float(val)
                shadowPrices[vn] = float(dj)
        return status, values, reducedCosts, shadowPrices, slacks

COIN = COIN_CMD

class PULP_CBC_CMD(COIN_CMD):
    """
    This solver uses a precompiled version of cbc provided with the package
    """
    arch_pulp_cbc_path = pulp_cbc_path
    try:
        if os.name != 'nt':
            #not windows
            is_64bits = sys.maxsize > 2**32
            if is_64bits:
                arch_pulp_cbc_path = pulp_cbc_path + '-64'
            else:
                arch_pulp_cbc_path = pulp_cbc_path + '-32'
            if not os.access(arch_pulp_cbc_path, os.X_OK):
                import stat
                os.chmod(arch_pulp_cbc_path, stat.S_IXUSR + stat.S_IXOTH)
    except: #probably due to incorrect permissions
        def available(self):
            """True if the solver is available"""
            return False
        def actualSolve(self, lp, callback = None):
            """Solve a well formulated lp problem"""
<<<<<<< HEAD
            raise PulpSolverError, "PULP_CBC_CMD: Not Available (check permissions on %s)" % arch_pulp_cbc_path
=======
            raise PulpSolverError, "PULP_CBC_CMD: Not Available"
>>>>>>> 1e633dea
    else:
        def __init__(self, path=None, *args, **kwargs):
            """
            just loads up COIN_CMD with the path set
            """
            if path is not None:
                raise PulpSolverError('Use COIN_CMD if you want to set a path')
            #check that the file is executable
            COIN_CMD.__init__(self, path=self.arch_pulp_cbc_path, *args, **kwargs)

def COINMP_DLL_load_dll(path):
    """
    function that loads the DLL useful for debugging installation problems
    """
    import ctypes
    if os.name == 'nt':
        lib = ctypes.windll.LoadLibrary(path[-1])
    else:
        #linux hack to get working
        mode = ctypes.RTLD_GLOBAL
        for libpath in path[:-1]:
            #RTLD_LAZY = 0x00001
            ctypes.CDLL(libpath, mode = mode)
        lib = ctypes.CDLL(path[-1], mode = mode)
    return lib

class COINMP_DLL(LpSolver):
    """
    The COIN_MP LP MIP solver (via a DLL or linux so)

    :param timeLimit: The number of seconds before forcing the solver to exit
    :param epgap: The fractional mip tolerance
    """
    try:
        lib = COINMP_DLL_load_dll(coinMP_path)
    except (ImportError, OSError):
        @classmethod
        def available(cls):
            """True if the solver is available"""
            return False
        def actualSolve(self, lp):
            """Solve a well formulated lp problem"""
            raise PulpSolverError, "COINMP_DLL: Not Available"
    else:
        COIN_INT_LOGLEVEL = 7
        COIN_REAL_MAXSECONDS = 16
        COIN_REAL_MIPMAXSEC = 19
        COIN_REAL_MIPFRACGAP = 34
        lib.CoinGetInfinity.restype = ctypes.c_double
        lib.CoinGetVersionStr.restype = ctypes.c_char_p
        lib.CoinGetSolutionText.restype=ctypes.c_char_p
        lib.CoinGetObjectValue.restype=ctypes.c_double
        lib.CoinGetMipBestBound.restype=ctypes.c_double

        def __init__(self, mip = 1, msg = 1, cuts = 1, presolve = 1, dual = 1,
            crash = 0, scale = 1, rounding = 1, integerPresolve = 1, strong = 5,
            timeLimit = None, epgap = None):
            LpSolver.__init__(self, mip, msg)
            self.maxSeconds = None
            if timeLimit is not None:
                self.maxSeconds = float(timeLimit)
            self.fracGap = None
            if epgap is not None:
                self.fracGap = float(epgap)
            #Todo: these options are not yet implemented
            self.cuts = cuts
            self.presolve = presolve
            self.dual = dual
            self.crash = crash
            self.scale = scale
            self.rounding = rounding
            self.integerPresolve = integerPresolve
            self.strong = strong

        def copy(self):
            """Make a copy of self"""

            aCopy = LpSolver.copy()
            aCopy.cuts = self.cuts
            aCopy.presolve = self.presolve
            aCopy.dual = self.dual
            aCopy.crash = self.crash
            aCopy.scale = self.scale
            aCopy.rounding = self.rounding
            aCopy.integerPresolve = self.integerPresolve
            aCopy.strong = self.strong
            return aCopy

        @classmethod
        def available(cls):
            """True if the solver is available"""
            return True

        def getSolverVersion(self):
            """
            returns a solver version string

            example:
            >>> COINMP_DLL().getSolverVersion() # doctest: +ELLIPSIS
            '...'
            """
            return self.lib.CoinGetVersionStr()

        def actualSolve(self, lp):
            """Solve a well formulated lp problem"""
            #TODO alter so that msg parameter is handled correctly
            self.debug = 0
            #initialise solver
            self.lib.CoinInitSolver("")
            #create problem
            self.hProb = hProb = self.lib.CoinCreateProblem(lp.name);
            #set problem options
            if self.maxSeconds:
                if self.mip:
                    self.lib.CoinSetRealOption(hProb, self.COIN_REAL_MIPMAXSEC,
                                          ctypes.c_double(self.maxSeconds))
                else:
                    self.lib.CoinSetRealOption(hProb, self.COIN_REAL_MAXSECONDS,
                                          ctypes.c_double(self.maxSeconds))
            if self.fracGap:
               #Hopefully this is the bound gap tolerance
               self.lib.CoinSetRealOption(hProb, self.COIN_REAL_MIPFRACGAP,
                                          ctypes.c_double(self.fracGap))
            #CoinGetInfinity is needed for varibles with no bounds
            coinDblMax = self.lib.CoinGetInfinity()
            if self.debug: print "Before getCoinMPArrays"
            (numVars, numRows, numels, rangeCount,
                objectSense, objectCoeffs, objectConst,
                rhsValues, rangeValues, rowType, startsBase,
                lenBase, indBase,
                elemBase, lowerBounds, upperBounds, initValues, colNames,
                rowNames, columnType, n2v, n2c) = self.getCplexStyleArrays(lp)
            self.lib.CoinLoadProblem(hProb,
                                   numVars, numRows, numels, rangeCount,
                                   objectSense, objectConst, objectCoeffs,
                                   lowerBounds, upperBounds, rowType,
                                   rhsValues, rangeValues, startsBase,
                                   lenBase, indBase, elemBase,
                                   colNames, rowNames, "Objective")
            if lp.isMIP() and self.mip:
                self.lib.CoinLoadInteger(hProb,columnType)
            if self.msg == 0:
                #close stdout to get rid of messages
                tempfile = open(mktemp(),'w')
                savestdout = os.dup(1)
                os.close(1)
                if os.dup(tempfile.fileno()) != 1:
                    raise PulpSolverError, "couldn't redirect stdout - dup() error"
            self.coinTime = -clock()
            self.lib.CoinOptimizeProblem(hProb, 0);
            self.coinTime += clock()

            if self.msg == 0:
                #reopen stdout
                os.close(1)
                os.dup(savestdout)
                os.close(savestdout)

            CoinLpStatus = {0:LpStatusOptimal,
                            1:LpStatusInfeasible,
                            2:LpStatusInfeasible,
                            3:LpStatusNotSolved,
                            4:LpStatusNotSolved,
                            5:LpStatusNotSolved,
                            -1:LpStatusUndefined
                            }
            solutionStatus = self.lib.CoinGetSolutionStatus(hProb)
            solutionText = self.lib.CoinGetSolutionText(hProb,solutionStatus)
            objectValue =  self.lib.CoinGetObjectValue(hProb)

            #get the solution values
            NumVarDoubleArray = ctypes.c_double * numVars
            NumRowsDoubleArray = ctypes.c_double * numRows
            cActivity = NumVarDoubleArray()
            cReducedCost = NumVarDoubleArray()
            cSlackValues = NumRowsDoubleArray()
            cShadowPrices = NumRowsDoubleArray()
            self.lib.CoinGetSolutionValues(hProb, ctypes.byref(cActivity),
                                         ctypes.byref(cReducedCost),
                                         ctypes.byref(cSlackValues),
                                         ctypes.byref(cShadowPrices))

            variablevalues = {}
            variabledjvalues = {}
            constraintpivalues = {}
            constraintslackvalues = {}
            if lp.isMIP() and self.mip:
                lp.bestBound = self.lib.CoinGetMipBestBound(hProb)
            for i in range(numVars):
                variablevalues[self.n2v[i].name] = cActivity[i]
                variabledjvalues[self.n2v[i].name] = cReducedCost[i]
            lp.assignVarsVals(variablevalues)
            lp.assignVarsDj(variabledjvalues)
            #put pi and slack variables against the constraints
            for i in range(numRows):
                constraintpivalues[self.n2c[i]] = cShadowPrices[i]
                constraintslackvalues[self.n2c[i]] = \
                    rhsValues[i] - cSlackValues[i]
            lp.assignConsPi(constraintpivalues)
            lp.assignConsSlack(constraintslackvalues)

            self.lib.CoinFreeSolver()
            lp.status = CoinLpStatus[self.lib.CoinGetSolutionStatus(hProb)]
            return lp.status

if COINMP_DLL.available():
    COIN = COINMP_DLL

# to import the gurobipy name into the module scope
gurobipy = None
class GUROBI(LpSolver):
    """
    The Gurobi LP/MIP solver (via its python interface)

    The Gurobi variables are available (after a solve) in var.solverVar
    Constriaints in constraint.solverConstraint
    and the Model is in prob.solverModel
    """
    try:
        sys.path.append(gurobi_path)
        # to import the name into the module scope
        global gurobipy
        import gurobipy
    except: #FIXME: Bug because gurobi returns
            #a gurobi exception on failed imports
        def available(self):
            """True if the solver is available"""
            return False
        def actualSolve(self, lp, callback = None):
            """Solve a well formulated lp problem"""
            raise PulpSolverError, "GUROBI: Not Available"
    else:
        def __init__(self,
                    mip = True,
                    msg = True,
                    timeLimit = None,
                    epgap = None,
                    **solverParams):
            """
            Initializes the Gurobi solver.

            @param mip: if False the solver will solve a MIP as an LP
            @param msg: displays information from the solver to stdout
            @param timeLimit: sets the maximum time for solution
            @param epgap: sets the integer bound gap
            """
            LpSolver.__init__(self, mip, msg)
            self.timeLimit = timeLimit
            self.epgap = epgap
            #set the output of gurobi
            if not self.msg:
                gurobipy.setParam("OutputFlag", 0)
            #set the gurobi parameter values
            for key,value in solverParams.items():
                gurobipy.setParam(key, value)

        def findSolutionValues(self, lp):
            model = lp.solverModel
            solutionStatus = model.Status
            GRB = gurobipy.GRB
            gurobiLpStatus = {GRB.OPTIMAL: LpStatusOptimal,
                                   GRB.INFEASIBLE: LpStatusInfeasible,
                                   GRB.INF_OR_UNBD: LpStatusInfeasible,
                                   GRB.UNBOUNDED: LpStatusUnbounded,
                                   GRB.ITERATION_LIMIT: LpStatusNotSolved,
                                   GRB.NODE_LIMIT: LpStatusNotSolved,
                                   GRB.TIME_LIMIT: LpStatusNotSolved,
                                   GRB.SOLUTION_LIMIT: LpStatusNotSolved,
                                   GRB.INTERRUPTED: LpStatusNotSolved,
                                   GRB.NUMERIC: LpStatusNotSolved,
                                   }
            #populate pulp solution values
            for var in lp.variables():
                try:
                    var.varValue = var.solverVar.X
                except gurobipy.GurobiError:
                    pass
                try:
                    var.dj = var.solverVar.RC
                except gurobipy.GurobiError:
                    pass
            #put pi and slack variables against the constraints
            for constr in lp.constraints.values():
                try:
                    constr.pi = constr.solverConstraint.Pi
                except gurobipy.GurobiError:
                    pass
                try:
                    constr.slack = constr.solverConstraint.Slack
                except gurobipy.GurobiError:
                    pass
            if self.msg:
                print "Gurobi status=", solutionStatus
            lp.resolveOK = True
            for var in lp.variables():
                var.isModified = False
            lp.status = gurobiLpStatus.get(solutionStatus, LpStatusUndefined)
            return lp.status

        def available(self):
            """True if the solver is available"""
            return True

        def callSolver(self, lp, callback = None):
            """Solves the problem with gurobi
            """
            #solve the problem
            self.solveTime = -clock()
            lp.solverModel.optimize(callback = callback)
            self.solveTime += clock()

        def buildSolverModel(self, lp):
            """
            Takes the pulp lp model and translates it into a gurobi model
            """
            log.debug("create the gurobi model")
            lp.solverModel = gurobipy.Model(lp.name)
            log.debug("set the sense of the problem")
            if lp.sense == LpMaximize:
                lp.solverModel.setAttr("ModelSense", -1)
            if self.timeLimit:
                lp.solverModel.setParam("TimeLimit", self.timeLimit)
            if self.epgap:
                lp.solverModel.setParam("MIPGap", self.epgap)
            log.debug("add the variables to the problem")
            for var in lp.variables():
                lowBound = var.lowBound
                if lowBound is None:
                    lowBound = -gurobipy.GRB.INFINITY
                upBound = var.upBound
                if upBound is None:
                    upBound = gurobipy.GRB.INFINITY
                obj = lp.objective.get(var, 0.0)
                varType = gurobipy.GRB.CONTINUOUS
                if var.cat == LpInteger and self.mip:
                    varType = gurobipy.GRB.INTEGER
                var.solverVar = lp.solverModel.addVar(lowBound, upBound,
                            vtype = varType,
                            obj = obj, name = var.name)
            lp.solverModel.update()
            log.debug("add the Constraints to the problem")
            for name,constraint in lp.constraints.items():
                #build the expression
                expr = gurobipy.LinExpr(constraint.values(),
                            [v.solverVar for v in constraint.keys()])
                if constraint.sense == LpConstraintLE:
                    relation = gurobipy.GRB.LESS_EQUAL
                elif constraint.sense == LpConstraintGE:
                    relation = gurobipy.GRB.GREATER_EQUAL
                elif constraint.sense == LpConstraintEQ:
                    relation = gurobipy.GRB.EQUAL
                else:
                    raise PulpSolverError, 'Detected an invalid constraint type'
                constraint.solverConstraint = lp.solverModel.addConstr(expr,
                    relation, -constraint.constant, name)
            lp.solverModel.update()

        def actualSolve(self, lp, callback = None):
            """
            Solve a well formulated lp problem

            creates a gurobi model, variables and constraints and attaches
            them to the lp model which it then solves
            """
            self.buildSolverModel(lp)
            #set the initial solution
            log.debug("Solve the Model using gurobi")
            self.callSolver(lp, callback = callback)
            #get the solution information
            solutionStatus = self.findSolutionValues(lp)
            for var in lp.variables():
                var.modified = False
            for constraint in lp.constraints.values():
                constraint.modified = False
            return solutionStatus

        def actualResolve(self, lp, callback = None):
            """
            Solve a well formulated lp problem

            uses the old solver and modifies the rhs of the modified constraints
            """
            log.debug("Resolve the Model using gurobi")
            for constraint in lp.constraints.values():
                if constraint.modified:
                    constraint.solverConstraint.setAttr(gurobipy.GRB.Attr.RHS,
                                                        -constraint.constant)
            lp.solverModel.update()
            self.callSolver(lp, callback = callback)
            #get the solution information
            solutionStatus = self.findSolutionValues(lp)
            for var in lp.variables():
                var.modified = False
            for constraint in lp.constraints.values():
                constraint.modified = False
            return solutionStatus

class GUROBI_CMD(LpSolver_CMD):
    """The GUROBI_CMD solver"""
    def defaultPath(self):
        return self.executableExtension("gurobi_cl")

    def available(self):
        """True if the solver is available"""
        return self.executable(self.path)

    def actualSolve(self, lp):
        """Solve a well formulated lp problem"""
        if not self.executable(self.path):
            raise PulpSolverError, "PuLP: cannot execute "+self.path
        if not self.keepFiles:
            pid = os.getpid()
            tmpLp = os.path.join(self.tmpDir, "%d-pulp.lp" % pid)
            tmpSol = os.path.join(self.tmpDir, "%d-pulp.sol" % pid)
        else:
            tmpLp = lp.name+"-pulp.lp"
            tmpSol = lp.name+"-pulp.sol"
        lp.writeLP(tmpLp, writeSOS = 1)
        try: os.remove(tmpSol)
        except: pass
        cmd = self.path
        cmd += ' ' + ' '.join(['%s=%s' % (key, value)
                    for key, value in self.options])
        cmd += ' ResultFile=%s' % tmpSol
        if lp.isMIP():
            if not self.mip:
                warnings.warn('GUROBI_CMD does not allow a problem to be relaxed')
        cmd += ' %s' % tmpLp
        if self.msg:
            pipe = None
        else:
            pipe = open(os.devnull, 'w')

        return_code = subprocess.call(cmd.split(), stdout = pipe, stderr = pipe)

        if return_code != 0:
            raise PulpSolverError, "PuLP: Error while trying to execute "+self.path
        if not self.keepFiles:
            try: os.remove(tmpLp)
            except: pass
        if not os.path.exists(tmpSol):
            warnings.warn('GUROBI_CMD does provide good solution status of non optimal solutions')
            status = LpStatusNotSolved
        else:
            status, values, reducedCosts, shadowPrices, slacks = self.readsol(tmpSol)
        if not self.keepFiles:
            try: os.remove(tmpSol)
            except: pass
            try: os.remove("gurobi.log")
            except: pass
        if status != LpStatusInfeasible:
            lp.assignVarsVals(values)
            lp.assignVarsDj(reducedCosts)
            lp.assignConsPi(shadowPrices)
            lp.assignConsSlack(slacks)
        lp.status = status
        return status

    def readsol(self, filename):
        """Read a Gurobi solution file"""
        my_file = open(filename)
        try:
            my_file.next() # skip the objective value
        except StopIteration:
            # Empty file not solved
            warnings.warn('GUROBI_CMD does provide good solution status of non optimal solutions')
            status = LpStatusNotSolved
            return status, {}, {}, {}, {}
        #We have no idea what the status is assume optimal
        status = LpStatusOptimal

        shadowPrices = {}
        slacks = {}
        shadowPrices = {}
        slacks = {}
        values = {}
        reducedCosts = {}
        for line in my_file:
                name, value  = line.split()
                values[name] = float(value)
        my_file.close()
        return status, values, reducedCosts, shadowPrices, slacks

#get the glpk name in global scope
glpk = None
class PYGLPK(LpSolver):
    """
    The glpk LP/MIP solver (via its python interface)

    The glpk variables are available (after a solve) in var.solverVar
    The glpk constraints are available in constraint.solverConstraint
    The Model is in prob.solverModel
    """
    try:
        #import the model into the global scope
        global glpk
        import glpk.glpkpi as glpk
    except ImportError:
        def available(self):
            """True if the solver is available"""
            return False
        def actualSolve(self, lp, callback = None):
            """Solve a well formulated lp problem"""
            raise PulpSolverError, "GLPK: Not Available"
    else:
        def __init__(self,
                    mip = True,
                    msg = True,
                    timeLimit = None,
                    epgap = None,
                    **solverParams):
            """
            Initializes the glpk solver.

            @param mip: if False the solver will solve a MIP as an LP
            @param msg: displays information from the solver to stdout
            @param timeLimit: not handled
            @param epgap: not handled
            @param solverParams: not handled
            """
            LpSolver.__init__(self, mip, msg)
            if not self.msg:
                glpk.glp_term_out(glpk.GLP_OFF)

        def findSolutionValues(self, lp):
            prob = lp.solverModel
            if self.mip and self.hasMIPConstraints(lp.solverModel):
                solutionStatus = glpk.glp_mip_status(prob)
            else:
                solutionStatus = glpk.glp_get_status(prob)
            glpkLpStatus = {glpk.GLP_OPT: LpStatusOptimal,
                                   glpk.GLP_UNDEF: LpStatusUndefined,
                                   glpk.GLP_FEAS: LpStatusNotSolved,
                                   glpk.GLP_INFEAS: LpStatusInfeasible,
                                   glpk.GLP_NOFEAS: LpStatusInfeasible,
                                   glpk.GLP_UNBND: LpStatusUnbounded
                                   }
            #populate pulp solution values
            for var in lp.variables():
                if self.mip and self.hasMIPConstraints(lp.solverModel):
                    var.varValue = glpk.glp_mip_col_val(prob, var.glpk_index)
                else:
                    var.varValue = glpk.glp_get_col_prim(prob, var.glpk_index)
                var.dj = glpk.glp_get_col_dual(prob, var.glpk_index)
            #put pi and slack variables against the constraints
            for constr in lp.constraints.values():
                if self.mip and self.hasMIPConstraints(lp.solverModel):
                    row_val = glpk.glp_mip_row_val(prob, constr.glpk_index)
                else:
                    row_val = glpk.glp_get_row_prim(prob, constr.glpk_index)
                constr.slack = -constr.constant - row_val
                constr.pi = glpk.glp_get_row_dual(prob, constr.glpk_index)
            lp.resolveOK = True
            for var in lp.variables():
                var.isModified = False
            lp.status = glpkLpStatus.get(solutionStatus,
                    LpStatusUndefined)
            return lp.status

        def available(self):
            """True if the solver is available"""
            return True

        def hasMIPConstraints(self, solverModel):
            return (glpk.glp_get_num_int(solverModel) > 0 or
                    glpk.glp_get_num_bin(solverModel) > 0)

        def callSolver(self, lp, callback = None):
            """Solves the problem with glpk
            """
            self.solveTime = -clock()
            glpk.glp_adv_basis(lp.solverModel, 0)
            glpk.glp_simplex(lp.solverModel, None)
            if self.mip and self.hasMIPConstraints(lp.solverModel):
                status = glpk.glp_get_status(lp.solverModel)
                if status in (glpk.GLP_OPT, glpk.GLP_UNDEF, glpk.GLP_FEAS):
                    glpk.glp_intopt(lp.solverModel, None)
            self.solveTime += clock()

        def buildSolverModel(self, lp):
            """
            Takes the pulp lp model and translates it into a glpk model
            """
            log.debug("create the glpk model")
            prob = glpk.glp_create_prob()
            glpk.glp_set_prob_name(prob, lp.name)
            log.debug("set the sense of the problem")
            if lp.sense == LpMaximize:
                glpk.glp_set_obj_dir(prob, glpk.GLP_MAX)
            log.debug("add the constraints to the problem")
            glpk.glp_add_rows(prob, len(lp.constraints.keys()))
            for i, v in enumerate(lp.constraints.items(), start=1):
                name, constraint = v
                glpk.glp_set_row_name(prob, i, name)
                if constraint.sense == LpConstraintLE:
                    glpk.glp_set_row_bnds(prob, i, glpk.GLP_UP,
                            0.0, -constraint.constant)
                elif constraint.sense == LpConstraintGE:
                    glpk.glp_set_row_bnds(prob, i, glpk.GLP_LO,
                            -constraint.constant, 0.0)
                elif constraint.sense == LpConstraintEQ:
                    glpk.glp_set_row_bnds(prob, i, glpk.GLP_FX,
                            -constraint.constant, -constraint.constant)
                else:
                    raise PulpSolverError, 'Detected an invalid constraint type'
                constraint.glpk_index = i
            log.debug("add the variables to the problem")
            glpk.glp_add_cols(prob, len(lp.variables()))
            for j, var in enumerate(lp.variables(), start=1):
                glpk.glp_set_col_name(prob, j, var.name)
                lb = 0.0
                ub = 0.0
                t = glpk.GLP_FR
                if not var.lowBound is None:
                    lb = var.lowBound
                    t = glpk.GLP_LO
                if not var.upBound is None:
                    ub = var.upBound
                    t = glpk.GLP_UP
                if not var.upBound is None and not var.lowBound is None:
                    if ub == lb:
                        t = glpk.GLP_FX
                    else:
                        t = glpk.GLP_DB
                glpk.glp_set_col_bnds(prob, j, t, lb, ub)
                if var.cat == LpInteger:
                    glpk.glp_set_col_kind(prob, j, glpk.GLP_IV)
                    assert glpk.glp_get_col_kind(prob, j) == glpk.GLP_IV
                var.glpk_index = j
            log.debug("set the objective function")
            for var in lp.variables():
                value = lp.objective.get(var)
                if value:
                    glpk.glp_set_obj_coef(prob, var.glpk_index, value)
            log.debug("set the problem matrix")
            for constraint in lp.constraints.values():
                l = len(constraint.items())
                ind = glpk.intArray(l + 1)
                val = glpk.doubleArray(l + 1)
                for j, v in enumerate(constraint.items(), start=1):
                    var, value = v
                    ind[j] = var.glpk_index
                    val[j] = value
                glpk.glp_set_mat_row(prob, constraint.glpk_index, l, ind,
                        val)
            lp.solverModel = prob
            glpk.glp_write_lp(prob, None, "glpk.lp")

        def actualSolve(self, lp, callback = None):
            """
            Solve a well formulated lp problem

            creates a glpk model, variables and constraints and attaches
            them to the lp model which it then solves
            """
            self.buildSolverModel(lp)
            #set the initial solution
            log.debug("Solve the Model using glpk")
            self.callSolver(lp, callback = callback)
            #get the solution information
            solutionStatus = self.findSolutionValues(lp)
            for var in lp.variables():
                var.modified = False
            for constraint in lp.constraints.values():
                constraint.modified = False
            return solutionStatus

        def actualResolve(self, lp, callback = None):
            """
            Solve a well formulated lp problem

            uses the old solver and modifies the rhs of the modified
            constraints
            """
            log.debug("Resolve the Model using glpk")
            for constraint in lp.constraints.values():
                i = constraint.glpk_index
                if constraint.modified:
                    if constraint.sense == LpConstraintLE:
                        glpk.glp_set_row_bnds(prob, i, glpk.GLP_UP,
                                0.0, -constraint.constant)
                    elif constraint.sense == LpConstraintGE:
                        glpk.glp_set_row_bnds(prob, i, glpk.GLP_LO,
                                -constraint.constant, 0.0)
                    elif constraint.sense == LpConstraintEQ:
                        glpk.glp_set_row_bnds(prob, i, glpk.GLP_FX,
                                -constraint.constant, -constraint.constant)
                    else:
                        raise PulpSolverError, 'Detected an invalid constraint type'
            self.callSolver(lp, callback = callback)
            #get the solution information
            solutionStatus = self.findSolutionValues(lp)
            for var in lp.variables():
                var.modified = False
            for constraint in lp.constraints.values():
                constraint.modified = False
            return solutionStatus

yaposib = None
class YAPOSIB(LpSolver):
    """
    COIN OSI (via its python interface)

    The yaposib variables are available (after a solve) in var.solverVar
    The yaposib constraints are available in constraint.solverConstraint
    The Model is in prob.solverModel
    """
    try:
        #import the model into the global scope
        global yaposib
        import yaposib
    except ImportError:
        def available(self):
            """True if the solver is available"""
            return False
        def actualSolve(self, lp, callback = None):
            """Solve a well formulated lp problem"""
            raise PulpSolverError, "YAPOSIB: Not Available"
    else:
        def __init__(self,
                    mip = True,
                    msg = True,
                    timeLimit = None,
                    epgap = None,
                    solverName = "Clp",
                    **solverParams):
            """
            Initializes the yaposib solver.

            @param mip:          if False the solver will solve a MIP as
                                 an LP
            @param msg:          displays information from the solver to
                                 stdout
            @param timeLimit:    not supported
            @param epgap:        not supported
            @param solverParams: not supported
            """
            LpSolver.__init__(self, mip, msg)
            self.solverName = solverName

        def findSolutionValues(self, lp):
            model = lp.solverModel
            solutionStatus = model.status
            yaposibLpStatus = {"optimal": LpStatusOptimal,
                                   "undefined": LpStatusUndefined,
                                   "abandoned": LpStatusInfeasible,
                                   "infeasible": LpStatusInfeasible,
                                   "limitreached": LpStatusInfeasible
                                   }
            #populate pulp solution values
            for var in lp.variables():
                var.varValue = var.solverVar.solution
                var.dj = var.solverVar.reducedcost
            #put pi and slack variables against the constraints
            for constr in lp.constraints.values():
                constr.pi = constr.solverConstraint.dual
                constr.slack = -constr.constant - constr.solverConstraint.activity
            if self.msg:
                print "yaposib status=", solutionStatus
            lp.resolveOK = True
            for var in lp.variables():
                var.isModified = False
            lp.status = yaposibLpStatus.get(solutionStatus,
                    LpStatusUndefined)
            return lp.status

        def available(self):
            """True if the solver is available"""
            return True

        def callSolver(self, lp, callback = None):
            """Solves the problem with yaposib
            """
            if self.msg == 0:
                #close stdout to get rid of messages
                tempfile = open(mktemp(),'w')
                savestdout = os.dup(1)
                os.close(1)
                if os.dup(tempfile.fileno()) != 1:
                    raise PulpSolverError, "couldn't redirect stdout - dup() error"
            self.solveTime = -clock()
            lp.solverModel.solve(self.mip)
            self.solveTime += clock()
            if self.msg == 0:
                #reopen stdout
                os.close(1)
                os.dup(savestdout)
                os.close(savestdout)

        def buildSolverModel(self, lp):
            """
            Takes the pulp lp model and translates it into a yaposib model
            """
            log.debug("create the yaposib model")
            lp.solverModel = yaposib.Problem(self.solverName)
            prob = lp.solverModel
            prob.name = lp.name
            log.debug("set the sense of the problem")
            if lp.sense == LpMaximize:
                prob.obj.maximize = True
            log.debug("add the variables to the problem")
            for var in lp.variables():
                col = prob.cols.add(yaposib.vec([]))
                col.name = var.name
                if not var.lowBound is None:
                    col.lowerbound = var.lowBound
                if not var.upBound is None:
                    col.upperbound = var.upBound
                if var.cat == LpInteger:
                    col.integer = True
                prob.obj[col.index] = lp.objective.get(var, 0.0)
                var.solverVar = col
            log.debug("add the Constraints to the problem")
            for name, constraint in lp.constraints.items():
                row = prob.rows.add(yaposib.vec([(var.solverVar.index,
                    value) for var, value in constraint.items()]))
                if constraint.sense == LpConstraintLE:
                    row.upperbound = -constraint.constant
                elif constraint.sense == LpConstraintGE:
                    row.lowerbound = -constraint.constant
                elif constraint.sense == LpConstraintEQ:
                    row.upperbound = -constraint.constant
                    row.lowerbound = -constraint.constant
                else:
                    raise PulpSolverError, 'Detected an invalid constraint type'
                row.name = name
                constraint.solverConstraint = row

        def actualSolve(self, lp, callback = None):
            """
            Solve a well formulated lp problem

            creates a yaposib model, variables and constraints and attaches
            them to the lp model which it then solves
            """
            self.buildSolverModel(lp)
            #set the initial solution
            log.debug("Solve the model using yaposib")
            self.callSolver(lp, callback = callback)
            #get the solution information
            solutionStatus = self.findSolutionValues(lp)
            for var in lp.variables():
                var.modified = False
            for constraint in lp.constraints.values():
                constraint.modified = False
            return solutionStatus

        def actualResolve(self, lp, callback = None):
            """
            Solve a well formulated lp problem

            uses the old solver and modifies the rhs of the modified
            constraints
            """
            log.debug("Resolve the model using yaposib")
            for constraint in lp.constraints.values():
                row = constraint.solverConstraint
                if constraint.modified:
                    if constraint.sense == LpConstraintLE:
                        row.upperbound = -constraint.constant
                    elif constraint.sense == LpConstraintGE:
                        row.lowerbound = -constraint.constant
                    elif constraint.sense == LpConstraintEQ:
                        row.upperbound = -constraint.constant
                        row.lowerbound = -constraint.constant
                    else:
                        raise PulpSolverError, 'Detected an invalid constraint type'
            self.callSolver(lp, callback = callback)
            #get the solution information
            solutionStatus = self.findSolutionValues(lp)
            for var in lp.variables():
                var.modified = False
            for constraint in lp.constraints.values():
                constraint.modified = False
            return solutionStatus

try:
    import ctypes
    def ctypesArrayFill(myList, type=ctypes.c_double):
        """
        Creates a c array with ctypes from a python list
        type is the type of the c array
        """
        ctype= type * len(myList)
        cList = ctype()
        for i,elem in enumerate(myList):
            cList[i] = elem
        return cList
except(ImportError):
    def ctypesArrayFill(myList, type = None):
        return None
<|MERGE_RESOLUTION|>--- conflicted
+++ resolved
@@ -1410,11 +1410,7 @@
             return False
         def actualSolve(self, lp, callback = None):
             """Solve a well formulated lp problem"""
-<<<<<<< HEAD
             raise PulpSolverError, "PULP_CBC_CMD: Not Available (check permissions on %s)" % arch_pulp_cbc_path
-=======
-            raise PulpSolverError, "PULP_CBC_CMD: Not Available"
->>>>>>> 1e633dea
     else:
         def __init__(self, path=None, *args, **kwargs):
             """
