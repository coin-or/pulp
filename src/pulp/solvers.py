# PuLP : Python LP Modeler
# Version 1.4.2

# Copyright (c) 2002-2005, Jean-Sebastien Roy (js@jeannot.org)
# Modifications Copyright (c) 2007- Stuart Anthony Mitchell (s.mitchell@auckland.ac.nz)
# $Id:solvers.py 1791 2008-04-23 22:54:34Z smit023 $

# Permission is hereby granted, free of charge, to any person obtaining a
# copy of this software and associated documentation files (the
# "Software"), to deal in the Software without restriction, including
# without limitation the rights to use, copy, modify, merge, publish,
# distribute, sublicense, and/or sell copies of the Software, and to
# permit persons to whom the Software is furnished to do so, subject to
# the following conditions:

# The above copyright notice and this permission notice shall be included
# in all copies or substantial portions of the Software.

# THE SOFTWARE IS PROVIDED "AS IS", WITHOUT WARRANTY OF ANY KIND, EXPRESS
# OR IMPLIED, INCLUDING BUT NOT LIMITED TO THE WARRANTIES OF
# MERCHANTABILITY, FITNESS FOR A PARTICULAR PURPOSE AND NONINFRINGEMENT.
# IN NO EVENT SHALL THE AUTHORS OR COPYRIGHT HOLDERS BE LIABLE FOR ANY
# CLAIM, DAMAGES OR OTHER LIABILITY, WHETHER IN AN ACTION OF CONTRACT,
# TORT OR OTHERWISE, ARISING FROM, OUT OF OR IN CONNECTION WITH THE
# SOFTWARE OR THE USE OR OTHER DEALINGS IN THE SOFTWARE."""

"""
This file contains the solver classes for PuLP
Note that the solvers that require a compiled extension may not work in
the current version
"""

import os
import sys
from time import clock
from uuid import uuid4
try:
    import configparser
except ImportError:
    import ConfigParser as configparser
try:
    Parser = configparser.ConfigParser
except AttributeError:
    Parser = configparser.SafeConfigParser    
from . import sparse
import collections
import warnings
from tempfile import mktemp
from .constants import *

import logging
log = logging.getLogger(__name__)

if os.name == "posix" and sys.version_info[0] < 3:
    try:
        import subprocess32 as subprocess
    except ImportError:
        log.debug("Thread-safe subprocess32 module not found! "
                  "Using unsafe built-in subprocess module instead.")
        import subprocess
else:
    import subprocess

class PulpSolverError(PulpError):
    """
    Pulp Solver-related exceptions
    """
    pass

#import configuration information
def initialize(filename, operating_system='linux', arch='64'):
    """ reads the configuration file to initialise the module"""
    here = os.path.dirname(filename)
    config = Parser({'here':here,
        'os':operating_system, 'arch':arch})
    config.read(filename)

    try:
        cplex_dll_path = config.get("locations", "CplexPath")
    except configparser.Error:
        cplex_dll_path = 'libcplex110.so'
    try:
        try:
            ilm_cplex_license = config.get("licenses",
                "ilm_cplex_license").decode("string-escape").replace('"','')
        except AttributeError:
            ilm_cplex_license = config.get("licenses",
                "ilm_cplex_license").replace('"','')
    except configparser.Error:
        ilm_cplex_license = ''
    try:
        ilm_cplex_license_signature = config.getint("licenses",
                "ilm_cplex_license_signature")
    except configparser.Error:
        ilm_cplex_license_signature = 0
    try:
        coinMP_path = config.get("locations", "CoinMPPath").split(', ')
    except configparser.Error:
        coinMP_path = ['libCoinMP.so']
    try:
        gurobi_path = config.get("locations", "GurobiPath")
    except configparser.Error:
        gurobi_path = '/opt/gurobi201/linux32/lib/python2.5'
    try:
        cbc_path = config.get("locations", "CbcPath")
    except configparser.Error:
        cbc_path = 'cbc'
    try:
        glpk_path = config.get("locations", "GlpkPath")
    except configparser.Error:
        glpk_path = 'glpsol'
    try:
        pulp_cbc_path = config.get("locations", "PulpCbcPath")
    except configparser.Error:
        pulp_cbc_path = 'cbc'
    try:
        scip_path = config.get("locations", "ScipPath")
    except configparser.Error:
        scip_path = 'scip'
    try:
        pulp_choco_path = config.get("locations", "PulpChocoPath")
    except configparser.Error:
        pulp_choco_path = 'choco'
    for i,path in enumerate(coinMP_path):
        if not os.path.dirname(path):
            #if no pathname is supplied assume the file is in the same directory
            coinMP_path[i] = os.path.join(os.path.dirname(config_filename),path)
    return cplex_dll_path, ilm_cplex_license, ilm_cplex_license_signature,\
        coinMP_path, gurobi_path, cbc_path, glpk_path, pulp_cbc_path, scip_path, pulp_choco_path

#pick up the correct config file depending on operating system
PULPCFGFILE = "pulp.cfg"
is_64bits = sys.maxsize > 2**32
if is_64bits:
    arch = '64'
else:
    arch = '32'
operating_system = None
if sys.platform in ['win32', 'cli']:
    operating_system = 'win'
    PULPCFGFILE += ".win"
elif sys.platform in ['darwin']:
    operating_system = "osx"
    arch = '64'
    PULPCFGFILE += ".osx"
else:
    operating_system = "linux"
    PULPCFGFILE += ".linux"

if __name__ != '__main__':
    DIRNAME = os.path.dirname(__file__)
    config_filename = os.path.join(DIRNAME,
                                   PULPCFGFILE)
else: #run as a script
    from .pulp import __file__ as fname
    DIRNAME = os.path.dirname(fname)
    config_filename = os.path.join(DIRNAME,
                                   PULPCFGFILE)
cplex_dll_path, ilm_cplex_license, ilm_cplex_license_signature, coinMP_path,\
        gurobi_path, cbc_path, glpk_path, pulp_cbc_path, scip_path, pulp_choco_path = \
        initialize(config_filename, operating_system, arch)


# See later for LpSolverDefault definition
class LpSolver:
    """A generic LP Solver"""

    def __init__(self, mip = True, msg = True, options = [], *args, **kwargs):
        self.mip = mip
        self.msg = msg
        self.options = options

    def available(self):
        """True if the solver is available"""
        raise NotImplementedError

    def actualSolve(self, lp):
        """Solve a well formulated lp problem"""
        raise NotImplementedError

    def actualResolve(self,lp, **kwargs):
        """
        uses existing problem information and solves the problem
        If it is not implelemented in the solver
        just solve again
        """
        self.actualSolve(lp, **kwargs)

    def copy(self):
        """Make a copy of self"""

        aCopy = self.__class__()
        aCopy.mip = self.mip
        aCopy.msg = self.msg
        aCopy.options = self.options
        return aCopy

    def solve(self, lp):
        """Solve the problem lp"""
        # Always go through the solve method of LpProblem
        return lp.solve(self)

    #TODO: Not sure if this code should be here or in a child class
    def getCplexStyleArrays(self,lp,
                       senseDict={LpConstraintEQ:"E", LpConstraintLE:"L", LpConstraintGE:"G"},
                       LpVarCategories = {LpContinuous: "C",LpInteger: "I"},
                       LpObjSenses = {LpMaximize : -1,
                                      LpMinimize : 1},
                       infBound =  1e20
                       ):
        """returns the arrays suitable to pass to a cdll Cplex
        or other solvers that are similar

        Copyright (c) Stuart Mitchell 2007
        """
        rangeCount = 0
        variables=list(lp.variables())
        numVars = len(variables)
        #associate each variable with a ordinal
        self.v2n=dict(((variables[i],i) for i in range(numVars)))
        self.vname2n=dict(((variables[i].name,i) for i in range(numVars)))
        self.n2v=dict((i,variables[i]) for i in range(numVars))
        #objective values
        objSense = LpObjSenses[lp.sense]
        NumVarDoubleArray = ctypes.c_double * numVars
        objectCoeffs=NumVarDoubleArray()
        #print "Get objective Values"
        for v,val in lp.objective.items():
            objectCoeffs[self.v2n[v]]=val
        #values for variables
        objectConst = ctypes.c_double(0.0)
        NumVarStrArray = ctypes.c_char_p * numVars
        colNames = NumVarStrArray()
        lowerBounds = NumVarDoubleArray()
        upperBounds = NumVarDoubleArray()
        initValues = NumVarDoubleArray()
        for v in lp.variables():
            colNames[self.v2n[v]] = str(v.name)
            initValues[self.v2n[v]] = 0.0
            if v.lowBound != None:
                lowerBounds[self.v2n[v]] = v.lowBound
            else:
                lowerBounds[self.v2n[v]] = -infBound
            if v.upBound != None:
                upperBounds[self.v2n[v]] = v.upBound
            else:
                upperBounds[self.v2n[v]] = infBound
        #values for constraints
        numRows =len(lp.constraints)
        NumRowDoubleArray = ctypes.c_double * numRows
        NumRowStrArray = ctypes.c_char_p * numRows
        NumRowCharArray = ctypes.c_char * numRows
        rhsValues = NumRowDoubleArray()
        rangeValues = NumRowDoubleArray()
        rowNames = NumRowStrArray()
        rowType = NumRowCharArray()
        self.c2n = {}
        self.n2c = {}
        i = 0
        for c in lp.constraints:
            rhsValues[i] = -lp.constraints[c].constant
            #for ranged constraints a<= constraint >=b
            rangeValues[i] = 0.0
            rowNames[i] = str(c)
            rowType[i] = senseDict[lp.constraints[c].sense]
            self.c2n[c] = i
            self.n2c[i] = c
            i = i+1
        #return the coefficient matrix as a series of vectors
        coeffs = lp.coefficients()
        sparseMatrix = sparse.Matrix(list(range(numRows)), list(range(numVars)))
        for var,row,coeff in coeffs:
            sparseMatrix.add(self.c2n[row], self.vname2n[var], coeff)
        (numels, mystartsBase, mylenBase, myindBase,
         myelemBase) = sparseMatrix.col_based_arrays()
        elemBase = ctypesArrayFill(myelemBase, ctypes.c_double)
        indBase = ctypesArrayFill(myindBase, ctypes.c_int)
        startsBase = ctypesArrayFill(mystartsBase, ctypes.c_int)
        lenBase = ctypesArrayFill(mylenBase, ctypes.c_int)
        #MIP Variables
        NumVarCharArray = ctypes.c_char * numVars
        columnType = NumVarCharArray()
        if lp.isMIP():
            for v in lp.variables():
                columnType[self.v2n[v]] = LpVarCategories[v.cat]
        self.addedVars = numVars
        self.addedRows = numRows
        return  (numVars, numRows, numels, rangeCount,
            objSense, objectCoeffs, objectConst,
            rhsValues, rangeValues, rowType, startsBase, lenBase, indBase,
            elemBase, lowerBounds, upperBounds, initValues, colNames,
            rowNames, columnType, self.n2v, self.n2c)


class LpSolver_CMD(LpSolver):
    """A generic command line LP Solver"""
    def __init__(self, path=None, keepFiles=0, mip=1, msg=1, options=[]):
        LpSolver.__init__(self, mip, msg, options)
        if path is None:
            self.path = self.defaultPath()
        else:
            self.path = path
        self.keepFiles = keepFiles
        self.setTmpDir()

    def copy(self):
        """Make a copy of self"""

        aCopy = LpSolver.copy(self)
        aCopy.path = self.path
        aCopy.keepFiles = self.keepFiles
        aCopy.tmpDir = self.tmpDir
        return aCopy

    def setTmpDir(self):
        """Set the tmpDir attribute to a reasonnable location for a temporary
        directory"""
        if os.name != 'nt':
            # On unix use /tmp by default
            self.tmpDir = os.environ.get("TMPDIR", "/tmp")
            self.tmpDir = os.environ.get("TMP", self.tmpDir)
        else:
            # On Windows use the current directory
            self.tmpDir = os.environ.get("TMPDIR", "")
            self.tmpDir = os.environ.get("TMP", self.tmpDir)
            self.tmpDir = os.environ.get("TEMP", self.tmpDir)
        if not os.path.isdir(self.tmpDir):
            self.tmpDir = ""
        elif not os.access(self.tmpDir, os.F_OK + os.W_OK):
            self.tmpDir = ""

    def defaultPath(self):
        raise NotImplementedError

    def executableExtension(name):
        if os.name != 'nt':
            return name
        else:
            return name+".exe"
    executableExtension = staticmethod(executableExtension)

    def executable(command):
        """Checks that the solver command is executable,
        And returns the actual path to it."""

        if os.path.isabs(command):
            if os.path.exists(command) and os.access(command, os.X_OK):
                return command
        for path in os.environ.get("PATH", []).split(os.pathsep):
            new_path = os.path.join(path, command)
            if os.path.exists(new_path) and os.access(new_path, os.X_OK):
                return os.path.join(path, command)
        return False
    executable = staticmethod(executable)

class GLPK_CMD(LpSolver_CMD):
    """The GLPK LP solver"""
    def defaultPath(self):
        return self.executableExtension(glpk_path)

    def available(self):
        """True if the solver is available"""
        return self.executable(self.path)

    def actualSolve(self, lp):
        """Solve a well formulated lp problem"""
        if not self.executable(self.path):
            raise PulpSolverError("PuLP: cannot execute "+self.path)
        if not self.keepFiles:
            uuid = uuid4().hex
            tmpLp = os.path.join(self.tmpDir, "%s-pulp.lp" % uuid)
            tmpSol = os.path.join(self.tmpDir, "%s-pulp.sol" % uuid)
        else:
            tmpLp = lp.name+"-pulp.lp"
            tmpSol = lp.name+"-pulp.sol"
        lp.writeLP(tmpLp, writeSOS = 0)
        proc = ["glpsol", "--cpxlp", tmpLp, "-o", tmpSol]
        if not self.mip: proc.append('--nomip')
        proc.extend(self.options)

        self.solution_time = clock()
        if not self.msg:
            proc[0] = self.path
            pipe = open(os.devnull, 'w')
            if operating_system == 'win':
                # Prevent flashing windows if used from a GUI application
                startupinfo = subprocess.STARTUPINFO()
                startupinfo.dwFlags |= subprocess.STARTF_USESHOWWINDOW
                rc = subprocess.call(proc, stdout = pipe, stderr = pipe,
                                     startupinfo = startupinfo)
            else:
                rc = subprocess.call(proc, stdout = pipe, stderr = pipe)
            if rc:
                raise PulpSolverError("PuLP: Error while trying to execute "+self.path)
            pipe.close()
        else:
            if os.name != 'nt':
                rc = os.spawnvp(os.P_WAIT, self.path, proc)
            else:
                rc = os.spawnv(os.P_WAIT, self.executable(self.path), proc)
            if rc == 127:
                raise PulpSolverError("PuLP: Error while trying to execute "+self.path)
        self.solution_time += clock()

        if not os.path.exists(tmpSol):
            raise PulpSolverError("PuLP: Error while executing "+self.path)
        status, values = self.readsol(tmpSol)
        lp.assignVarsVals(values)
        lp.assignStatus(status)
        if not self.keepFiles:
            try: os.remove(tmpLp)
            except: pass
            try: os.remove(tmpSol)
            except: pass
        return status

    def readsol(self,filename):
        """Read a GLPK solution file"""
        with open(filename) as f:
            f.readline()
            rows = int(f.readline().split()[1])
            cols = int(f.readline().split()[1])
            f.readline()
            statusString = f.readline()[12:-1]
            glpkStatus = {
                "INTEGER OPTIMAL":LpStatusOptimal,
                "INTEGER NON-OPTIMAL":LpStatusOptimal,
                "OPTIMAL":LpStatusOptimal,
                "INFEASIBLE (FINAL)":LpStatusInfeasible,
                "INTEGER UNDEFINED":LpStatusUndefined,
                "UNBOUNDED":LpStatusUnbounded,
                "UNDEFINED":LpStatusUndefined,
                "INTEGER EMPTY":LpStatusInfeasible
                }
            #print "statusString ",statusString
            if statusString not in glpkStatus:
                raise PulpSolverError("Unknown status returned by GLPK")
            status = glpkStatus[statusString]
            isInteger = statusString in ["INTEGER NON-OPTIMAL","INTEGER OPTIMAL","INTEGER UNDEFINED"]
            values = {}
            for i in range(4): f.readline()
            for i in range(rows):
                line = f.readline().split()
                if len(line) ==2: f.readline()
            for i in range(3):
                f.readline()
            for i in range(cols):
                line = f.readline().split()
                name = line[1]
                if len(line) ==2: line = [0,0]+f.readline().split()
                if isInteger:
                    if line[2] == "*": value = int(float(line[3]))
                    else: value = float(line[2])
                else:
                    value = float(line[3])
                values[name] = value
        return status, values
GLPK = GLPK_CMD

class CPLEX_CMD(LpSolver_CMD):
    """The CPLEX LP solver"""

    def __init__(self, path = None, keepFiles = 0, mip = 1,
            msg = 0, options = [], timelimit = None):
        LpSolver_CMD.__init__(self, path, keepFiles, mip, msg, options)
        self.timelimit = timelimit

    def defaultPath(self):
        return self.executableExtension("cplex")

    def available(self):
        """True if the solver is available"""
        return self.executable(self.path)

    def actualSolve(self, lp):
        """Solve a well formulated lp problem"""
        if not self.executable(self.path):
            raise PulpSolverError("PuLP: cannot execute "+self.path)
        if not self.keepFiles:
            uuid = uuid4().hex
            tmpLp = os.path.join(self.tmpDir, "%s-pulp.lp" % uuid)
            tmpSol = os.path.join(self.tmpDir, "%s-pulp.sol" % uuid)
        else:
            tmpLp = lp.name+"-pulp.lp"
            tmpSol = lp.name+"-pulp.sol"
        lp.writeLP(tmpLp, writeSOS = 1)
        try: os.remove(tmpSol)
        except: pass
        if not self.msg:
            cplex = subprocess.Popen(self.path, stdin = subprocess.PIPE,
                stdout = subprocess.PIPE, stderr = subprocess.PIPE)
        else:
            cplex = subprocess.Popen(self.path, stdin = subprocess.PIPE)
        cplex_cmds = "read "+tmpLp+"\n"
        if self.timelimit is not None:
            cplex_cmds += "set timelimit " + str(self.timelimit) + "\n"
        for option in self.options:
            cplex_cmds += option+"\n"
        if lp.isMIP():
            if self.mip:
                cplex_cmds += "mipopt\n"
                cplex_cmds += "change problem fixed\n"
            else:
                cplex_cmds += "change problem lp\n"

        cplex_cmds += "optimize\n"
        cplex_cmds += "write "+tmpSol+"\n"
        cplex_cmds += "quit\n"
        cplex_cmds = cplex_cmds.encode('UTF-8')
        cplex.communicate(cplex_cmds)
        if cplex.returncode != 0:
            raise PulpSolverError("PuLP: Error while trying to execute "+self.path)
        if not self.keepFiles:
            try: os.remove(tmpLp)
            except: pass
        if not os.path.exists(tmpSol):
            status = LpStatusInfeasible
        else:
            status, values, reducedCosts, shadowPrices, slacks = self.readsol(tmpSol)
        if not self.keepFiles:
            try: os.remove(tmpSol)
            except: pass
            try: os.remove("cplex.log")
            except: pass
        if status != LpStatusInfeasible:
            lp.assignVarsVals(values)
            lp.assignVarsDj(reducedCosts)
            lp.assignConsPi(shadowPrices)
            lp.assignConsSlack(slacks)
        lp.assignStatus(status)
        return status

    def readsol(self,filename):
        """Read a CPLEX solution file"""
        try:
            import xml.etree.ElementTree as et
        except ImportError:
            import elementtree.ElementTree as et
        solutionXML = et.parse(filename).getroot()
        solutionheader = solutionXML.find("header")
        statusString = solutionheader.get("solutionStatusString")
        # TODO: check status for Integer Feasible
        cplexStatus = {
            "optimal":LpStatusOptimal,
            }
        if statusString not in cplexStatus:
            raise PulpSolverError("Unknown status returned by CPLEX: "+statusString)
        status = cplexStatus[statusString]

        shadowPrices = {}
        slacks = {}
        shadowPrices = {}
        slacks = {}
        constraints = solutionXML.find("linearConstraints")
        for constraint in constraints:
                name = constraint.get("name")
                shadowPrice = constraint.get("dual")
                slack = constraint.get("slack")
                shadowPrices[name] = float(shadowPrice)
                slacks[name] = float(slack)

        values = {}
        reducedCosts = {}
        for variable in solutionXML.find("variables"):
                name = variable.get("name")
                value = variable.get("value")
                reducedCost = variable.get("reducedCost")
                values[name] = float(value)
                reducedCosts[name] = float(reducedCost)

        return status, values, reducedCosts, shadowPrices, slacks

def CPLEX_DLL_load_dll(path):
    """
    function that loads the DLL useful for debugging installation problems
    """
    import ctypes
    if os.name in ['nt','dos']:
        lib = ctypes.windll.LoadLibrary(str(path))
    else:
        lib = ctypes.cdll.LoadLibrary(str(path))
    return lib

try:
    import ctypes
    class CPLEX_DLL(LpSolver):
        """
        The CPLEX LP/MIP solver (via a Dynamic library DLL - windows or SO - Linux)

        This solver wraps the c library api of cplex.
        It has been tested against cplex 11.
        For api functions that have not been wrapped in this solver please use
        the ctypes library interface to the cplex api in CPLEX_DLL.lib
        """
        lib = CPLEX_DLL_load_dll(cplex_dll_path)
        #parameters manually found in solver manual
        CPX_PARAM_EPGAP = 2009
        CPX_PARAM_MEMORYEMPHASIS = 1082 # from Cplex 11.0 manual
        CPX_PARAM_TILIM = 1039
        CPX_PARAM_LPMETHOD = 1062
        #argtypes for CPLEX functions
        lib.CPXsetintparam.argtypes = [ctypes.c_void_p,
                         ctypes.c_int, ctypes.c_int]
        lib.CPXsetdblparam.argtypes = [ctypes.c_void_p, ctypes.c_int,
                                                ctypes.c_double]
        lib.CPXfopen.argtypes = [ctypes.c_char_p,
                                      ctypes.c_char_p]
        lib.CPXfopen.restype = ctypes.c_void_p
        lib.CPXsetlogfile.argtypes = [ctypes.c_void_p,
                                      ctypes.c_void_p]

        def __init__(self,
                    mip = True,
                    msg = True,
                    timeLimit = None,
                    epgap = None,
                    logfilename = None,
                    emphasizeMemory = False):
            """
            Initializes the CPLEX_DLL solver.

            @param mip: if False the solver will solve a MIP as an LP
            @param msg: displays information from the solver to stdout
            @param epgap: sets the integer bound gap
            @param logfilename: sets the filename of the cplex logfile
            @param emphasizeMemory: makes the solver emphasize Memory over
              solution time
            """
            LpSolver.__init__(self, mip, msg)
            self.timeLimit = timeLimit
            self.grabLicence()
            self.setMemoryEmphasis(emphasizeMemory)
            if epgap is not None:
                self.changeEpgap(epgap)
            if timeLimit is not None:
                self.setTimeLimit(timeLimit)
            if logfilename is not None:
                self.setlogfile(logfilename)
            else:
                self.logfile = None

        def setlogfile(self, filename):
            """
            sets the logfile for cplex output
            """
            self.logfilep = CPLEX_DLL.lib.CPXfopen(filename, "w")
            CPLEX_DLL.lib.CPXsetlogfile(self.env, self.logfilep)

        def changeEpgap(self, epgap = 10**-4):
            """
            Change cplex solver integer bound gap tolerence
            """
            CPLEX_DLL.lib.CPXsetdblparam(self.env,CPLEX_DLL.CPX_PARAM_EPGAP,
                                            epgap)

        def setLpAlgorithm(self, algo):
            """
            Select the LP algorithm to use.

            See your CPLEX manual for valid values of algo.  For CPLEX
            12.1 these are 0 for "automatic", 1 primal, 2 dual, 3 network, 4
            barrier, 5 sifting and 6 concurrent.  Currently the default setting
            0 always choooses dual simplex.
            """
            CPLEX_DLL.lib.CPXsetintparam(self.env,CPLEX_DLL.CPX_PARAM_LPMETHOD,
                                         algo)

        def setTimeLimit(self, timeLimit = 0.0):
            """
            Make cplex limit the time it takes --added CBM 8/28/09
            """
            CPLEX_DLL.lib.CPXsetdblparam(self.env,CPLEX_DLL.CPX_PARAM_TILIM,
                                                float(timeLimit))

        def setMemoryEmphasis(self, yesOrNo = False):
            """
            Make cplex try to conserve memory at the expense of
            performance.
            """
            CPLEX_DLL.lib.CPXsetintparam(self.env,
                            CPLEX_DLL.CPX_PARAM_MEMORYEMPHASIS,yesOrNo)

        def findSolutionValues(self, lp, numcols, numrows):
            byref = ctypes.byref
            solutionStatus = ctypes.c_int()
            objectiveValue = ctypes.c_double()
            x = (ctypes.c_double * numcols)()
            pi = (ctypes.c_double * numrows)()
            slack = (ctypes.c_double * numrows)()
            dj = (ctypes.c_double * numcols)()
            status= CPLEX_DLL.lib.CPXsolwrite(self.env, self.hprob,
                                                "CplexTest.sol")
            if lp.isMIP():
                solutionStatus.value = CPLEX_DLL.lib.CPXgetstat(self.env,
                                                                 self.hprob)
                status = CPLEX_DLL.lib.CPXgetobjval(self.env, self.hprob,
                                                    byref(objectiveValue))
                if status != 0 and status != 1217: #no solution exists
                    raise PulpSolverError("Error in CPXgetobjval status="
                                          + str(status))

                status = CPLEX_DLL.lib.CPXgetx(self.env, self.hprob,
                                                byref(x), 0, numcols - 1)
                if status != 0 and status != 1217:
                    raise PulpSolverError("Error in CPXgetx status=" + str(status))
            else:
                status = CPLEX_DLL.lib.CPXsolution(self.env, self.hprob,
                                              byref(solutionStatus),
                                              byref(objectiveValue),
                                              byref(x), byref(pi),
                                              byref(slack), byref(dj))
            # 102 is the cplex return status for
            # integer optimal within tolerance
            # and is useful for breaking symmetry.
            CplexLpStatus = {1: LpStatusOptimal, 3: LpStatusInfeasible,
                                  2: LpStatusUnbounded, 0: LpStatusNotSolved,
                                  101: LpStatusOptimal, 102: LpStatusOptimal,
                                  103: LpStatusInfeasible}
            #populate pulp solution values
            variablevalues = {}
            variabledjvalues = {}
            constraintpivalues = {}
            constraintslackvalues = {}
            for i in range(numcols):
                variablevalues[self.n2v[i].name] = x[i]
                variabledjvalues[self.n2v[i].name] = dj[i]
            lp.assignVarsVals(variablevalues)
            lp.assignVarsDj(variabledjvalues)
            #put pi and slack variables against the constraints
            for i in range(numrows):
                constraintpivalues[self.n2c[i]] = pi[i]
                constraintslackvalues[self.n2c[i]] = slack[i]
            lp.assignConsPi(constraintpivalues)
            lp.assignConsSlack(constraintslackvalues)
            #TODO: clear up the name of self.n2c
            if self.msg:
                print("Cplex status=", solutionStatus.value)
            lp.resolveOK = True
            for var in lp.variables():
                var.isModified = False
            status = CplexLpStatus.get(solutionStatus.value, LpStatusUndefined)
            lp.assignStatus(status)
            return status

        def __del__(self):
            #LpSolver.__del__(self)
            self.releaseLicence()

        def available(self):
            """True if the solver is available"""
            return True

        def grabLicence(self):
            """
            Returns True if a CPLEX licence can be obtained.
            The licence is kept until releaseLicence() is called.
            """
            status = ctypes.c_int()
            # If the config file allows to do so (non null params), try to
            # grab a runtime license.
            if ilm_cplex_license and ilm_cplex_license_signature:
                runtime_status = CPLEX_DLL.lib.CPXsetstaringsol(
                        ilm_cplex_license,
                        ilm_cplex_license_signature)
                # if runtime_status is not zero, running with a runtime
                # license will fail. However, no error is thrown (yet)
                # because the second call might still succeed if the user
                # has another license. Let us forgive bad user
                # configuration:
                if not (runtime_status == 0) and self.msg:
                    print(
                    "CPLEX library failed to load the runtime license" +
                    "the call returned status=%s" % str(runtime_status) +
                    "Please check the pulp config file.")
            self.env = CPLEX_DLL.lib.CPXopenCPLEX(ctypes.byref(status))
            self.hprob = None
            if not(status.value == 0):
                raise PulpSolverError("CPLEX library failed on " +
                                    "CPXopenCPLEX status=" + str(status))


        def releaseLicence(self):
            """Release a previously obtained CPLEX licence"""
            if getattr(self,"env",False):
                status=CPLEX_DLL.lib.CPXcloseCPLEX(self.env)
                self.env = self.hprob = None
            else:
                raise PulpSolverError("No CPLEX enviroment to close")

        def callSolver(self, isMIP):
            """Solves the problem with cplex
            """
            #solve the problem
            self.cplexTime = -clock()
            if isMIP and self.mip:
                status= CPLEX_DLL.lib.CPXmipopt(self.env, self.hprob)
                if status != 0:
                    raise PulpSolverError("Error in CPXmipopt status="
                                        + str(status))
            else:
                status = CPLEX_DLL.lib.CPXlpopt(self.env, self.hprob)
                if status != 0:
                    raise PulpSolverError("Error in CPXlpopt status="
                                            + str(status))
            self.cplexTime += clock()

        def actualSolve(self, lp):
            """Solve a well formulated lp problem"""
            #TODO alter so that msg parameter is handled correctly
            status = ctypes.c_int()
            byref = ctypes.byref   #shortcut to function
            if self.hprob is not None:
                CPLEX_DLL.lib.CPXfreeprob(self.env, self.hprob)
            self.hprob = CPLEX_DLL.lib.CPXcreateprob(self.env,
                                                    byref(status), lp.name)
            if status.value != 0:
                raise PulpSolverError("Error in CPXcreateprob status="
                                    + str(status))
            (numcols, numrows, numels, rangeCount,
                objSense, obj, objconst,
                rhs, rangeValues, rowSense, matbeg, matcnt, matind,
                matval, lb, ub, initValues, colname,
                rowname, xctype, n2v, n2c )= self.getCplexStyleArrays(lp)
            status.value = CPLEX_DLL.lib.CPXcopylpwnames (self.env, self.hprob,
                                 numcols, numrows,
                                 objSense, obj, rhs, rowSense, matbeg, matcnt,
                                 matind, matval, lb, ub, None, colname, rowname)
            if status.value != 0:
                raise PulpSolverError("Error in CPXcopylpwnames status=" +
                                        str(status))
            if lp.isMIP() and self.mip:
                status.value = CPLEX_DLL.lib.CPXcopyctype(self.env,
                                                          self.hprob,
                                                          xctype)
            if status.value != 0:
                raise PulpSolverError("Error in CPXcopyctype status=" +
                                        str(status))
            #set the initial solution
            self.callSolver(lp.isMIP())
            #get the solution information
            solutionStatus = self.findSolutionValues(lp, numcols, numrows)
            for var in lp.variables():
                var.modified = False
            return solutionStatus


        def actualResolve(self,lp):
            """looks at which variables have been modified and changes them
            """
            #TODO: Add changing variables not just adding them
            #TODO: look at constraints
            modifiedVars = [var for var in lp.variables() if var.modified]
            #assumes that all variables flagged as modified
            #need to be added to the problem
            newVars = modifiedVars
            #print newVars
            self.v2n.update([(var, i+self.addedVars)
                                for i,var in enumerate(newVars)])
            self.n2v.update([(i+self.addedVars, var)
                                for i,var in enumerate(newVars)])
            self.vname2n.update([(var.name, i+self.addedVars)
                                for i,var in enumerate(newVars)])
            oldVars = self.addedVars
            self.addedVars += len(newVars)
            (ccnt,nzcnt,obj,cmatbeg,
            cmatlen, cmatind,cmatval,
            lb,ub, initvals,
            colname, coltype) = self.getSparseCols(newVars, lp, oldVars,
                                defBound = 1e20)
            CPXaddcolsStatus = CPLEX_DLL.lib.CPXaddcols(self.env, self.hprob,
                                          ccnt, nzcnt,
                                          obj,cmatbeg,
                                          cmatind,cmatval,
                                          lb,ub,colname)
            #add the column types
            if lp.isMIP() and self.mip:
                indices = (ctypes.c_int * len(newVars))()
                for i,var in enumerate(newVars):
                    indices[i] = oldVars +i
                CPXchgctypeStatus = CPLEX_DLL.lib.CPXchgctype (self.env,
                                                 self.hprob,
                                                 ccnt, indices, coltype);
            #solve the problem
            self.callSolver(lp.isMIP())
            #get the solution information
            solutionStatus = self.findSolutionValues(lp, self.addedVars,
                                                     self.addedRows)
            for var in modifiedVars:
                var.modified = False
            return solutionStatus

        def getSparseCols(self, vars, lp, offset = 0, defBound = 1e20):
            """
            outputs the variables in var as a sparse matrix,
            suitable for cplex and Coin

            Copyright (c) Stuart Mitchell 2007
            """
            numVars = len(vars)
            obj = (ctypes.c_double * numVars)()
            cmatbeg = (ctypes.c_int * numVars)()
            mycmatind = []
            mycmatval = []
            rangeCount = 0
            #values for variables
            colNames =  (ctypes.c_char_p * numVars)()
            lowerBounds =  (ctypes.c_double * numVars)()
            upperBounds =  (ctypes.c_double * numVars)()
            initValues =  (ctypes.c_double * numVars)()
            i=0
            for v in vars:
                colNames[i] = str(v.name)
                initValues[i] = v.init
                if v.lowBound != None:
                    lowerBounds[i] = v.lowBound
                else:
                    lowerBounds[i] = -defBound
                if v.upBound != None:
                    upperBounds[i] = v.upBound
                else:
                    upperBounds[i] = defBound
                i+= 1
                #create the new variables
            #values for constraints
            #return the coefficient matrix as a series of vectors
            myobjectCoeffs = {}
            numRows = len(lp.constraints)
            sparseMatrix = sparse.Matrix(list(range(numRows)), list(range(numVars)))
            for var in vars:
                for row,coeff in var.expression.items():
                   if row.name == lp.objective.name:
                        myobjectCoeffs[var] = coeff
                   else:
                        sparseMatrix.add(self.c2n[row.name], self.v2n[var] - offset, coeff)
            #objective values
            objectCoeffs = (ctypes.c_double * numVars)()
            for var in vars:
                objectCoeffs[self.v2n[var]-offset] = myobjectCoeffs[var]
            (numels, mystartsBase, mylenBase, myindBase,
             myelemBase) = sparseMatrix.col_based_arrays()
            elemBase = ctypesArrayFill(myelemBase, ctypes.c_double)
            indBase = ctypesArrayFill(myindBase, ctypes.c_int)
            startsBase = ctypesArrayFill(mystartsBase, ctypes.c_int)
            lenBase = ctypesArrayFill(mylenBase, ctypes.c_int)
            #MIP Variables
            NumVarCharArray = ctypes.c_char * numVars
            columnType = NumVarCharArray()
            if lp.isMIP():
                CplexLpCategories = {LpContinuous: "C",
                                    LpInteger: "I"}
                for v in vars:
                    columnType[self.v2n[v] - offset] = CplexLpCategories[v.cat]
            return  numVars, numels,  objectCoeffs, \
                startsBase, lenBase, indBase, \
                elemBase, lowerBounds, upperBounds, initValues, colNames, \
                columnType

        def objSa(self, vars = None):
            """Objective coefficient sensitivity analysis.

            Called after a problem has been solved, this function
            returns a dict mapping variables to pairs (lo, hi) indicating
            that the objective coefficient of the variable can vary
            between lo and hi without changing the optimal basis
            (if other coefficients remain constant).  If an iterable
            vars is given, results are returned only for variables in vars.
            """
            if vars is None:
                v2n = self.v2n
            else:
                v2n = dict((v, self.v2n[v]) for v in vars)
            ifirst = min(v2n.values())
            ilast = max(v2n.values())

            row_t = ctypes.c_double * (ilast - ifirst + 1)
            lo = row_t()
            hi = row_t()
            status = ctypes.c_int()
            status.value = CPLEX_DLL.lib.CPXobjsa(self.env, self.hprob,
                                                  ifirst, ilast, lo, hi)
            if status.value != 0:
                raise PulpSolverError("Error in CPXobjsa, status="
                                        + str(status))
            return dict((v, (lo[i - ifirst], hi[i - ifirst]))
                        for v, i in v2n.items())



    CPLEX = CPLEX_DLL
except (ImportError,OSError):
    class CPLEX_DLL(LpSolver):
        """The CPLEX LP/MIP solver PHANTOM Something went wrong!!!!"""
        def available(self):
            """True if the solver is available"""
            return False
        def actualSolve(self, lp):
            """Solve a well formulated lp problem"""
            raise PulpSolverError("CPLEX_DLL: Not Available")
    CPLEX = CPLEX_CMD

try:
    import cplex
except (ImportError):
    class CPLEX_PY(LpSolver):
        """The CPLEX LP/MIP solver from python PHANTOM Something went wrong!!!!"""
        def available(self):
            """True if the solver is available"""
            return False
        def actualSolve(self, lp):
            """Solve a well formulated lp problem"""
            raise PulpSolverError("CPLEX_PY: Not Available")
else:
    class CPLEX_PY(LpSolver):
        """
        The CPLEX LP/MIP solver (via a Python Binding)

        This solver wraps the python api of cplex.
        It has been tested against cplex 12.3.
        For api functions that have not been wrapped in this solver please use
        the base cplex classes
        """

        def __init__(self,
                    mip = True,
                    msg = True,
                    timeLimit = None,
                    epgap = None,
                    logfilename = None):
            """
            Initializes the CPLEX_PY solver.

            @param mip: if False the solver will solve a MIP as an LP
            @param msg: displays information from the solver to stdout
            @param epgap: sets the integer bound gap
            @param logfilename: sets the filename of the cplex logfile
            """
            LpSolver.__init__(self, mip, msg)
            self.timeLimit = timeLimit
            self.epgap = epgap
            self.logfilename = logfilename

        def available(self):
            """True if the solver is available"""
            return True

        def actualSolve(self, lp, callback = None):
            """
            Solve a well formulated lp problem

            creates a cplex model, variables and constraints and attaches
            them to the lp model which it then solves
            """
            self.buildSolverModel(lp)
            #set the initial solution
            log.debug("Solve the Model using cplex")
            self.callSolver(lp)
            #get the solution information
            solutionStatus = self.findSolutionValues(lp)
            for var in lp.variables():
                var.modified = False
            for constraint in lp.constraints.values():
                constraint.modified = False
            return solutionStatus

        def buildSolverModel(self, lp):
            """
            Takes the pulp lp model and translates it into a cplex model
            """
            self.n2v = dict((var.name, var) for var in lp.variables())
            if len(self.n2v) != len(lp.variables()):
                raise PulpSolverError(
                        'Variables must have unique names for cplex solver')
            log.debug("create the cplex model")
            self.solverModel = lp.solverModel = cplex.Cplex()
            log.debug("set the name of the problem")
            if not self.mip:
                self.solverModel.set_problem_name(lp.name)
            log.debug("set the sense of the problem")
            if lp.sense == LpMaximize:
                lp.solverModel.objective.set_sense(
                                    lp.solverModel.objective.sense.maximize)
            obj = [float(lp.objective.get(var, 0.0)) for var in lp.variables()]
            def cplex_var_lb(var):
                if var.lowBound is not None:
                    return float(var.lowBound)
                else:
                    return -cplex.infinity
            lb = [cplex_var_lb(var) for var in lp.variables()]
            def cplex_var_ub(var):
                if var.upBound is not None:
                    return float(var.upBound)
                else:
                    return cplex.infinity
            ub = [cplex_var_ub(var) for var in lp.variables()]
            colnames = [var.name for var in lp.variables()]
            def cplex_var_types(var):
                if var.cat == LpInteger:
                    return 'I'
                else:
                    return 'C'
            ctype = [cplex_var_types(var) for var in lp.variables()]
            ctype = "".join(ctype)
            lp.solverModel.variables.add(obj=obj, lb=lb, ub=ub, types=ctype,
                       names=colnames)
            rows = []
            senses = []
            rhs = []
            rownames = []
            for name,constraint in lp.constraints.items():
                #build the expression
                expr = [(var.name, float(coeff)) for var, coeff in constraint.items()]
                if not expr:
                    #if the constraint is empty
                    rows.append(([],[]))
                else:
                    rows.append(list(zip(*expr)))
                if constraint.sense == LpConstraintLE:
                    senses.append('L')
                elif constraint.sense == LpConstraintGE:
                    senses.append('G')
                elif constraint.sense == LpConstraintEQ:
                    senses.append('E')
                else:
                    raise PulpSolverError('Detected an invalid constraint type')
                rownames.append(name)
                rhs.append(float(-constraint.constant))
            lp.solverModel.linear_constraints.add(lin_expr=rows, senses=senses,
                                rhs=rhs, names=rownames)
            log.debug("set the type of the problem")
            if not self.mip:
                self.solverModel.set_problem_type(cplex.Cplex.problem_type.LP)
            log.debug("set the logging")
            if not self.msg:
                self.solverModel.set_error_stream(None)
                self.solverModel.set_log_stream(None)
                self.solverModel.set_warning_stream(None)
                self.solverModel.set_results_stream(None)
            if self.logfilename is not None:
                self.setlogfile(self.logfilename)
            if self.epgap is not None:
                self.changeEpgap(self.epgap)
            if self.timeLimit is not None:
                self.setTimeLimit(self.timeLimit)

        def setlogfile(self, filename):
            """
            sets the logfile for cplex output
            """
            self.solverModel.set_log_stream(filename)

        def changeEpgap(self, epgap = 10**-4):
            """
            Change cplex solver integer bound gap tolerence
            """
            self.solverModel.parameters.mip.tolerances.mipgap.set(epgap)

        def setTimeLimit(self, timeLimit = 0.0):
            """
            Make cplex limit the time it takes --added CBM 8/28/09
            """
            self.solverModel.parameters.timelimit.set(timeLimit)

        def callSolver(self, isMIP):
            """Solves the problem with cplex
            """
            #solve the problem
            self.solveTime = -clock()
            self.solverModel.solve()
            self.solveTime += clock()

        def findSolutionValues(self, lp):
            CplexLpStatus = {lp.solverModel.solution.status.MIP_optimal: LpStatusOptimal,
                             lp.solverModel.solution.status.optimal: LpStatusOptimal,
                             lp.solverModel.solution.status.optimal_tolerance: LpStatusOptimal,
                             lp.solverModel.solution.status.infeasible: LpStatusInfeasible,
                             lp.solverModel.solution.status.infeasible_or_unbounded:  LpStatusInfeasible,
                             lp.solverModel.solution.status.MIP_infeasible: LpStatusInfeasible,
                             lp.solverModel.solution.status.MIP_infeasible_or_unbounded:  LpStatusInfeasible,
                             lp.solverModel.solution.status.unbounded: LpStatusUnbounded,
                             lp.solverModel.solution.status.MIP_unbounded: LpStatusUnbounded,
                             lp.solverModel.solution.status.abort_dual_obj_limit: LpStatusNotSolved,
                             lp.solverModel.solution.status.abort_iteration_limit: LpStatusNotSolved,
                             lp.solverModel.solution.status.abort_obj_limit: LpStatusNotSolved,
                             lp.solverModel.solution.status.abort_relaxed: LpStatusNotSolved,
                             lp.solverModel.solution.status.abort_time_limit: LpStatusNotSolved,
                             lp.solverModel.solution.status.abort_user: LpStatusNotSolved,
                             lp.solverModel.solution.status.MIP_abort_feasible: LpStatusOptimal}
            lp.cplex_status = lp.solverModel.solution.get_status()
            status = CplexLpStatus.get(lp.cplex_status, LpStatusUndefined)
            sol_status = None
            if lp.cplex_status == lp.solverModel.solution.status.MIP_abort_feasible:
                sol_status = LpSolutionIntegerFeasible
            lp.assignStatus(status, sol_status)
            var_names = [var.name for var in lp.variables()]
            con_names = [con for con in lp.constraints]
            try:
                objectiveValue = lp.solverModel.solution.get_objective_value()
                variablevalues = dict(zip(var_names, lp.solverModel.solution.get_values(var_names)))
                lp.assignVarsVals(variablevalues)
                constraintslackvalues = dict(zip(con_names, lp.solverModel.solution.get_linear_slacks(con_names)))
                lp.assignConsSlack(constraintslackvalues)
                if lp.solverModel.get_problem_type == cplex.Cplex.problem_type.LP:
                    variabledjvalues = dict(zip(var_names, lp.solverModel.solution.get_reduced_costs(var_names)))
                    lp.assignVarsDj(variabledjvalues)
                    constraintpivalues = dict(zip(con_names, lp.solverModel.solution.get_dual_values(con_names)))
                    lp.assignConsPi(constraintpivalues)
            except cplex.exceptions.CplexSolverError:
                #raises this error when there is no solution
                pass
            #put pi and slack variables against the constraints
            #TODO: clear up the name of self.n2c
            if self.msg:
                print("Cplex status=", lp.cplex_status)
            lp.resolveOK = True
            for var in lp.variables():
                var.isModified = False
            return status

        def actualResolve(self,lp):
            """
            looks at which variables have been modified and changes them
            """
            raise NotImplementedError("Resolves in CPLEX_PY not yet implemented")

    CPLEX = CPLEX_PY


class XPRESS(LpSolver_CMD):
    """The XPRESS LP solver"""
    def __init__(self, path = None, keepFiles = 0, mip = 1,
            msg = 0, maxSeconds = None, targetGap = None, heurFreq = None,
            heurStra = None, coverCuts = None, preSolve = None,
            options = []):
        """
        Initializes the Xpress solver.

        @param maxSeconds: the maximum time that the Optimizer will run before it terminates
        @param targetGap: global search will terminate if:
                          abs(MIPOBJVAL - BESTBOUND) <= MIPRELSTOP * BESTBOUND
        @param heurFreq: the frequency at which heuristics are used in the tree search
        @param heurStra: heuristic strategy
        @param coverCuts: the number of rounds of lifted cover inequalities at the top node
        @param preSolve: whether presolving should be performed before the main algorithm
        @param options: Adding more options, e.g. options = ["NODESELECTION=1", "HEURDEPTH=5"]
                        More about Xpress options and control parameters please see
                        http://tomopt.com/docs/xpress/tomlab_xpress008.php
        """
        LpSolver_CMD.__init__(self, path, keepFiles, mip, msg, options)
        self.maxSeconds = maxSeconds
        self.targetGap = targetGap
        self.heurFreq = heurFreq
        self.heurStra = heurStra
        self.coverCuts = coverCuts
        self.preSolve = preSolve

    def defaultPath(self):
        return self.executableExtension("optimizer")

    def available(self):
        """True if the solver is available"""
        return self.executable(self.path)

    def actualSolve(self, lp):
        """Solve a well formulated lp problem"""
        if not self.executable(self.path):
            raise PulpSolverError("PuLP: cannot execute "+self.path)
        if not self.keepFiles:
            uuid = uuid4().hex
            tmpLp = os.path.join(self.tmpDir, "%s-pulp.lp" % uuid)
            tmpSol = os.path.join(self.tmpDir, "%s-pulp.prt" % uuid)
        else:
            tmpLp = lp.name+"-pulp.lp"
            tmpSol = lp.name+"-pulp.prt"
        lp.writeLP(tmpLp, writeSOS = 1, mip = self.mip)
        if not self.msg:
            xpress = os.popen(self.path+" "+lp.name+" > /dev/null 2> /dev/null", "w")
        else:
            xpress = os.popen(self.path+" "+lp.name, "w")
        xpress.write("READPROB "+tmpLp+"\n")
        if self.maxSeconds:
            xpress.write("MAXTIME=%d\n" % self.maxSeconds)
        if self.targetGap:
            xpress.write("MIPRELSTOP=%f\n" % self.targetGap)
        if self.heurFreq:
            xpress.write("HEURFREQ=%d\n" % self.heurFreq)
        if self.heurStra:
            xpress.write("HEURSTRATEGY=%d\n" % self.heurStra)
        if self.coverCuts:
            xpress.write("COVERCUTS=%d\n" % self.coverCuts)
        if self.preSolve:
            xpress.write("PRESOLVE=%d\n" % self.preSolve)
        for option in self.options:
            xpress.write(option+"\n")
        if lp.sense == LpMaximize:
            xpress.write("MAXIM\n")
        else:
            xpress.write("MINIM\n")
        if lp.isMIP() and self.mip:
            xpress.write("GLOBAL\n")
        xpress.write("WRITEPRTSOL "+tmpSol+"\n")
        xpress.write("QUIT\n")
        if xpress.close() != None:
            raise PulpSolverError("PuLP: Error while executing "+self.path)
        status, values = self.readsol(tmpSol)
        if not self.keepFiles:
            try: os.remove(tmpLp)
            except: pass
            try: os.remove(tmpSol)
            except: pass
        lp.assignVarsVals(values)
        # TODO: the following could be put inside the assignStatus function
        if abs(lp.infeasibilityGap(self.mip)) > 1e-5: # Arbitrary
            status = LpStatusInfeasible
        lp.assignStatus(status)
        return status

    def readsol(self,filename):
        """Read an XPRESS solution file"""
        with open(filename) as f:
            for i in range(6): f.readline()
            l = f.readline().split()

            rows = int(l[2])
            cols = int(l[5])
            for i in range(3): f.readline()
            statusString = f.readline().split()[0]
            # TODO: check status for Integer Feasible
            xpressStatus = {
                "Optimal":LpStatusOptimal,
                }
            if statusString not in xpressStatus:
                raise PulpSolverError("Unknown status returned by XPRESS: "+statusString)
            status = xpressStatus[statusString]
            values = {}
            while 1:
                l = f.readline()
                if l == "": break
                line = l.split()
                if len(line) and line[0] == 'C':
                    name = line[2]
                    value = float(line[4])
                    values[name] = value
        return status, values

class COIN_CMD(LpSolver_CMD):
    """The COIN CLP/CBC LP solver
    now only uses cbc
    """

    def defaultPath(self):
        return self.executableExtension(cbc_path)

    def __init__(self, path = None, keepFiles = 0, mip = 1,
            msg = 0, cuts = None, presolve = None, dual = None,
            strong = None, options = [],
            fracGap = None, maxSeconds = None, threads = None):
        LpSolver_CMD.__init__(self, path, keepFiles, mip, msg, options)
        self.cuts = cuts
        self.presolve = presolve
        self.dual = dual
        self.strong = strong
        self.fracGap = fracGap
        self.maxSeconds = maxSeconds
        self.threads = threads
        #TODO hope this gets fixed in cbc as it does not like the c:\ in windows paths
        if os.name == 'nt':
            self.tmpDir = ''

    def copy(self):
        """Make a copy of self"""
        aCopy = LpSolver_CMD.copy(self)
        aCopy.cuts = self.cuts
        aCopy.presolve = self.presolve
        aCopy.dual = self.dual
        aCopy.strong = self.strong
        return aCopy

    def actualSolve(self, lp, **kwargs):
        """Solve a well formulated lp problem"""
        return self.solve_CBC(lp, **kwargs)

    def available(self):
        """True if the solver is available"""
        return self.executable(self.path)

    def solve_CBC(self, lp, use_mps=True):
        """Solve a MIP problem using CBC"""
        if not self.executable(self.path):
            raise PulpSolverError("Pulp: cannot execute %s cwd: %s"%(self.path,
                                   os.getcwd()))
        if not self.keepFiles:
            uuid = uuid4().hex
            tmpLp = os.path.join(self.tmpDir, "%s-pulp.lp" % uuid)
            tmpMps = os.path.join(self.tmpDir, "%s-pulp.mps" % uuid)
            tmpSol = os.path.join(self.tmpDir, "%s-pulp.sol" % uuid)
        else:
            tmpLp = lp.name+"-pulp.lp"
            tmpMps = lp.name+"-pulp.mps"
            tmpSol = lp.name+"-pulp.sol"
        if use_mps:
            vs, variablesNames, constraintsNames, objectiveName = lp.writeMPS(
                        tmpMps, rename = 1)
            cmds = ' '+tmpMps+" "
            if lp.sense == LpMaximize:
                cmds += 'max '
        else:
            lp.writeLP(tmpLp)
            cmds = ' '+tmpLp+" "
        if self.threads:
            cmds += "threads %s "%self.threads
        if self.fracGap is not None:
            cmds += "ratio %s "%self.fracGap
        if self.maxSeconds is not None:
            cmds += "sec %s "%self.maxSeconds
        if self.presolve:
            cmds += "presolve on "
        if self.strong:
            cmds += "strong %d " % self.strong
        if self.cuts:
            cmds += "gomory on "
            #cbc.write("oddhole on "
            cmds += "knapsack on "
            cmds += "probing on "
        for option in self.options:
            cmds += option+" "
        if self.mip:
            cmds += "branch "
        else:
            cmds += "initialSolve "
        cmds += "printingOptions all "
        cmds += "solution "+tmpSol+" "
        if self.msg:
            pipe = None
        else:
            pipe = open(os.devnull, 'w')
        log.debug(self.path + cmds)
        args = []
        args.append(self.path)
        args.extend(cmds[1:].split())
        cbc = subprocess.Popen(args, stdout = pipe, stderr = pipe)
        if cbc.wait() != 0:
            raise PulpSolverError("Pulp: Error while trying to execute " +  \
                                    self.path)
        if pipe:
            pipe.close()
        if not os.path.exists(tmpSol):
            raise PulpSolverError("Pulp: Error while executing "+self.path)
        if use_mps:
            status, values, reducedCosts, shadowPrices, slacks, sol_status = self.readsol_MPS(
                        tmpSol, lp, lp.variables(),
                        variablesNames, constraintsNames, objectiveName)
        else:
            status, values, reducedCosts, shadowPrices, slacks, sol_status = self.readsol_LP(
                    tmpSol, lp, lp.variables())
        lp.assignVarsVals(values)
        lp.assignVarsDj(reducedCosts)
        lp.assignConsPi(shadowPrices)
        lp.assignConsSlack(slacks, activity=True)
        lp.assignStatus(status, sol_status)
        if not self.keepFiles:
            try:
                os.remove(tmpMps)
            except:
                pass
            try:
                os.remove(tmpLp)
            except:
                pass
            try:
                os.remove(tmpSol)
            except:
                pass
        return status

    def readsol_MPS(self, filename, lp, vs, variablesNames, constraintsNames,
                objectiveName):
        """
        Read a CBC solution file generated from an mps file (different names)
        """
        values = {}

        reverseVn = {}
        for k, n in variablesNames.items():
            reverseVn[n] = k
        reverseCn = {}
        for k, n in constraintsNames.items():
            reverseCn[n] = k


        for v in vs:
            values[v.name] = 0.0

        reducedCosts = {}
        shadowPrices = {}
        slacks = {}
<<<<<<< HEAD
        status, sol_status = self.get_status(filename)
=======
        cbcStatus = {'Optimal': LpStatusOptimal,
                    'Infeasible': LpStatusInfeasible,
                    'Integer': LpStatusInfeasible,
                    'Unbounded': LpStatusUnbounded,
                    'Stopped': LpStatusNotSolved}
>>>>>>> f95d23a6
        with open(filename) as f:
            for l in f:
                if len(l)<=2:
                    break
                l = l.split()
                #incase the solution is infeasible
                if l[0] == '**':
                    l = l[1:]
                vn = l[1]
                val = l[2]
                dj = l[3]
                if vn in reverseVn:
                    values[reverseVn[vn]] = float(val)
                    reducedCosts[reverseVn[vn]] = float(dj)
                if vn in reverseCn:
                    slacks[reverseCn[vn]] = float(val)
                    shadowPrices[reverseCn[vn]] = float(dj)
        return status, values, reducedCosts, shadowPrices, slacks, sol_status

    def readsol_LP(self, filename, lp, vs):
        """
        Read a CBC solution file generated from an lp (good names)
        """
        values = {}
        reducedCosts = {}
        shadowPrices = {}
        slacks = {}
        for v in vs:
            values[v.name] = 0.0
<<<<<<< HEAD
        status, sol_status = self.get_status(filename)
=======
        cbcStatus = {'Optimal': LpStatusOptimal,
                    'Infeasible': LpStatusInfeasible,
                    'Integer': LpStatusInfeasible,
                    'Unbounded': LpStatusUnbounded,
                    'Stopped': LpStatusNotSolved}
>>>>>>> f95d23a6
        with open(filename) as f:
            for l in f:
                if len(l)<=2:
                    break
                l = l.split()
                if l[0] == '**':
                    l = l[1:]
                vn = l[1]
                val = l[2]
                dj = l[3]
                if vn in values:
                    values[vn] = float(val)
                    reducedCosts[vn] = float(dj)
                if vn in lp.constraints:
                    slacks[vn] = float(val)
                    shadowPrices[vn] = float(dj)
        return status, values, reducedCosts, shadowPrices, slacks, sol_status

    def get_status(self, filename):
        cbcStatus = {'Optimal': LpStatusOptimal,
                     'Infeasible': LpStatusInfeasible,
                     'Unbounded': LpStatusUnbounded,
                     'Stopped': LpStatusNotSolved}

        cbcSolStatus = {'Optimal': LpSolutionOptimal,
                        'Infeasible': LpSolutionInfeasible,
                        'Unbounded': LpSolutionUnbounded,
                        'Stopped': LpSolutionNoSolutionFound}

        with open(filename) as f:
            statusstrs = f.readline().split()

        status = cbcStatus.get(statusstrs[0], LpStatusUndefined)
        sol_status = cbcSolStatus.get(statusstrs[0], LpSolutionNoSolutionFound)
        # here we could use some regex expression.
        # Not sure what's more desirable
        if status == LpStatusNotSolved and len(statusstrs) >= 5:
            if statusstrs[4] == "objective":
                status = LpStatusOptimal
                sol_status = LpSolutionIntegerFeasible
        return status, sol_status


COIN = COIN_CMD

class PULP_CBC_CMD(COIN_CMD):
    """
    This solver uses a precompiled version of cbc provided with the package
    """
    pulp_cbc_path = pulp_cbc_path
    try:
        if os.name != 'nt':
            if not os.access(pulp_cbc_path, os.X_OK):
                import stat
                os.chmod(pulp_cbc_path, stat.S_IXUSR + stat.S_IXOTH)
    except: #probably due to incorrect permissions
        def available(self):
            """True if the solver is available"""
            return False
        def actualSolve(self, lp, callback = None):
            """Solve a well formulated lp problem"""
            raise PulpSolverError("PULP_CBC_CMD: Not Available (check permissions on %s)" % self.pulp_cbc_path)
    else:
        def __init__(self, path=None, *args, **kwargs):
            """
            just loads up COIN_CMD with the path set
            """
            if path is not None:
                raise PulpSolverError('Use COIN_CMD if you want to set a path')
            #check that the file is executable
            COIN_CMD.__init__(self, path=self.pulp_cbc_path, *args, **kwargs)

def COINMP_DLL_load_dll(path):
    """
    function that loads the DLL useful for debugging installation problems
    """
    import ctypes
    if os.name == 'nt':
        lib = ctypes.windll.LoadLibrary(str(path[-1]))
    else:
        #linux hack to get working
        mode = ctypes.RTLD_GLOBAL
        for libpath in path[:-1]:
            #RTLD_LAZY = 0x00001
            ctypes.CDLL(libpath, mode = mode)
        lib = ctypes.CDLL(path[-1], mode = mode)
    return lib

class COINMP_DLL(LpSolver):
    """
    The COIN_MP LP MIP solver (via a DLL or linux so)

    :param timeLimit: The number of seconds before forcing the solver to exit
    :param epgap: The fractional mip tolerance
    """
    try:
        lib = COINMP_DLL_load_dll(coinMP_path)
    except (ImportError, OSError):
        @classmethod
        def available(cls):
            """True if the solver is available"""
            return False
        def actualSolve(self, lp):
            """Solve a well formulated lp problem"""
            raise PulpSolverError("COINMP_DLL: Not Available")
    else:
        COIN_INT_LOGLEVEL = 7
        COIN_REAL_MAXSECONDS = 16
        COIN_REAL_MIPMAXSEC = 19
        COIN_REAL_MIPFRACGAP = 34
        lib.CoinGetInfinity.restype = ctypes.c_double
        lib.CoinGetVersionStr.restype = ctypes.c_char_p
        lib.CoinGetSolutionText.restype=ctypes.c_char_p
        lib.CoinGetObjectValue.restype=ctypes.c_double
        lib.CoinGetMipBestBound.restype=ctypes.c_double

        def __init__(self, mip = 1, msg = 1, cuts = 1, presolve = 1, dual = 1,
            crash = 0, scale = 1, rounding = 1, integerPresolve = 1, strong = 5,
            timeLimit = None, epgap = None):
            LpSolver.__init__(self, mip, msg)
            self.maxSeconds = None
            if timeLimit is not None:
                self.maxSeconds = float(timeLimit)
            self.fracGap = None
            if epgap is not None:
                self.fracGap = float(epgap)
            #Todo: these options are not yet implemented
            self.cuts = cuts
            self.presolve = presolve
            self.dual = dual
            self.crash = crash
            self.scale = scale
            self.rounding = rounding
            self.integerPresolve = integerPresolve
            self.strong = strong

        def copy(self):
            """Make a copy of self"""

            aCopy = LpSolver.copy()
            aCopy.cuts = self.cuts
            aCopy.presolve = self.presolve
            aCopy.dual = self.dual
            aCopy.crash = self.crash
            aCopy.scale = self.scale
            aCopy.rounding = self.rounding
            aCopy.integerPresolve = self.integerPresolve
            aCopy.strong = self.strong
            return aCopy

        @classmethod
        def available(cls):
            """True if the solver is available"""
            return True

        def getSolverVersion(self):
            """
            returns a solver version string

            example:
            >>> COINMP_DLL().getSolverVersion() # doctest: +ELLIPSIS
            '...'
            """
            return self.lib.CoinGetVersionStr()

        def actualSolve(self, lp):
            """Solve a well formulated lp problem"""
            #TODO alter so that msg parameter is handled correctly
            self.debug = 0
            #initialise solver
            self.lib.CoinInitSolver("")
            #create problem
            self.hProb = hProb = self.lib.CoinCreateProblem(lp.name);
            #set problem options
            self.lib.CoinSetIntOption(hProb, self.COIN_INT_LOGLEVEL, ctypes.c_int(self.msg))

            if self.maxSeconds:
                if self.mip:
                    self.lib.CoinSetRealOption(hProb, self.COIN_REAL_MIPMAXSEC,
                                          ctypes.c_double(self.maxSeconds))
                else:
                    self.lib.CoinSetRealOption(hProb, self.COIN_REAL_MAXSECONDS,
                                          ctypes.c_double(self.maxSeconds))
            if self.fracGap:
               #Hopefully this is the bound gap tolerance
               self.lib.CoinSetRealOption(hProb, self.COIN_REAL_MIPFRACGAP,
                                          ctypes.c_double(self.fracGap))
            #CoinGetInfinity is needed for varibles with no bounds
            coinDblMax = self.lib.CoinGetInfinity()
            if self.debug: print("Before getCoinMPArrays")
            (numVars, numRows, numels, rangeCount,
                objectSense, objectCoeffs, objectConst,
                rhsValues, rangeValues, rowType, startsBase,
                lenBase, indBase,
                elemBase, lowerBounds, upperBounds, initValues, colNames,
                rowNames, columnType, n2v, n2c) = self.getCplexStyleArrays(lp)
            self.lib.CoinLoadProblem(hProb,
                                   numVars, numRows, numels, rangeCount,
                                   objectSense, objectConst, objectCoeffs,
                                   lowerBounds, upperBounds, rowType,
                                   rhsValues, rangeValues, startsBase,
                                   lenBase, indBase, elemBase,
                                   colNames, rowNames, "Objective")
            if lp.isMIP() and self.mip:
                self.lib.CoinLoadInteger(hProb,columnType)

            if self.msg == 0:
                self.lib.CoinRegisterMsgLogCallback(
                    hProb, ctypes.c_char_p(""), ctypes.POINTER(ctypes.c_int)()
                )
            self.coinTime = -clock()
            self.lib.CoinOptimizeProblem(hProb, 0);
            self.coinTime += clock()

<<<<<<< HEAD
            if self.msg == 0:
                #reopen stdout
                os.close(1)
                os.dup(savestdout)
                os.close(savestdout)
            # TODO: check Integer Feasible status
=======
>>>>>>> f95d23a6
            CoinLpStatus = {0:LpStatusOptimal,
                            1:LpStatusInfeasible,
                            2:LpStatusInfeasible,
                            3:LpStatusNotSolved,
                            4:LpStatusNotSolved,
                            5:LpStatusNotSolved,
                            -1:LpStatusUndefined
                            }
            solutionStatus = self.lib.CoinGetSolutionStatus(hProb)
            solutionText = self.lib.CoinGetSolutionText(hProb)
            objectValue =  self.lib.CoinGetObjectValue(hProb)

            #get the solution values
            NumVarDoubleArray = ctypes.c_double * numVars
            NumRowsDoubleArray = ctypes.c_double * numRows
            cActivity = NumVarDoubleArray()
            cReducedCost = NumVarDoubleArray()
            cSlackValues = NumRowsDoubleArray()
            cShadowPrices = NumRowsDoubleArray()
            self.lib.CoinGetSolutionValues(hProb, ctypes.byref(cActivity),
                                         ctypes.byref(cReducedCost),
                                         ctypes.byref(cSlackValues),
                                         ctypes.byref(cShadowPrices))

            variablevalues = {}
            variabledjvalues = {}
            constraintpivalues = {}
            constraintslackvalues = {}
            if lp.isMIP() and self.mip:
                lp.bestBound = self.lib.CoinGetMipBestBound(hProb)
            for i in range(numVars):
                variablevalues[self.n2v[i].name] = cActivity[i]
                variabledjvalues[self.n2v[i].name] = cReducedCost[i]
            lp.assignVarsVals(variablevalues)
            lp.assignVarsDj(variabledjvalues)
            #put pi and slack variables against the constraints
            for i in range(numRows):
                constraintpivalues[self.n2c[i]] = cShadowPrices[i]
                constraintslackvalues[self.n2c[i]] = cSlackValues[i]
            lp.assignConsPi(constraintpivalues)
            lp.assignConsSlack(constraintslackvalues)

            self.lib.CoinFreeSolver()
            status = CoinLpStatus[self.lib.CoinGetSolutionStatus(hProb)]
            lp.assignStatus(status)
            return status

if COINMP_DLL.available():
    COIN = COINMP_DLL

# to import the gurobipy name into the module scope
gurobipy = None
class GUROBI(LpSolver):
    """
    The Gurobi LP/MIP solver (via its python interface)

    The Gurobi variables are available (after a solve) in var.solverVar
    Constriaints in constraint.solverConstraint
    and the Model is in prob.solverModel
    """
    try:
        sys.path.append(gurobi_path)
        # to import the name into the module scope
        global gurobipy
        import gurobipy
    except: #FIXME: Bug because gurobi returns
            #a gurobi exception on failed imports
        def available(self):
            """True if the solver is available"""
            return False
        def actualSolve(self, lp, callback = None):
            """Solve a well formulated lp problem"""
            raise PulpSolverError("GUROBI: Not Available")
    else:
        def __init__(self,
                    mip = True,
                    msg = True,
                    timeLimit = None,
                    epgap = None,
                    **solverParams):
            """
            Initializes the Gurobi solver.

            @param mip: if False the solver will solve a MIP as an LP
            @param msg: displays information from the solver to stdout
            @param timeLimit: sets the maximum time for solution
            @param epgap: sets the integer bound gap
            """
            LpSolver.__init__(self, mip, msg)
            self.timeLimit = timeLimit
            self.epgap = epgap
            #set the output of gurobi
            if not self.msg:
                gurobipy.setParam("OutputFlag", 0)
            #set the gurobi parameter values
            for key,value in solverParams.items():
                gurobipy.setParam(key, value)

        def findSolutionValues(self, lp):
            model = lp.solverModel
            solutionStatus = model.Status
            GRB = gurobipy.GRB
            # TODO: check status for Integer Feasible
            gurobiLpStatus = {GRB.OPTIMAL: LpStatusOptimal,
                                   GRB.INFEASIBLE: LpStatusInfeasible,
                                   GRB.INF_OR_UNBD: LpStatusInfeasible,
                                   GRB.UNBOUNDED: LpStatusUnbounded,
                                   GRB.ITERATION_LIMIT: LpStatusNotSolved,
                                   GRB.NODE_LIMIT: LpStatusNotSolved,
                                   GRB.TIME_LIMIT: LpStatusNotSolved,
                                   GRB.SOLUTION_LIMIT: LpStatusNotSolved,
                                   GRB.INTERRUPTED: LpStatusNotSolved,
                                   GRB.NUMERIC: LpStatusNotSolved,
                                   }
            #populate pulp solution values
            try:
                for var, value in zip(lp.variables(), model.getAttr(GRB.Attr.X, model.getVars())):
                    var.varValue = value
            except (gurobipy.GurobiError, AttributeError):
                pass

            try:
                for var, value in zip(lp.variables(), model.getAttr(GRB.Attr.RC, model.getVars())):
                    var.dj = value
            except (gurobipy.GurobiError, AttributeError):
                pass

            #put pi and slack variables against the constraints
            try:
                for constr, value in zip(lp.constraints.values(), model.getAttr(GRB.Pi, model.getConstrs())):
                    constr.pi = value
            except (gurobipy.GurobiError, AttributeError):
                pass

            try:
                for constr, value in zip(lp.constraints.values(), model.getAttr(GRB.Slack, model.getConstrs())):
                    constr.slack = value
            except (gurobipy.GurobiError, AttributeError):
                pass

            if self.msg:
                print("Gurobi status=", solutionStatus)
            lp.resolveOK = True
            for var in lp.variables():
                var.isModified = False
            status = gurobiLpStatus.get(solutionStatus, LpStatusUndefined)
            lp.assignStatus(status)
            return status

        def available(self):
            """True if the solver is available"""
            return True

        def callSolver(self, lp, callback = None):
            """Solves the problem with gurobi
            """
            #solve the problem
            self.solveTime = -clock()
            lp.solverModel.optimize(callback = callback)
            self.solveTime += clock()

        def buildSolverModel(self, lp):
            """
            Takes the pulp lp model and translates it into a gurobi model
            """
            log.debug("create the gurobi model")
            lp.solverModel = gurobipy.Model(lp.name)
            log.debug("set the sense of the problem")
            if lp.sense == LpMaximize:
                lp.solverModel.setAttr("ModelSense", -1)
            if self.timeLimit:
                lp.solverModel.setParam("TimeLimit", self.timeLimit)
            if self.epgap:
                lp.solverModel.setParam("MIPGap", self.epgap)
            log.debug("add the variables to the problem")
            for var in lp.variables():
                lowBound = var.lowBound
                if lowBound is None:
                    lowBound = -gurobipy.GRB.INFINITY
                upBound = var.upBound
                if upBound is None:
                    upBound = gurobipy.GRB.INFINITY
                obj = lp.objective.get(var, 0.0)
                varType = gurobipy.GRB.CONTINUOUS
                if var.cat == LpInteger and self.mip:
                    varType = gurobipy.GRB.INTEGER
                var.solverVar = lp.solverModel.addVar(lowBound, upBound,
                            vtype = varType,
                            obj = obj, name = var.name)
            lp.solverModel.update()
            log.debug("add the Constraints to the problem")
            for name,constraint in lp.constraints.items():
                #build the expression
                expr = gurobipy.LinExpr(list(constraint.values()),
                            [v.solverVar for v in constraint.keys()])
                if constraint.sense == LpConstraintLE:
                    relation = gurobipy.GRB.LESS_EQUAL
                elif constraint.sense == LpConstraintGE:
                    relation = gurobipy.GRB.GREATER_EQUAL
                elif constraint.sense == LpConstraintEQ:
                    relation = gurobipy.GRB.EQUAL
                else:
                    raise PulpSolverError('Detected an invalid constraint type')
                constraint.solverConstraint = lp.solverModel.addConstr(expr,
                    relation, -constraint.constant, name)
            lp.solverModel.update()

        def actualSolve(self, lp, callback = None):
            """
            Solve a well formulated lp problem

            creates a gurobi model, variables and constraints and attaches
            them to the lp model which it then solves
            """
            self.buildSolverModel(lp)
            #set the initial solution
            log.debug("Solve the Model using gurobi")
            self.callSolver(lp, callback = callback)
            #get the solution information
            solutionStatus = self.findSolutionValues(lp)
            for var in lp.variables():
                var.modified = False
            for constraint in lp.constraints.values():
                constraint.modified = False
            return solutionStatus

        def actualResolve(self, lp, callback = None):
            """
            Solve a well formulated lp problem

            uses the old solver and modifies the rhs of the modified constraints
            """
            log.debug("Resolve the Model using gurobi")
            for constraint in lp.constraints.values():
                if constraint.modified:
                    constraint.solverConstraint.setAttr(gurobipy.GRB.Attr.RHS,
                                                        -constraint.constant)
            lp.solverModel.update()
            self.callSolver(lp, callback = callback)
            #get the solution information
            solutionStatus = self.findSolutionValues(lp)
            for var in lp.variables():
                var.modified = False
            for constraint in lp.constraints.values():
                constraint.modified = False
            return solutionStatus

class GUROBI_CMD(LpSolver_CMD):
    """The GUROBI_CMD solver"""
    def defaultPath(self):
        return self.executableExtension("gurobi_cl")

    def available(self):
        """True if the solver is available"""
        return self.executable(self.path)

    def actualSolve(self, lp):
        """Solve a well formulated lp problem"""
        if not self.executable(self.path):
            raise PulpSolverError("PuLP: cannot execute "+self.path)
        if not self.keepFiles:
            uuid = uuid4().hex
            tmpLp = os.path.join(self.tmpDir, "%s-pulp.lp" % uuid)
            tmpSol = os.path.join(self.tmpDir, "%s-pulp.sol" % uuid)
        else:
            tmpLp = lp.name+"-pulp.lp"
            tmpSol = lp.name+"-pulp.sol"
        lp.writeLP(tmpLp, writeSOS = 1)
        try: os.remove(tmpSol)
        except: pass
        cmd = self.path
        cmd += ' ' + ' '.join(['%s=%s' % (key, value)
                    for key, value in self.options])
        cmd += ' ResultFile=%s' % tmpSol
        if lp.isMIP():
            if not self.mip:
                warnings.warn('GUROBI_CMD does not allow a problem to be relaxed')
        cmd += ' %s' % tmpLp
        if self.msg:
            pipe = None
        else:
            pipe = open(os.devnull, 'w')

        return_code = subprocess.call(cmd.split(), stdout = pipe, stderr = pipe)

        # Close the pipe now if we used it.
        if pipe is not None:
            pipe.close()

        if return_code != 0:
            raise PulpSolverError("PuLP: Error while trying to execute "+self.path)
        if not self.keepFiles:
            try: os.remove(tmpLp)
            except: pass
        if not os.path.exists(tmpSol):
            warnings.warn('GUROBI_CMD does provide good solution status of non optimal solutions')
            status = LpStatusNotSolved
        else:
            status, values, reducedCosts, shadowPrices, slacks = self.readsol(tmpSol)
        if not self.keepFiles:
            try: os.remove(tmpSol)
            except: pass
            try: os.remove("gurobi.log")
            except: pass
        if status != LpStatusInfeasible:
            lp.assignVarsVals(values)
            lp.assignVarsDj(reducedCosts)
            lp.assignConsPi(shadowPrices)
            lp.assignConsSlack(slacks)
        lp.assignStatus(status)
        return status

    def readsol(self, filename):
        """Read a Gurobi solution file"""
        with open(filename) as my_file:
            try:
                next(my_file) # skip the objective value
            except StopIteration:
                # Empty file not solved
                warnings.warn('GUROBI_CMD does provide good solution status of non optimal solutions')
                status = LpStatusNotSolved
                return status, {}, {}, {}, {}
            #We have no idea what the status is assume optimal
            # TODO: check status for Integer Feasible
            status = LpStatusOptimal

            shadowPrices = {}
            slacks = {}
            shadowPrices = {}
            slacks = {}
            values = {}
            reducedCosts = {}
            for line in my_file:
                    if line[0] != '#': #skip comments
                        name, value  = line.split()
                        values[name] = float(value)
        return status, values, reducedCosts, shadowPrices, slacks

#get the glpk name in global scope
glpk = None
class PYGLPK(LpSolver):
    """
    The glpk LP/MIP solver (via its python interface)

    Copyright Christophe-Marie Duquesne 2012

    The glpk variables are available (after a solve) in var.solverVar
    The glpk constraints are available in constraint.solverConstraint
    The Model is in prob.solverModel
    """
    try:
        #import the model into the global scope
        global glpk
        import glpk.glpkpi as glpk
    except:
        def available(self):
            """True if the solver is available"""
            return False
        def actualSolve(self, lp, callback = None):
            """Solve a well formulated lp problem"""
            raise PulpSolverError("GLPK: Not Available")
    else:
        def __init__(self,
                    mip = True,
                    msg = True,
                    timeLimit = None,
                    epgap = None,
                    **solverParams):
            """
            Initializes the glpk solver.

            @param mip: if False the solver will solve a MIP as an LP
            @param msg: displays information from the solver to stdout
            @param timeLimit: not handled
            @param epgap: not handled
            @param solverParams: not handled
            """
            LpSolver.__init__(self, mip, msg)
            if not self.msg:
                glpk.glp_term_out(glpk.GLP_OFF)

        def findSolutionValues(self, lp):
            prob = lp.solverModel
            if self.mip and self.hasMIPConstraints(lp.solverModel):
                solutionStatus = glpk.glp_mip_status(prob)
            else:
                solutionStatus = glpk.glp_get_status(prob)
            glpkLpStatus = {glpk.GLP_OPT: LpStatusOptimal,
                                   glpk.GLP_UNDEF: LpStatusUndefined,
                                   glpk.GLP_FEAS: LpStatusOptimal,
                                   glpk.GLP_INFEAS: LpStatusInfeasible,
                                   glpk.GLP_NOFEAS: LpStatusInfeasible,
                                   glpk.GLP_UNBND: LpStatusUnbounded
                                   }
            #populate pulp solution values
            for var in lp.variables():
                if self.mip and self.hasMIPConstraints(lp.solverModel):
                    var.varValue = glpk.glp_mip_col_val(prob, var.glpk_index)
                else:
                    var.varValue = glpk.glp_get_col_prim(prob, var.glpk_index)
                var.dj = glpk.glp_get_col_dual(prob, var.glpk_index)
            #put pi and slack variables against the constraints
            for constr in lp.constraints.values():
                if self.mip and self.hasMIPConstraints(lp.solverModel):
                    row_val = glpk.glp_mip_row_val(prob, constr.glpk_index)
                else:
                    row_val = glpk.glp_get_row_prim(prob, constr.glpk_index)
                constr.slack = -constr.constant - row_val
                constr.pi = glpk.glp_get_row_dual(prob, constr.glpk_index)
            lp.resolveOK = True
            for var in lp.variables():
                var.isModified = False
            status = glpkLpStatus.get(solutionStatus, LpStatusUndefined)
            lp.assignStatus(status)
            return status

        def available(self):
            """True if the solver is available"""
            return True

        def hasMIPConstraints(self, solverModel):
            return (glpk.glp_get_num_int(solverModel) > 0 or
                    glpk.glp_get_num_bin(solverModel) > 0)

        def callSolver(self, lp, callback = None):
            """Solves the problem with glpk
            """
            self.solveTime = -clock()
            glpk.glp_adv_basis(lp.solverModel, 0)
            glpk.glp_simplex(lp.solverModel, None)
            if self.mip and self.hasMIPConstraints(lp.solverModel):
                status = glpk.glp_get_status(lp.solverModel)
                if status in (glpk.GLP_OPT, glpk.GLP_UNDEF, glpk.GLP_FEAS):
                    glpk.glp_intopt(lp.solverModel, None)
            self.solveTime += clock()

        def buildSolverModel(self, lp):
            """
            Takes the pulp lp model and translates it into a glpk model
            """
            log.debug("create the glpk model")
            prob = glpk.glp_create_prob()
            glpk.glp_set_prob_name(prob, lp.name)
            log.debug("set the sense of the problem")
            if lp.sense == LpMaximize:
                glpk.glp_set_obj_dir(prob, glpk.GLP_MAX)
            log.debug("add the constraints to the problem")
            glpk.glp_add_rows(prob, len(list(lp.constraints.keys())))
            for i, v in enumerate(lp.constraints.items(), start=1):
                name, constraint = v
                glpk.glp_set_row_name(prob, i, name)
                if constraint.sense == LpConstraintLE:
                    glpk.glp_set_row_bnds(prob, i, glpk.GLP_UP,
                            0.0, -constraint.constant)
                elif constraint.sense == LpConstraintGE:
                    glpk.glp_set_row_bnds(prob, i, glpk.GLP_LO,
                            -constraint.constant, 0.0)
                elif constraint.sense == LpConstraintEQ:
                    glpk.glp_set_row_bnds(prob, i, glpk.GLP_FX,
                            -constraint.constant, -constraint.constant)
                else:
                    raise PulpSolverError('Detected an invalid constraint type')
                constraint.glpk_index = i
            log.debug("add the variables to the problem")
            glpk.glp_add_cols(prob, len(lp.variables()))
            for j, var in enumerate(lp.variables(), start=1):
                glpk.glp_set_col_name(prob, j, var.name)
                lb = 0.0
                ub = 0.0
                t = glpk.GLP_FR
                if not var.lowBound is None:
                    lb = var.lowBound
                    t = glpk.GLP_LO
                if not var.upBound is None:
                    ub = var.upBound
                    t = glpk.GLP_UP
                if not var.upBound is None and not var.lowBound is None:
                    if ub == lb:
                        t = glpk.GLP_FX
                    else:
                        t = glpk.GLP_DB
                glpk.glp_set_col_bnds(prob, j, t, lb, ub)
                if var.cat == LpInteger:
                    glpk.glp_set_col_kind(prob, j, glpk.GLP_IV)
                    assert glpk.glp_get_col_kind(prob, j) == glpk.GLP_IV
                var.glpk_index = j
            log.debug("set the objective function")
            for var in lp.variables():
                value = lp.objective.get(var)
                if value:
                    glpk.glp_set_obj_coef(prob, var.glpk_index, value)
            log.debug("set the problem matrix")
            for constraint in lp.constraints.values():
                l = len(list(constraint.items()))
                ind = glpk.intArray(l + 1)
                val = glpk.doubleArray(l + 1)
                for j, v in enumerate(constraint.items(), start=1):
                    var, value = v
                    ind[j] = var.glpk_index
                    val[j] = value
                glpk.glp_set_mat_row(prob, constraint.glpk_index, l, ind,
                        val)
            lp.solverModel = prob
            #glpk.glp_write_lp(prob, None, "glpk.lp")

        def actualSolve(self, lp, callback = None):
            """
            Solve a well formulated lp problem

            creates a glpk model, variables and constraints and attaches
            them to the lp model which it then solves
            """
            self.buildSolverModel(lp)
            #set the initial solution
            log.debug("Solve the Model using glpk")
            self.callSolver(lp, callback = callback)
            #get the solution information
            solutionStatus = self.findSolutionValues(lp)
            for var in lp.variables():
                var.modified = False
            for constraint in lp.constraints.values():
                constraint.modified = False
            return solutionStatus

        def actualResolve(self, lp, callback = None):
            """
            Solve a well formulated lp problem

            uses the old solver and modifies the rhs of the modified
            constraints
            """
            log.debug("Resolve the Model using glpk")
            for constraint in lp.constraints.values():
                i = constraint.glpk_index
                if constraint.modified:
                    if constraint.sense == LpConstraintLE:
                        glpk.glp_set_row_bnds(prob, i, glpk.GLP_UP,
                                0.0, -constraint.constant)
                    elif constraint.sense == LpConstraintGE:
                        glpk.glp_set_row_bnds(prob, i, glpk.GLP_LO,
                                -constraint.constant, 0.0)
                    elif constraint.sense == LpConstraintEQ:
                        glpk.glp_set_row_bnds(prob, i, glpk.GLP_FX,
                                -constraint.constant, -constraint.constant)
                    else:
                        raise PulpSolverError('Detected an invalid constraint type')
            self.callSolver(lp, callback = callback)
            #get the solution information
            solutionStatus = self.findSolutionValues(lp)
            for var in lp.variables():
                var.modified = False
            for constraint in lp.constraints.values():
                constraint.modified = False
            return solutionStatus

yaposib = None
class YAPOSIB(LpSolver):
    """
    COIN OSI (via its python interface)

    Copyright Christophe-Marie Duquesne 2012

    The yaposib variables are available (after a solve) in var.solverVar
    The yaposib constraints are available in constraint.solverConstraint
    The Model is in prob.solverModel
    """
    try:
        #import the model into the global scope
        global yaposib
        import yaposib
    except ImportError:
        def available(self):
            """True if the solver is available"""
            return False
        def actualSolve(self, lp, callback = None):
            """Solve a well formulated lp problem"""
            raise PulpSolverError("YAPOSIB: Not Available")
    else:
        def __init__(self,
                    mip = True,
                    msg = True,
                    timeLimit = None,
                    epgap = None,
                    solverName = None,
                    **solverParams):
            """
            Initializes the yaposib solver.

            @param mip:          if False the solver will solve a MIP as
                                 an LP
            @param msg:          displays information from the solver to
                                 stdout
            @param timeLimit:    not supported
            @param epgap:        not supported
            @param solverParams: not supported
            """
            LpSolver.__init__(self, mip, msg)
            if solverName:
                self.solverName = solverName
            else:
                self.solverName = yaposib.available_solvers()[0]

        def findSolutionValues(self, lp):
            model = lp.solverModel
            solutionStatus = model.status
            yaposibLpStatus = {"optimal": LpStatusOptimal,
                                   "undefined": LpStatusUndefined,
                                   "abandoned": LpStatusInfeasible,
                                   "infeasible": LpStatusInfeasible,
                                   "limitreached": LpStatusInfeasible
                                   }
            #populate pulp solution values
            for var in lp.variables():
                var.varValue = var.solverVar.solution
                var.dj = var.solverVar.reducedcost
            #put pi and slack variables against the constraints
            for constr in lp.constraints.values():
                constr.pi = constr.solverConstraint.dual
                constr.slack = -constr.constant - constr.solverConstraint.activity
            if self.msg:
                print("yaposib status=", solutionStatus)
            lp.resolveOK = True
            for var in lp.variables():
                var.isModified = False
            status = yaposibLpStatus.get(solutionStatus, LpStatusUndefined)
            lp.assignStatus(status)
            return status

        def available(self):
            """True if the solver is available"""
            return True

        def callSolver(self, lp, callback = None):
            """Solves the problem with yaposib
            """
            if self.msg == 0:
                #close stdout to get rid of messages
                tempfile = open(mktemp(),'w')
                savestdout = os.dup(1)
                os.close(1)
                if os.dup(tempfile.fileno()) != 1:
                    raise PulpSolverError("couldn't redirect stdout - dup() error")
            self.solveTime = -clock()
            lp.solverModel.solve(self.mip)
            self.solveTime += clock()
            if self.msg == 0:
                #reopen stdout
                os.close(1)
                os.dup(savestdout)
                os.close(savestdout)

        def buildSolverModel(self, lp):
            """
            Takes the pulp lp model and translates it into a yaposib model
            """
            log.debug("create the yaposib model")
            lp.solverModel = yaposib.Problem(self.solverName)
            prob = lp.solverModel
            prob.name = lp.name
            log.debug("set the sense of the problem")
            if lp.sense == LpMaximize:
                prob.obj.maximize = True
            log.debug("add the variables to the problem")
            for var in lp.variables():
                col = prob.cols.add(yaposib.vec([]))
                col.name = var.name
                if not var.lowBound is None:
                    col.lowerbound = var.lowBound
                if not var.upBound is None:
                    col.upperbound = var.upBound
                if var.cat == LpInteger:
                    col.integer = True
                prob.obj[col.index] = lp.objective.get(var, 0.0)
                var.solverVar = col
            log.debug("add the Constraints to the problem")
            for name, constraint in lp.constraints.items():
                row = prob.rows.add(yaposib.vec([(var.solverVar.index,
                    value) for var, value in constraint.items()]))
                if constraint.sense == LpConstraintLE:
                    row.upperbound = -constraint.constant
                elif constraint.sense == LpConstraintGE:
                    row.lowerbound = -constraint.constant
                elif constraint.sense == LpConstraintEQ:
                    row.upperbound = -constraint.constant
                    row.lowerbound = -constraint.constant
                else:
                    raise PulpSolverError('Detected an invalid constraint type')
                row.name = name
                constraint.solverConstraint = row

        def actualSolve(self, lp, callback = None):
            """
            Solve a well formulated lp problem

            creates a yaposib model, variables and constraints and attaches
            them to the lp model which it then solves
            """
            self.buildSolverModel(lp)
            #set the initial solution
            log.debug("Solve the model using yaposib")
            self.callSolver(lp, callback = callback)
            #get the solution information
            solutionStatus = self.findSolutionValues(lp)
            for var in lp.variables():
                var.modified = False
            for constraint in lp.constraints.values():
                constraint.modified = False
            return solutionStatus

        def actualResolve(self, lp, callback = None):
            """
            Solve a well formulated lp problem

            uses the old solver and modifies the rhs of the modified
            constraints
            """
            log.debug("Resolve the model using yaposib")
            for constraint in lp.constraints.values():
                row = constraint.solverConstraint
                if constraint.modified:
                    if constraint.sense == LpConstraintLE:
                        row.upperbound = -constraint.constant
                    elif constraint.sense == LpConstraintGE:
                        row.lowerbound = -constraint.constant
                    elif constraint.sense == LpConstraintEQ:
                        row.upperbound = -constraint.constant
                        row.lowerbound = -constraint.constant
                    else:
                        raise PulpSolverError('Detected an invalid constraint type')
            self.callSolver(lp, callback = callback)
            #get the solution information
            solutionStatus = self.findSolutionValues(lp)
            for var in lp.variables():
                var.modified = False
            for constraint in lp.constraints.values():
                constraint.modified = False
            return solutionStatus

try:
    import ctypes
    def ctypesArrayFill(myList, type=ctypes.c_double):
        """
        Creates a c array with ctypes from a python list
        type is the type of the c array
        """
        ctype= type * len(myList)
        cList = ctype()
        for i,elem in enumerate(myList):
            cList[i] = elem
        return cList
except(ImportError):
    def ctypesArrayFill(myList, type = None):
        return None

class GurobiFormulation(object):
    """
    The Gurobi LP/MIP solver (via its python interface)
    without holding our own copy of the constraints

    Contributed by  Ben Hollis<ben.hollis@polymathian.com>

    This is an experimental interface that implements some of the
    LpProblem interface, this should probably be done with an ABC
    Also needs tests
    """
    try:
        sys.path.append(gurobi_path)
        global gurobipy
        import gurobipy
    except:
        def __init__(self, sense):
            raise PulpSolverError("GUROBI: Not Available")
    else:

        def __init__(self, name, sense):
            self.gurobi_model = gurobipy.Model(name)
            self.sense = sense
            if sense == LpMaximize:
                self.gurobi_model.setAttr("ModelSense", -1)
            self.varables = {}
            self.objective = None
            self.status = None

        def addVariable(self, v):
            if v.name not in self.varables:
                self.varables[v.name] = v
                lower_bound = v.getLb()
                if lower_bound is None:
                    lower_bound = -gurobipy.GRB.INFINITY
                upper_bound = v.getUb()
                if upper_bound is None:
                    upper_bound = gurobipy.GRB.INFINITY
                varType = gurobipy.GRB.CONTINUOUS
                if v.isInteger():
                    varType = gurobipy.GRB.INTEGER
                v.solver_var = self.gurobi_model.addVar(lower_bound, upper_bound, vtype = varType, obj = 0, name = v.name)
                return v

        def update(self):
            self.gurobi_model.update()

        def numVariables(self):
            return self.gurobi_model.getAttr('NumVars')

        def numConstraints(self):
            return self.gurobi_model.getAttr('NumConstrs')

        def getSense(self):
            return self.sense

        def addVariables(self, variables):
            [self.addVariable(v) for v in variables]

        def add(self, constraint, name = None):
            self.addConstraint(constraint, name)

        def solve(self, callback = None):
            print("***Solving using thin Gurobi Formulation")
            self.gurobi_model.reset()
            for var, coeff in self.objective.items():
                var.solver_var.setAttr("Obj", coeff)
            self.gurobi_model.optimize(callback = callback)
            return self.findSolutionValues()

        def findSolutionValues(self):
            for var in self.varables.values():
                try:
                    var.varValue = var.solver_var.X
                except gurobipy.GurobiError:
                    pass
            GRB = gurobipy.GRB
            # TODO: check status for Integer Feasible
            gurobiLPStatus = {
                GRB.OPTIMAL: LpStatusOptimal,
                GRB.INFEASIBLE: LpStatusInfeasible,
                GRB.INF_OR_UNBD: LpStatusInfeasible,
                GRB.UNBOUNDED: LpStatusUnbounded,
                GRB.ITERATION_LIMIT: LpStatusNotSolved,
                GRB.NODE_LIMIT: LpStatusNotSolved,
                GRB.TIME_LIMIT: LpStatusNotSolved,
                GRB.SOLUTION_LIMIT: LpStatusNotSolved,
                GRB.INTERRUPTED: LpStatusNotSolved,
                GRB.NUMERIC: LpStatusNotSolved,
            }
            self.status = gurobiLPStatus.get(self.gurobi_model.Status, LpStatusUndefined)
            return self.status

        def addConstraint(self, constraint, name = None):
            if not isinstance(constraint, LpConstraint):
                raise TypeError("Can only add LpConstraint objects")
            if name:
                constraint.name = name
            try:
                if constraint.name:
                    name = constraint.name
                else:
                    name = self.unusedConstraintName()
            except AttributeError:
                raise TypeError("Can only add LpConstraint objects")
            #if self._addVariables(constraint.keys()):
                #self.gurobi_model.update()


            expr = gurobipy.LinExpr(constraint.values(), [v.solver_var for v in constraint.keys()])  # Solver_var is added inside addVariable
            if constraint.sense == LpConstraintLE:
                relation = gurobipy.GRB.LESS_EQUAL
            elif constraint.sense == LpConstraintGE:
                relation = gurobipy.GRB.GREATER_EQUAL
            elif constraint.sense == LpConstraintEQ:
                relation = gurobipy.GRB.EQUAL
            else:
                raise PulpSolverError('Detected an invalid constraint type')
            self.gurobi_model.addConstr(expr, relation, -constraint.constant, name)

        def __iadd__(self, other):
            if isinstance(other, tuple):
                other, name = other
            else:
                name = None
            if other is True:
                return self
            elif isinstance(other, LpConstraint):
                self.addConstraint(other, name)
            elif isinstance(other, LpAffineExpression):
                self.objective = other
                self.objective.name = name
            elif isinstance(other, LpVariable) or isinstance(other, (int, float)):
                self.objective = LpAffineExpression(other)
                self.objective.name = name
            else:
                raise TypeError("Can only add LpConstraint, LpAffineExpression or True objects")
            return self

class SCIP_CMD(LpSolver_CMD):
    """The SCIP optimization solver"""

    SCIP_STATUSES = {
        'unknown': LpStatusUndefined,
        'user interrupt': LpStatusNotSolved,
        'node limit reached': LpStatusNotSolved,
        'total node limit reached': LpStatusNotSolved,
        'stall node limit reached': LpStatusNotSolved,
        'time limit reached': LpStatusNotSolved,
        'memory limit reached': LpStatusNotSolved,
        'gap limit reached': LpStatusNotSolved,
        'solution limit reached': LpStatusNotSolved,
        'solution improvement limit reached': LpStatusNotSolved,
        'restart limit reached': LpStatusNotSolved,
        'optimal solution found': LpStatusOptimal,
        'infeasible':   LpStatusInfeasible,
        'unbounded': LpStatusUnbounded,
        'infeasible or unbounded': LpStatusNotSolved,
    }

    def defaultPath(self):
        return self.executableExtension(scip_path)

    def available(self):
        """True if the solver is available"""
        return self.executable(self.path)

    def actualSolve(self, lp):
        """Solve a well formulated lp problem"""
        if not self.executable(self.path):
            raise PulpSolverError("PuLP: cannot execute "+self.path)

        # TODO: should we use tempfile instead?
        if not self.keepFiles:
            uuid = uuid4().hex
            tmpLp = os.path.join(self.tmpDir, "%s-pulp.lp" % uuid)
            tmpSol = os.path.join(self.tmpDir, "%s-pulp.sol" % uuid)
        else:
            tmpLp = lp.name + "-pulp.lp"
            tmpSol = lp.name + "-pulp.sol"

        lp.writeLP(tmpLp)
        proc = [
            'scip', '-c', 'read "%s"' % tmpLp, '-c', 'optimize',
            '-c', 'write solution "%s"' % tmpSol, '-c', 'quit'
        ]
        proc.extend(self.options)
        if not self.msg:
            proc.append('-q')

        self.solution_time = clock()
        subprocess.check_call(proc, stdout=sys.stdout, stderr=sys.stderr)
        self.solution_time += clock()

        if not os.path.exists(tmpSol):
            raise PulpSolverError("PuLP: Error while executing "+self.path)

        status, values = self.readsol(tmpSol)

        # Make sure to add back in any 0-valued variables SCIP leaves out.
        finalVals = {}
        for v in lp.variables():
            finalVals[v.name] = values.get(v.name, 0.0)

        lp.assignVarsVals(finalVals)
        lp.assignStatus(status)

        if not self.keepFiles:
            for f in (tmpLp, tmpSol):
                try:
                    os.remove(f)
                except:
                    pass

        return status

    def readsol(self, filename):
        """Read a SCIP solution file"""
        with open(filename) as f:
            # First line must containt 'solution status: <something>'
            try:
                line = f.readline()
                comps = line.split(': ')
                assert comps[0] == 'solution status'
                assert len(comps) == 2
            except:
                raise
                raise PulpSolverError("Can't read SCIP solver output: %r" % line)

            status = SCIP_CMD.SCIP_STATUSES.get(comps[1].strip(), LpStatusUndefined)

            # Look for an objective value. If we can't find one, stop.
            try:
                line = f.readline()
                comps = line.split(': ')
                assert comps[0] == 'objective value'
                assert len(comps) == 2
                float(comps[1].strip())
            except:
                raise PulpSolverError("Can't read SCIP solver output: %r" % line)

            # Parse the variable values.
            values = {}
            for line in f:
                try:
                    comps = line.split()
                    values[comps[0]] = float(comps[1])
                except:
                    raise PulpSolverError("Can't read SCIP solver output: %r" % line)

        return status, values

SCIP = SCIP_CMD


class CHOCO_CMD(LpSolver_CMD):
    """The CHOCO_CMD solver"""

    def defaultPath(self):
        raise PulpError("PuLP: default path does not exist por CHOCO_CMD")
        # return self.executableExtension("choco-parsers-4.0.5-SNAPSHOT-with-dependencies.jar")

    def available(self):
        """True if the solver is available"""
        return self.executable(self.path)

    def actualSolve(self, lp):
        """Solve a well formulated lp problem"""
        if not self.executable('java'):
            raise PulpSolverError("PuLP: java needs to be installed and accesible in order to use CHOCO_CMD")
        if not os.path.exists(self.path):
            raise PulpSolverError("PuLP: cannot execute "+self.path)
        if not self.keepFiles:
            uuid = uuid4().hex
            tmpLp = os.path.join(self.tmpDir, "%s-pulp.lp" % uuid)
            tmpMps = os.path.join(self.tmpDir, "%s-pulp.mps" % uuid)
            tmpSol = os.path.join(self.tmpDir, "%s-pulp.sol" % uuid)
        else:
            tmpLp = lp.name + "-pulp.lp"
            tmpMps = lp.name+"-pulp.mps"
            tmpSol = lp.name+"-pulp.sol"
        lp.writeMPS(tmpMps, mpsSense=lp.sense)

        # just to report duplicated variables:
        repeated_names = lp.checkDuplicateVars()
        if repeated_names:
            raise PulpError('Repeated variable names in Lp format\n'
                            + str(repeated_names))

        try: os.remove(tmpSol)
        except: pass
        cmd = 'java -cp .:' + self.path + ' org.chocosolver.parser.mps.ChocoMPS'
        cmd += ' ' + ' '.join(['%s %s' % (key, value)
                    for key, value in self.options])
        cmd += ' %s' % (tmpMps)
        if lp.sense == LpMaximize:
            cmd += ' -max'
        if lp.isMIP():
            if not self.mip:
                warnings.warn("CHOCO_CMD cannot solve the relaxation of a problem")
        # we always get the output to a file.
        # if not, we cannot read it afterwards
        # (we thus ignore the self.msg parameter)
        pipe = open(tmpSol, 'w')

        return_code = subprocess.call(cmd.split(), stdout=pipe, stderr=pipe)

        if return_code != 0:
            raise PulpSolverError("PuLP: Error while trying to execute "+self.path)
        if not self.keepFiles:
            try:
                os.remove(tmpMps)
                os.remove(tmpLp)
            except: pass
        if not os.path.exists(tmpSol):
            status = LpStatusNotSolved
            status_sol = LpSolutionNoSolutionFound
        else:
            status, values, status_sol = self.readsol(tmpSol)
        if not self.keepFiles:
            try: os.remove(tmpSol)
            except: pass

        lp.assignStatus(status, status_sol)
        if status not in [LpStatusInfeasible, LpStatusNotSolved]:
            lp.assignVarsVals(values)

        return status

    def readsol(self, filename):
        """Read a Choco solution file"""
        # TODO: figure out the unbounded status in choco solver
        chocoStatus = {'OPTIMUM FOUND': LpStatusOptimal,
                       'SATISFIABLE': LpStatusOptimal,
                       'UNSATISFIABLE': LpStatusInfeasible,
                       'UNKNOWN': LpStatusNotSolved}

        chocoSolStatus = {'OPTIMUM FOUND': LpSolutionOptimal,
                          'SATISFIABLE': LpSolutionIntegerFeasible,
                          'UNSATISFIABLE': LpSolutionInfeasible,
                          'UNKNOWN': LpSolutionNoSolutionFound}

        status = LpSolutionNoSolutionFound
        sol_status = LpSolutionNoSolutionFound
        values = {}
        with open(filename) as f:
            content = f.readlines()
        content = [l.strip() for l in content if l[:2] not in ['o ', 'c ']]
        if not len(content):
            return status, values
        if content[0][:2] == 's ':
            status_str = content[0][2:]
            status = chocoStatus[status_str]
            sol_status = chocoSolStatus[status_str]
        for line in content[1:]:
            name, value = line.split()
            values[name] = float(value)

        return status, values, sol_status


class PULP_CHOCO_CMD(CHOCO_CMD):
    """
    This solver uses a packaged version of choco provided with the package
    """
    pulp_choco_path = pulp_choco_path
    try:
        if os.name != 'nt':
            if not os.access(pulp_choco_path, os.X_OK):
                import stat
                os.chmod(pulp_choco_path, stat.S_IXUSR + stat.S_IXOTH)
    except:  # probably due to incorrect permissions

        def available(self):
            """True if the solver is available"""
            return False

        def actualSolve(self, lp, callback=None):
            """Solve a well formulated lp problem"""
            raise PulpSolverError("PULP_CHOCO_CMD: Not Available (check permissions on %s)" % self.pulp_choco_path)
    else:
        def __init__(self, path=None, *args, **kwargs):
            """
            just loads up CHOCO_CMD with the path set
            """
            if path is not None:
                raise PulpSolverError('Use CHOCO_CMD if you want to set a path')
            # check that the file is executable
            CHOCO_CMD.__init__(self, path=self.pulp_choco_path, *args, **kwargs)<|MERGE_RESOLUTION|>--- conflicted
+++ resolved
@@ -1493,15 +1493,7 @@
         reducedCosts = {}
         shadowPrices = {}
         slacks = {}
-<<<<<<< HEAD
         status, sol_status = self.get_status(filename)
-=======
-        cbcStatus = {'Optimal': LpStatusOptimal,
-                    'Infeasible': LpStatusInfeasible,
-                    'Integer': LpStatusInfeasible,
-                    'Unbounded': LpStatusUnbounded,
-                    'Stopped': LpStatusNotSolved}
->>>>>>> f95d23a6
         with open(filename) as f:
             for l in f:
                 if len(l)<=2:
@@ -1531,15 +1523,7 @@
         slacks = {}
         for v in vs:
             values[v.name] = 0.0
-<<<<<<< HEAD
         status, sol_status = self.get_status(filename)
-=======
-        cbcStatus = {'Optimal': LpStatusOptimal,
-                    'Infeasible': LpStatusInfeasible,
-                    'Integer': LpStatusInfeasible,
-                    'Unbounded': LpStatusUnbounded,
-                    'Stopped': LpStatusNotSolved}
->>>>>>> f95d23a6
         with open(filename) as f:
             for l in f:
                 if len(l)<=2:
@@ -1561,6 +1545,7 @@
     def get_status(self, filename):
         cbcStatus = {'Optimal': LpStatusOptimal,
                      'Infeasible': LpStatusInfeasible,
+                     'Integer': LpStatusInfeasible,
                      'Unbounded': LpStatusUnbounded,
                      'Stopped': LpStatusNotSolved}
 
@@ -1754,15 +1739,7 @@
             self.lib.CoinOptimizeProblem(hProb, 0);
             self.coinTime += clock()
 
-<<<<<<< HEAD
-            if self.msg == 0:
-                #reopen stdout
-                os.close(1)
-                os.dup(savestdout)
-                os.close(savestdout)
             # TODO: check Integer Feasible status
-=======
->>>>>>> f95d23a6
             CoinLpStatus = {0:LpStatusOptimal,
                             1:LpStatusInfeasible,
                             2:LpStatusInfeasible,
